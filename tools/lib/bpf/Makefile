--- conflicted
+++ resolved
@@ -235,16 +235,6 @@
 		$(call do_install_mkdir,$(libdir_SQ)); \
 		cp -fpR $(LIB_FILE) $(DESTDIR)$(libdir_SQ)
 
-<<<<<<< HEAD
-INSTALL_HEADERS = bpf.h libbpf.h btf.h libbpf_common.h libbpf_legacy.h xsk.h \
-		  bpf_helpers.h $(BPF_HELPER_DEFS) bpf_tracing.h	     \
-		  bpf_endian.h bpf_core_read.h skel_internal.h
-
-install_headers: $(BPF_HELPER_DEFS)
-	$(call QUIET_INSTALL, headers)					     \
-		$(foreach hdr,$(INSTALL_HEADERS),			     \
-			$(call do_install,$(hdr),$(prefix)/include/bpf,644);)
-=======
 SRC_HDRS := bpf.h libbpf.h btf.h libbpf_common.h libbpf_legacy.h xsk.h	     \
 	    bpf_helpers.h bpf_tracing.h bpf_endian.h bpf_core_read.h	     \
 	    skel_internal.h libbpf_version.h
@@ -263,7 +253,6 @@
 		$(call do_install,$<,$(prefix)/include/bpf,644)
 
 install_headers: $(BPF_GENERATED) $(INSTALL_SRC_HDRS) $(INSTALL_GEN_HDRS)
->>>>>>> df0cc57e
 
 install_pkgconfig: $(PC_FILE)
 	$(call QUIET_INSTALL, $(PC_FILE)) \
