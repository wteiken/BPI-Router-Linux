--- conflicted
+++ resolved
@@ -89,11 +89,7 @@
 		return true;
 	}
 
-<<<<<<< HEAD
-	if (!strncmp(filename, "/system/lib/", 12)) {
-=======
 	if (strstarts(filename, "/system/lib/")) {
->>>>>>> 59a08b4b
 		char *ndk, *app;
 		const char *arch;
 		size_t ndk_length;
