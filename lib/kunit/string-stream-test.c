// SPDX-License-Identifier: GPL-2.0
/*
 * KUnit test for struct string_stream.
 *
 * Copyright (C) 2019, Google LLC.
 * Author: Brendan Higgins <brendanhiggins@google.com>
 */

#include <kunit/static_stub.h>
#include <kunit/test.h>
#include <linux/ktime.h>
#include <linux/slab.h>
#include <linux/timekeeping.h>

#include "string-stream.h"

struct string_stream_test_priv {
	/* For testing resource-managed free. */
	struct string_stream *expected_free_stream;
	bool stream_was_freed;
	bool stream_free_again;
};

/* Avoids a cast warning if kfree() is passed direct to kunit_add_action(). */
<<<<<<< HEAD
static void kfree_wrapper(void *p)
{
	kfree(p);
}

/* Avoids a cast warning if string_stream_destroy() is passed direct to kunit_add_action(). */
static void cleanup_raw_stream(void *p)
{
	struct string_stream *stream = p;

	string_stream_destroy(stream);
}
=======
KUNIT_DEFINE_ACTION_WRAPPER(kfree_wrapper, kfree, const void *);

/* Avoids a cast warning if string_stream_destroy() is passed direct to kunit_add_action(). */
KUNIT_DEFINE_ACTION_WRAPPER(cleanup_raw_stream, string_stream_destroy, struct string_stream *);
>>>>>>> 0c383648

static char *get_concatenated_string(struct kunit *test, struct string_stream *stream)
{
	char *str = string_stream_get_string(stream);

	KUNIT_ASSERT_NOT_ERR_OR_NULL(test, str);
	kunit_add_action(test, kfree_wrapper, (void *)str);

	return str;
}

/* Managed string_stream object is initialized correctly. */
static void string_stream_managed_init_test(struct kunit *test)
{
	struct string_stream *stream;

	/* Resource-managed initialization. */
	stream = kunit_alloc_string_stream(test, GFP_KERNEL);
	KUNIT_ASSERT_NOT_ERR_OR_NULL(test, stream);

	KUNIT_EXPECT_EQ(test, stream->length, 0);
	KUNIT_EXPECT_TRUE(test, list_empty(&stream->fragments));
	KUNIT_EXPECT_TRUE(test, (stream->gfp == GFP_KERNEL));
	KUNIT_EXPECT_FALSE(test, stream->append_newlines);
	KUNIT_EXPECT_TRUE(test, string_stream_is_empty(stream));
}

/* Unmanaged string_stream object is initialized correctly. */
static void string_stream_unmanaged_init_test(struct kunit *test)
<<<<<<< HEAD
{
	struct string_stream *stream;

	stream = alloc_string_stream(GFP_KERNEL);
	KUNIT_ASSERT_NOT_ERR_OR_NULL(test, stream);
	kunit_add_action(test, cleanup_raw_stream, stream);

	KUNIT_EXPECT_EQ(test, stream->length, 0);
	KUNIT_EXPECT_TRUE(test, list_empty(&stream->fragments));
	KUNIT_EXPECT_TRUE(test, (stream->gfp == GFP_KERNEL));
	KUNIT_EXPECT_FALSE(test, stream->append_newlines);

	KUNIT_EXPECT_TRUE(test, string_stream_is_empty(stream));
}

static void string_stream_destroy_stub(struct string_stream *stream)
{
	struct kunit *fake_test = kunit_get_current_test();
	struct string_stream_test_priv *priv = fake_test->priv;

	/* The kunit could own string_streams other than the one we are testing. */
	if (stream == priv->expected_free_stream) {
		if (priv->stream_was_freed)
			priv->stream_free_again = true;
		else
			priv->stream_was_freed = true;
	}

	/*
	 * Calling string_stream_destroy() will only call this function again
	 * because the redirection stub is still active.
	 * Avoid calling deactivate_static_stub() or changing current->kunit_test
	 * during cleanup.
	 */
	string_stream_clear(stream);
	kfree(stream);
}

/* kunit_free_string_stream() calls string_stream_desrtoy() */
static void string_stream_managed_free_test(struct kunit *test)
{
	struct string_stream_test_priv *priv = test->priv;

	priv->expected_free_stream = NULL;
	priv->stream_was_freed = false;
	priv->stream_free_again = false;

	kunit_activate_static_stub(test,
				   string_stream_destroy,
				   string_stream_destroy_stub);

	priv->expected_free_stream = kunit_alloc_string_stream(test, GFP_KERNEL);
	KUNIT_ASSERT_NOT_ERR_OR_NULL(test, priv->expected_free_stream);

	/* This should call the stub function. */
	kunit_free_string_stream(test, priv->expected_free_stream);

	KUNIT_EXPECT_TRUE(test, priv->stream_was_freed);
	KUNIT_EXPECT_FALSE(test, priv->stream_free_again);
}

/* string_stream object is freed when test is cleaned up. */
static void string_stream_resource_free_test(struct kunit *test)
{
	struct string_stream_test_priv *priv = test->priv;
	struct kunit *fake_test;

	fake_test = kunit_kzalloc(test, sizeof(*fake_test), GFP_KERNEL);
	KUNIT_ASSERT_NOT_ERR_OR_NULL(test, fake_test);

	kunit_init_test(fake_test, "string_stream_fake_test", NULL);
	fake_test->priv = priv;

	/*
	 * Activate stub before creating string_stream so the
	 * string_stream will be cleaned up first.
	 */
	priv->expected_free_stream = NULL;
	priv->stream_was_freed = false;
	priv->stream_free_again = false;

	kunit_activate_static_stub(fake_test,
				   string_stream_destroy,
				   string_stream_destroy_stub);

	priv->expected_free_stream = kunit_alloc_string_stream(fake_test, GFP_KERNEL);
	KUNIT_ASSERT_NOT_ERR_OR_NULL(test, priv->expected_free_stream);

	/* Set current->kunit_test to fake_test so the static stub will be called. */
	current->kunit_test = fake_test;

	/* Cleanup test - the stub function should be called */
	kunit_cleanup(fake_test);

	/* Set current->kunit_test back to current test. */
	current->kunit_test = test;

	KUNIT_EXPECT_TRUE(test, priv->stream_was_freed);
	KUNIT_EXPECT_FALSE(test, priv->stream_free_again);
}

/*
 * Add a series of lines to a string_stream. Check that all lines
 * appear in the correct order and no characters are dropped.
 */
static void string_stream_line_add_test(struct kunit *test)
{
	struct string_stream *stream;
	char line[60];
	char *concat_string, *pos, *string_end;
	size_t len, total_len;
	int num_lines, i;

	stream = kunit_alloc_string_stream(test, GFP_KERNEL);
	KUNIT_ASSERT_NOT_ERR_OR_NULL(test, stream);

	/* Add series of sequence numbered lines */
	total_len = 0;
	for (i = 0; i < 100; ++i) {
		len = snprintf(line, sizeof(line),
			"The quick brown fox jumps over the lazy penguin %d\n", i);

		/* Sanity-check that our test string isn't truncated */
		KUNIT_ASSERT_LT(test, len, sizeof(line));

		string_stream_add(stream, line);
		total_len += len;
	}
	num_lines = i;

	concat_string = get_concatenated_string(test, stream);
	KUNIT_EXPECT_NOT_ERR_OR_NULL(test, concat_string);
	KUNIT_EXPECT_EQ(test, strlen(concat_string), total_len);

	/*
	 * Split the concatenated string at the newlines and check that
	 * all the original added strings are present.
	 */
	pos = concat_string;
	for (i = 0; i < num_lines; ++i) {
		string_end = strchr(pos, '\n');
		KUNIT_EXPECT_NOT_NULL(test, string_end);

		/* Convert to NULL-terminated string */
		*string_end = '\0';

		snprintf(line, sizeof(line),
			 "The quick brown fox jumps over the lazy penguin %d", i);
		KUNIT_EXPECT_STREQ(test, pos, line);

		pos = string_end + 1;
	}

	/* There shouldn't be any more data after this */
	KUNIT_EXPECT_EQ(test, strlen(pos), 0);
}

/* Add a series of lines of variable length to a string_stream. */
static void string_stream_variable_length_line_test(struct kunit *test)
{
	static const char line[] =
		"abcdefghijklmnopqrstuvwxyzABCDEFGHIJKLMNOPQRSTUVWXYZ"
		" 0123456789!$%^&*()_-+={}[]:;@'~#<>,.?/|";
	struct string_stream *stream;
	struct rnd_state rnd;
	char *concat_string, *pos, *string_end;
	size_t offset, total_len;
	int num_lines, i;

	stream = kunit_alloc_string_stream(test, GFP_KERNEL);
	KUNIT_ASSERT_NOT_ERR_OR_NULL(test, stream);

	/*
	 * Log many lines of varying lengths until we have created
	 * many fragments.
	 * The "randomness" must be repeatable.
	 */
	prandom_seed_state(&rnd, 3141592653589793238ULL);
	total_len = 0;
	for (i = 0; i < 100; ++i) {
		offset = prandom_u32_state(&rnd) % (sizeof(line) - 1);
		string_stream_add(stream, "%s\n", &line[offset]);
		total_len += sizeof(line) - offset;
	}
	num_lines = i;

	concat_string = get_concatenated_string(test, stream);
	KUNIT_EXPECT_NOT_ERR_OR_NULL(test, concat_string);
	KUNIT_EXPECT_EQ(test, strlen(concat_string), total_len);

	/*
	 * Split the concatenated string at the newlines and check that
	 * all the original added strings are present.
	 */
	prandom_seed_state(&rnd, 3141592653589793238ULL);
	pos = concat_string;
	for (i = 0; i < num_lines; ++i) {
		string_end = strchr(pos, '\n');
		KUNIT_EXPECT_NOT_NULL(test, string_end);

		/* Convert to NULL-terminated string */
		*string_end = '\0';

		offset = prandom_u32_state(&rnd) % (sizeof(line) - 1);
		KUNIT_EXPECT_STREQ(test, pos, &line[offset]);

		pos = string_end + 1;
	}

	/* There shouldn't be any more data after this */
	KUNIT_EXPECT_EQ(test, strlen(pos), 0);
}

/* Appending the content of one string stream to another. */
static void string_stream_append_test(struct kunit *test)
{
	static const char * const strings_1[] = {
		"one", "two", "three", "four", "five", "six",
		"seven", "eight", "nine", "ten",
	};
	static const char * const strings_2[] = {
		"Apple", "Pear", "Orange", "Banana", "Grape", "Apricot",
	};
	struct string_stream *stream_1, *stream_2;
	const char *stream1_content_before_append, *stream_2_content;
	char *combined_content;
	size_t combined_length;
	int i;

	stream_1 = kunit_alloc_string_stream(test, GFP_KERNEL);
	KUNIT_ASSERT_NOT_ERR_OR_NULL(test, stream_1);

	stream_2 = kunit_alloc_string_stream(test, GFP_KERNEL);
	KUNIT_ASSERT_NOT_ERR_OR_NULL(test, stream_2);

	/* Append content of empty stream to empty stream */
	string_stream_append(stream_1, stream_2);
	KUNIT_EXPECT_EQ(test, strlen(get_concatenated_string(test, stream_1)), 0);

	/* Add some data to stream_1 */
	for (i = 0; i < ARRAY_SIZE(strings_1); ++i)
		string_stream_add(stream_1, "%s\n", strings_1[i]);

	stream1_content_before_append = get_concatenated_string(test, stream_1);

	/* Append content of empty stream to non-empty stream */
	string_stream_append(stream_1, stream_2);
	KUNIT_EXPECT_STREQ(test, get_concatenated_string(test, stream_1),
			   stream1_content_before_append);

	/* Add some data to stream_2 */
	for (i = 0; i < ARRAY_SIZE(strings_2); ++i)
		string_stream_add(stream_2, "%s\n", strings_2[i]);

	/* Append content of non-empty stream to non-empty stream */
	string_stream_append(stream_1, stream_2);

	/*
	 * End result should be the original content of stream_1 plus
	 * the content of stream_2.
	 */
	stream_2_content = get_concatenated_string(test, stream_2);
	combined_length = strlen(stream1_content_before_append) + strlen(stream_2_content);
	combined_length++; /* for terminating \0 */
	combined_content = kunit_kmalloc(test, combined_length, GFP_KERNEL);
	KUNIT_ASSERT_NOT_ERR_OR_NULL(test, combined_content);
	snprintf(combined_content, combined_length, "%s%s",
		 stream1_content_before_append, stream_2_content);

	KUNIT_EXPECT_STREQ(test, get_concatenated_string(test, stream_1), combined_content);

	/* Append content of non-empty stream to empty stream */
	kunit_free_string_stream(test, stream_1);

	stream_1 = kunit_alloc_string_stream(test, GFP_KERNEL);
	KUNIT_ASSERT_NOT_ERR_OR_NULL(test, stream_1);

	string_stream_append(stream_1, stream_2);
	KUNIT_EXPECT_STREQ(test, get_concatenated_string(test, stream_1), stream_2_content);
}

/* Appending the content of one string stream to one with auto-newlining. */
static void string_stream_append_auto_newline_test(struct kunit *test)
{
	struct string_stream *stream_1, *stream_2;

	/* Stream 1 has newline appending enabled */
	stream_1 = kunit_alloc_string_stream(test, GFP_KERNEL);
	KUNIT_ASSERT_NOT_ERR_OR_NULL(test, stream_1);
	string_stream_set_append_newlines(stream_1, true);
	KUNIT_EXPECT_TRUE(test, stream_1->append_newlines);

	/* Stream 2 does not append newlines */
	stream_2 = kunit_alloc_string_stream(test, GFP_KERNEL);
	KUNIT_ASSERT_NOT_ERR_OR_NULL(test, stream_2);

	/* Appending a stream with a newline should not add another newline */
	string_stream_add(stream_1, "Original string\n");
	string_stream_add(stream_2, "Appended content\n");
	string_stream_add(stream_2, "More stuff\n");
	string_stream_append(stream_1, stream_2);
	KUNIT_EXPECT_STREQ(test, get_concatenated_string(test, stream_1),
			   "Original string\nAppended content\nMore stuff\n");

	kunit_free_string_stream(test, stream_2);
	stream_2 = kunit_alloc_string_stream(test, GFP_KERNEL);
	KUNIT_ASSERT_NOT_ERR_OR_NULL(test, stream_2);

	/*
	 * Appending a stream without newline should add a final newline.
	 * The appended string_stream is treated as a single string so newlines
	 * should not be inserted between fragments.
	 */
	string_stream_add(stream_2, "Another");
	string_stream_add(stream_2, "And again");
	string_stream_append(stream_1, stream_2);
	KUNIT_EXPECT_STREQ(test, get_concatenated_string(test, stream_1),
			   "Original string\nAppended content\nMore stuff\nAnotherAnd again\n");
}

/* Adding an empty string should not create a fragment. */
static void string_stream_append_empty_string_test(struct kunit *test)
{
	struct string_stream *stream;
	int original_frag_count;

	stream = kunit_alloc_string_stream(test, GFP_KERNEL);
	KUNIT_ASSERT_NOT_ERR_OR_NULL(test, stream);
=======
{
	struct string_stream *stream;

	stream = alloc_string_stream(GFP_KERNEL);
	KUNIT_ASSERT_NOT_ERR_OR_NULL(test, stream);
	kunit_add_action(test, cleanup_raw_stream, stream);

	KUNIT_EXPECT_EQ(test, stream->length, 0);
	KUNIT_EXPECT_TRUE(test, list_empty(&stream->fragments));
	KUNIT_EXPECT_TRUE(test, (stream->gfp == GFP_KERNEL));
	KUNIT_EXPECT_FALSE(test, stream->append_newlines);
>>>>>>> 0c383648

	/* Formatted empty string */
	string_stream_add(stream, "%s", "");
	KUNIT_EXPECT_TRUE(test, string_stream_is_empty(stream));
	KUNIT_EXPECT_TRUE(test, list_empty(&stream->fragments));

	/* Adding an empty string to a non-empty stream */
	string_stream_add(stream, "Add this line");
	original_frag_count = list_count_nodes(&stream->fragments);

	string_stream_add(stream, "%s", "");
	KUNIT_EXPECT_EQ(test, list_count_nodes(&stream->fragments), original_frag_count);
	KUNIT_EXPECT_STREQ(test, get_concatenated_string(test, stream), "Add this line");
}

<<<<<<< HEAD
/* Adding strings without automatic newline appending */
static void string_stream_no_auto_newline_test(struct kunit *test)
{
	struct string_stream *stream;

	stream = kunit_alloc_string_stream(test, GFP_KERNEL);
	KUNIT_ASSERT_NOT_ERR_OR_NULL(test, stream);

	/*
	 * Add some strings with and without newlines. All formatted newlines
	 * should be preserved. It should not add any extra newlines.
	 */
	string_stream_add(stream, "One");
	string_stream_add(stream, "Two\n");
	string_stream_add(stream, "%s\n", "Three");
	string_stream_add(stream, "%s", "Four\n");
	string_stream_add(stream, "Five\n%s", "Six");
	string_stream_add(stream, "Seven\n\n");
	string_stream_add(stream, "Eight");
	KUNIT_EXPECT_STREQ(test, get_concatenated_string(test, stream),
			   "OneTwo\nThree\nFour\nFive\nSixSeven\n\nEight");
}

/* Adding strings with automatic newline appending */
static void string_stream_auto_newline_test(struct kunit *test)
{
=======
static void string_stream_destroy_stub(struct string_stream *stream)
{
	struct kunit *fake_test = kunit_get_current_test();
	struct string_stream_test_priv *priv = fake_test->priv;

	/* The kunit could own string_streams other than the one we are testing. */
	if (stream == priv->expected_free_stream) {
		if (priv->stream_was_freed)
			priv->stream_free_again = true;
		else
			priv->stream_was_freed = true;
	}

	/*
	 * Calling string_stream_destroy() will only call this function again
	 * because the redirection stub is still active.
	 * Avoid calling deactivate_static_stub() or changing current->kunit_test
	 * during cleanup.
	 */
	string_stream_clear(stream);
	kfree(stream);
}

/* kunit_free_string_stream() calls string_stream_desrtoy() */
static void string_stream_managed_free_test(struct kunit *test)
{
	struct string_stream_test_priv *priv = test->priv;

	priv->expected_free_stream = NULL;
	priv->stream_was_freed = false;
	priv->stream_free_again = false;

	kunit_activate_static_stub(test,
				   string_stream_destroy,
				   string_stream_destroy_stub);

	priv->expected_free_stream = kunit_alloc_string_stream(test, GFP_KERNEL);
	KUNIT_ASSERT_NOT_ERR_OR_NULL(test, priv->expected_free_stream);

	/* This should call the stub function. */
	kunit_free_string_stream(test, priv->expected_free_stream);

	KUNIT_EXPECT_TRUE(test, priv->stream_was_freed);
	KUNIT_EXPECT_FALSE(test, priv->stream_free_again);
}

/* string_stream object is freed when test is cleaned up. */
static void string_stream_resource_free_test(struct kunit *test)
{
	struct string_stream_test_priv *priv = test->priv;
	struct kunit *fake_test;

	fake_test = kunit_kzalloc(test, sizeof(*fake_test), GFP_KERNEL);
	KUNIT_ASSERT_NOT_ERR_OR_NULL(test, fake_test);

	kunit_init_test(fake_test, "string_stream_fake_test", NULL);
	fake_test->priv = priv;

	/*
	 * Activate stub before creating string_stream so the
	 * string_stream will be cleaned up first.
	 */
	priv->expected_free_stream = NULL;
	priv->stream_was_freed = false;
	priv->stream_free_again = false;

	kunit_activate_static_stub(fake_test,
				   string_stream_destroy,
				   string_stream_destroy_stub);

	priv->expected_free_stream = kunit_alloc_string_stream(fake_test, GFP_KERNEL);
	KUNIT_ASSERT_NOT_ERR_OR_NULL(test, priv->expected_free_stream);

	/* Set current->kunit_test to fake_test so the static stub will be called. */
	current->kunit_test = fake_test;

	/* Cleanup test - the stub function should be called */
	kunit_cleanup(fake_test);

	/* Set current->kunit_test back to current test. */
	current->kunit_test = test;

	KUNIT_EXPECT_TRUE(test, priv->stream_was_freed);
	KUNIT_EXPECT_FALSE(test, priv->stream_free_again);
}

/*
 * Add a series of lines to a string_stream. Check that all lines
 * appear in the correct order and no characters are dropped.
 */
static void string_stream_line_add_test(struct kunit *test)
{
	struct string_stream *stream;
	char line[60];
	char *concat_string, *pos, *string_end;
	size_t len, total_len;
	int num_lines, i;

	stream = kunit_alloc_string_stream(test, GFP_KERNEL);
	KUNIT_ASSERT_NOT_ERR_OR_NULL(test, stream);

	/* Add series of sequence numbered lines */
	total_len = 0;
	for (i = 0; i < 100; ++i) {
		len = snprintf(line, sizeof(line),
			"The quick brown fox jumps over the lazy penguin %d\n", i);

		/* Sanity-check that our test string isn't truncated */
		KUNIT_ASSERT_LT(test, len, sizeof(line));

		string_stream_add(stream, line);
		total_len += len;
	}
	num_lines = i;

	concat_string = get_concatenated_string(test, stream);
	KUNIT_EXPECT_NOT_ERR_OR_NULL(test, concat_string);
	KUNIT_EXPECT_EQ(test, strlen(concat_string), total_len);

	/*
	 * Split the concatenated string at the newlines and check that
	 * all the original added strings are present.
	 */
	pos = concat_string;
	for (i = 0; i < num_lines; ++i) {
		string_end = strchr(pos, '\n');
		KUNIT_EXPECT_NOT_NULL(test, string_end);

		/* Convert to NULL-terminated string */
		*string_end = '\0';

		snprintf(line, sizeof(line),
			 "The quick brown fox jumps over the lazy penguin %d", i);
		KUNIT_EXPECT_STREQ(test, pos, line);

		pos = string_end + 1;
	}

	/* There shouldn't be any more data after this */
	KUNIT_EXPECT_EQ(test, strlen(pos), 0);
}

/* Add a series of lines of variable length to a string_stream. */
static void string_stream_variable_length_line_test(struct kunit *test)
{
	static const char line[] =
		"abcdefghijklmnopqrstuvwxyzABCDEFGHIJKLMNOPQRSTUVWXYZ"
		" 0123456789!$%^&*()_-+={}[]:;@'~#<>,.?/|";
	struct string_stream *stream;
	struct rnd_state rnd;
	char *concat_string, *pos, *string_end;
	size_t offset, total_len;
	int num_lines, i;

	stream = kunit_alloc_string_stream(test, GFP_KERNEL);
	KUNIT_ASSERT_NOT_ERR_OR_NULL(test, stream);

	/*
	 * Log many lines of varying lengths until we have created
	 * many fragments.
	 * The "randomness" must be repeatable.
	 */
	prandom_seed_state(&rnd, 3141592653589793238ULL);
	total_len = 0;
	for (i = 0; i < 100; ++i) {
		offset = prandom_u32_state(&rnd) % (sizeof(line) - 1);
		string_stream_add(stream, "%s\n", &line[offset]);
		total_len += sizeof(line) - offset;
	}
	num_lines = i;

	concat_string = get_concatenated_string(test, stream);
	KUNIT_EXPECT_NOT_ERR_OR_NULL(test, concat_string);
	KUNIT_EXPECT_EQ(test, strlen(concat_string), total_len);

	/*
	 * Split the concatenated string at the newlines and check that
	 * all the original added strings are present.
	 */
	prandom_seed_state(&rnd, 3141592653589793238ULL);
	pos = concat_string;
	for (i = 0; i < num_lines; ++i) {
		string_end = strchr(pos, '\n');
		KUNIT_EXPECT_NOT_NULL(test, string_end);

		/* Convert to NULL-terminated string */
		*string_end = '\0';

		offset = prandom_u32_state(&rnd) % (sizeof(line) - 1);
		KUNIT_EXPECT_STREQ(test, pos, &line[offset]);

		pos = string_end + 1;
	}

	/* There shouldn't be any more data after this */
	KUNIT_EXPECT_EQ(test, strlen(pos), 0);
}

/* Appending the content of one string stream to another. */
static void string_stream_append_test(struct kunit *test)
{
	static const char * const strings_1[] = {
		"one", "two", "three", "four", "five", "six",
		"seven", "eight", "nine", "ten",
	};
	static const char * const strings_2[] = {
		"Apple", "Pear", "Orange", "Banana", "Grape", "Apricot",
	};
	struct string_stream *stream_1, *stream_2;
	const char *stream1_content_before_append, *stream_2_content;
	char *combined_content;
	size_t combined_length;
	int i;

	stream_1 = kunit_alloc_string_stream(test, GFP_KERNEL);
	KUNIT_ASSERT_NOT_ERR_OR_NULL(test, stream_1);

	stream_2 = kunit_alloc_string_stream(test, GFP_KERNEL);
	KUNIT_ASSERT_NOT_ERR_OR_NULL(test, stream_2);

	/* Append content of empty stream to empty stream */
	string_stream_append(stream_1, stream_2);
	KUNIT_EXPECT_EQ(test, strlen(get_concatenated_string(test, stream_1)), 0);

	/* Add some data to stream_1 */
	for (i = 0; i < ARRAY_SIZE(strings_1); ++i)
		string_stream_add(stream_1, "%s\n", strings_1[i]);

	stream1_content_before_append = get_concatenated_string(test, stream_1);

	/* Append content of empty stream to non-empty stream */
	string_stream_append(stream_1, stream_2);
	KUNIT_EXPECT_STREQ(test, get_concatenated_string(test, stream_1),
			   stream1_content_before_append);

	/* Add some data to stream_2 */
	for (i = 0; i < ARRAY_SIZE(strings_2); ++i)
		string_stream_add(stream_2, "%s\n", strings_2[i]);

	/* Append content of non-empty stream to non-empty stream */
	string_stream_append(stream_1, stream_2);

	/*
	 * End result should be the original content of stream_1 plus
	 * the content of stream_2.
	 */
	stream_2_content = get_concatenated_string(test, stream_2);
	combined_length = strlen(stream1_content_before_append) + strlen(stream_2_content);
	combined_length++; /* for terminating \0 */
	combined_content = kunit_kmalloc(test, combined_length, GFP_KERNEL);
	KUNIT_ASSERT_NOT_ERR_OR_NULL(test, combined_content);
	snprintf(combined_content, combined_length, "%s%s",
		 stream1_content_before_append, stream_2_content);

	KUNIT_EXPECT_STREQ(test, get_concatenated_string(test, stream_1), combined_content);

	/* Append content of non-empty stream to empty stream */
	kunit_free_string_stream(test, stream_1);

	stream_1 = kunit_alloc_string_stream(test, GFP_KERNEL);
	KUNIT_ASSERT_NOT_ERR_OR_NULL(test, stream_1);

	string_stream_append(stream_1, stream_2);
	KUNIT_EXPECT_STREQ(test, get_concatenated_string(test, stream_1), stream_2_content);
}

/* Appending the content of one string stream to one with auto-newlining. */
static void string_stream_append_auto_newline_test(struct kunit *test)
{
	struct string_stream *stream_1, *stream_2;

	/* Stream 1 has newline appending enabled */
	stream_1 = kunit_alloc_string_stream(test, GFP_KERNEL);
	KUNIT_ASSERT_NOT_ERR_OR_NULL(test, stream_1);
	string_stream_set_append_newlines(stream_1, true);
	KUNIT_EXPECT_TRUE(test, stream_1->append_newlines);

	/* Stream 2 does not append newlines */
	stream_2 = kunit_alloc_string_stream(test, GFP_KERNEL);
	KUNIT_ASSERT_NOT_ERR_OR_NULL(test, stream_2);

	/* Appending a stream with a newline should not add another newline */
	string_stream_add(stream_1, "Original string\n");
	string_stream_add(stream_2, "Appended content\n");
	string_stream_add(stream_2, "More stuff\n");
	string_stream_append(stream_1, stream_2);
	KUNIT_EXPECT_STREQ(test, get_concatenated_string(test, stream_1),
			   "Original string\nAppended content\nMore stuff\n");

	kunit_free_string_stream(test, stream_2);
	stream_2 = kunit_alloc_string_stream(test, GFP_KERNEL);
	KUNIT_ASSERT_NOT_ERR_OR_NULL(test, stream_2);

	/*
	 * Appending a stream without newline should add a final newline.
	 * The appended string_stream is treated as a single string so newlines
	 * should not be inserted between fragments.
	 */
	string_stream_add(stream_2, "Another");
	string_stream_add(stream_2, "And again");
	string_stream_append(stream_1, stream_2);
	KUNIT_EXPECT_STREQ(test, get_concatenated_string(test, stream_1),
			   "Original string\nAppended content\nMore stuff\nAnotherAnd again\n");
}

/* Adding an empty string should not create a fragment. */
static void string_stream_append_empty_string_test(struct kunit *test)
{
	struct string_stream *stream;
	int original_frag_count;

	stream = kunit_alloc_string_stream(test, GFP_KERNEL);
	KUNIT_ASSERT_NOT_ERR_OR_NULL(test, stream);

	/* Formatted empty string */
	string_stream_add(stream, "%s", "");
	KUNIT_EXPECT_TRUE(test, string_stream_is_empty(stream));
	KUNIT_EXPECT_TRUE(test, list_empty(&stream->fragments));

	/* Adding an empty string to a non-empty stream */
	string_stream_add(stream, "Add this line");
	original_frag_count = list_count_nodes(&stream->fragments);

	string_stream_add(stream, "%s", "");
	KUNIT_EXPECT_EQ(test, list_count_nodes(&stream->fragments), original_frag_count);
	KUNIT_EXPECT_STREQ(test, get_concatenated_string(test, stream), "Add this line");
}

/* Adding strings without automatic newline appending */
static void string_stream_no_auto_newline_test(struct kunit *test)
{
	struct string_stream *stream;

	stream = kunit_alloc_string_stream(test, GFP_KERNEL);
	KUNIT_ASSERT_NOT_ERR_OR_NULL(test, stream);

	/*
	 * Add some strings with and without newlines. All formatted newlines
	 * should be preserved. It should not add any extra newlines.
	 */
	string_stream_add(stream, "One");
	string_stream_add(stream, "Two\n");
	string_stream_add(stream, "%s\n", "Three");
	string_stream_add(stream, "%s", "Four\n");
	string_stream_add(stream, "Five\n%s", "Six");
	string_stream_add(stream, "Seven\n\n");
	string_stream_add(stream, "Eight");
	KUNIT_EXPECT_STREQ(test, get_concatenated_string(test, stream),
			   "OneTwo\nThree\nFour\nFive\nSixSeven\n\nEight");
}

/* Adding strings with automatic newline appending */
static void string_stream_auto_newline_test(struct kunit *test)
{
>>>>>>> 0c383648
	struct string_stream *stream;

	stream = kunit_alloc_string_stream(test, GFP_KERNEL);
	KUNIT_ASSERT_NOT_ERR_OR_NULL(test, stream);

	string_stream_set_append_newlines(stream, true);
	KUNIT_EXPECT_TRUE(test, stream->append_newlines);

	/*
	 * Add some strings with and without newlines. Newlines should
	 * be appended to lines that do not end with \n, but newlines
	 * resulting from the formatting should not be changed.
	 */
	string_stream_add(stream, "One");
	string_stream_add(stream, "Two\n");
	string_stream_add(stream, "%s\n", "Three");
	string_stream_add(stream, "%s", "Four\n");
	string_stream_add(stream, "Five\n%s", "Six");
	string_stream_add(stream, "Seven\n\n");
	string_stream_add(stream, "Eight");
	KUNIT_EXPECT_STREQ(test, get_concatenated_string(test, stream),
			   "One\nTwo\nThree\nFour\nFive\nSix\nSeven\n\nEight\n");
}

/*
 * This doesn't actually "test" anything. It reports time taken
 * and memory used for logging a large number of lines.
 */
static void string_stream_performance_test(struct kunit *test)
{
	struct string_stream_fragment *frag_container;
	struct string_stream *stream;
	char test_line[101];
	ktime_t start_time, end_time;
	size_t len, bytes_requested, actual_bytes_used, total_string_length;
	int offset, i;

	stream = kunit_alloc_string_stream(test, GFP_KERNEL);
	KUNIT_ASSERT_NOT_ERR_OR_NULL(test, stream);

	memset(test_line, 'x', sizeof(test_line) - 1);
	test_line[sizeof(test_line) - 1] = '\0';

	start_time = ktime_get();
	for (i = 0; i < 10000; i++) {
		offset = i % (sizeof(test_line) - 1);
		string_stream_add(stream, "%s: %d\n", &test_line[offset], i);
	}
	end_time = ktime_get();

	/*
	 * Calculate memory used. This doesn't include invisible
	 * overhead due to kernel allocator fragment size rounding.
	 */
	bytes_requested = sizeof(*stream);
	actual_bytes_used = ksize(stream);
	total_string_length = 0;

	list_for_each_entry(frag_container, &stream->fragments, node) {
		bytes_requested += sizeof(*frag_container);
		actual_bytes_used += ksize(frag_container);

		len = strlen(frag_container->fragment);
		total_string_length += len;
		bytes_requested += len + 1; /* +1 for '\0' */
		actual_bytes_used += ksize(frag_container->fragment);
	}

	kunit_info(test, "Time elapsed:           %lld us\n",
		   ktime_us_delta(end_time, start_time));
	kunit_info(test, "Total string length:    %zu\n", total_string_length);
	kunit_info(test, "Bytes requested:        %zu\n", bytes_requested);
	kunit_info(test, "Actual bytes allocated: %zu\n", actual_bytes_used);
}

static int string_stream_test_init(struct kunit *test)
{
	struct string_stream_test_priv *priv;

	priv = kunit_kzalloc(test, sizeof(*priv), GFP_KERNEL);
	if (!priv)
		return -ENOMEM;

	test->priv = priv;

	return 0;
}

static struct kunit_case string_stream_test_cases[] = {
	KUNIT_CASE(string_stream_managed_init_test),
	KUNIT_CASE(string_stream_unmanaged_init_test),
	KUNIT_CASE(string_stream_managed_free_test),
	KUNIT_CASE(string_stream_resource_free_test),
	KUNIT_CASE(string_stream_line_add_test),
	KUNIT_CASE(string_stream_variable_length_line_test),
	KUNIT_CASE(string_stream_append_test),
	KUNIT_CASE(string_stream_append_auto_newline_test),
	KUNIT_CASE(string_stream_append_empty_string_test),
	KUNIT_CASE(string_stream_no_auto_newline_test),
	KUNIT_CASE(string_stream_auto_newline_test),
	KUNIT_CASE(string_stream_performance_test),
	{}
};

static struct kunit_suite string_stream_test_suite = {
	.name = "string-stream-test",
	.test_cases = string_stream_test_cases,
	.init = string_stream_test_init,
};
kunit_test_suites(&string_stream_test_suite);<|MERGE_RESOLUTION|>--- conflicted
+++ resolved
@@ -22,25 +22,10 @@
 };
 
 /* Avoids a cast warning if kfree() is passed direct to kunit_add_action(). */
-<<<<<<< HEAD
-static void kfree_wrapper(void *p)
-{
-	kfree(p);
-}
-
-/* Avoids a cast warning if string_stream_destroy() is passed direct to kunit_add_action(). */
-static void cleanup_raw_stream(void *p)
-{
-	struct string_stream *stream = p;
-
-	string_stream_destroy(stream);
-}
-=======
 KUNIT_DEFINE_ACTION_WRAPPER(kfree_wrapper, kfree, const void *);
 
 /* Avoids a cast warning if string_stream_destroy() is passed direct to kunit_add_action(). */
 KUNIT_DEFINE_ACTION_WRAPPER(cleanup_raw_stream, string_stream_destroy, struct string_stream *);
->>>>>>> 0c383648
 
 static char *get_concatenated_string(struct kunit *test, struct string_stream *stream)
 {
@@ -70,7 +55,6 @@
 
 /* Unmanaged string_stream object is initialized correctly. */
 static void string_stream_unmanaged_init_test(struct kunit *test)
-<<<<<<< HEAD
 {
 	struct string_stream *stream;
 
@@ -399,19 +383,6 @@
 
 	stream = kunit_alloc_string_stream(test, GFP_KERNEL);
 	KUNIT_ASSERT_NOT_ERR_OR_NULL(test, stream);
-=======
-{
-	struct string_stream *stream;
-
-	stream = alloc_string_stream(GFP_KERNEL);
-	KUNIT_ASSERT_NOT_ERR_OR_NULL(test, stream);
-	kunit_add_action(test, cleanup_raw_stream, stream);
-
-	KUNIT_EXPECT_EQ(test, stream->length, 0);
-	KUNIT_EXPECT_TRUE(test, list_empty(&stream->fragments));
-	KUNIT_EXPECT_TRUE(test, (stream->gfp == GFP_KERNEL));
-	KUNIT_EXPECT_FALSE(test, stream->append_newlines);
->>>>>>> 0c383648
 
 	/* Formatted empty string */
 	string_stream_add(stream, "%s", "");
@@ -427,7 +398,6 @@
 	KUNIT_EXPECT_STREQ(test, get_concatenated_string(test, stream), "Add this line");
 }
 
-<<<<<<< HEAD
 /* Adding strings without automatic newline appending */
 static void string_stream_no_auto_newline_test(struct kunit *test)
 {
@@ -454,362 +424,6 @@
 /* Adding strings with automatic newline appending */
 static void string_stream_auto_newline_test(struct kunit *test)
 {
-=======
-static void string_stream_destroy_stub(struct string_stream *stream)
-{
-	struct kunit *fake_test = kunit_get_current_test();
-	struct string_stream_test_priv *priv = fake_test->priv;
-
-	/* The kunit could own string_streams other than the one we are testing. */
-	if (stream == priv->expected_free_stream) {
-		if (priv->stream_was_freed)
-			priv->stream_free_again = true;
-		else
-			priv->stream_was_freed = true;
-	}
-
-	/*
-	 * Calling string_stream_destroy() will only call this function again
-	 * because the redirection stub is still active.
-	 * Avoid calling deactivate_static_stub() or changing current->kunit_test
-	 * during cleanup.
-	 */
-	string_stream_clear(stream);
-	kfree(stream);
-}
-
-/* kunit_free_string_stream() calls string_stream_desrtoy() */
-static void string_stream_managed_free_test(struct kunit *test)
-{
-	struct string_stream_test_priv *priv = test->priv;
-
-	priv->expected_free_stream = NULL;
-	priv->stream_was_freed = false;
-	priv->stream_free_again = false;
-
-	kunit_activate_static_stub(test,
-				   string_stream_destroy,
-				   string_stream_destroy_stub);
-
-	priv->expected_free_stream = kunit_alloc_string_stream(test, GFP_KERNEL);
-	KUNIT_ASSERT_NOT_ERR_OR_NULL(test, priv->expected_free_stream);
-
-	/* This should call the stub function. */
-	kunit_free_string_stream(test, priv->expected_free_stream);
-
-	KUNIT_EXPECT_TRUE(test, priv->stream_was_freed);
-	KUNIT_EXPECT_FALSE(test, priv->stream_free_again);
-}
-
-/* string_stream object is freed when test is cleaned up. */
-static void string_stream_resource_free_test(struct kunit *test)
-{
-	struct string_stream_test_priv *priv = test->priv;
-	struct kunit *fake_test;
-
-	fake_test = kunit_kzalloc(test, sizeof(*fake_test), GFP_KERNEL);
-	KUNIT_ASSERT_NOT_ERR_OR_NULL(test, fake_test);
-
-	kunit_init_test(fake_test, "string_stream_fake_test", NULL);
-	fake_test->priv = priv;
-
-	/*
-	 * Activate stub before creating string_stream so the
-	 * string_stream will be cleaned up first.
-	 */
-	priv->expected_free_stream = NULL;
-	priv->stream_was_freed = false;
-	priv->stream_free_again = false;
-
-	kunit_activate_static_stub(fake_test,
-				   string_stream_destroy,
-				   string_stream_destroy_stub);
-
-	priv->expected_free_stream = kunit_alloc_string_stream(fake_test, GFP_KERNEL);
-	KUNIT_ASSERT_NOT_ERR_OR_NULL(test, priv->expected_free_stream);
-
-	/* Set current->kunit_test to fake_test so the static stub will be called. */
-	current->kunit_test = fake_test;
-
-	/* Cleanup test - the stub function should be called */
-	kunit_cleanup(fake_test);
-
-	/* Set current->kunit_test back to current test. */
-	current->kunit_test = test;
-
-	KUNIT_EXPECT_TRUE(test, priv->stream_was_freed);
-	KUNIT_EXPECT_FALSE(test, priv->stream_free_again);
-}
-
-/*
- * Add a series of lines to a string_stream. Check that all lines
- * appear in the correct order and no characters are dropped.
- */
-static void string_stream_line_add_test(struct kunit *test)
-{
-	struct string_stream *stream;
-	char line[60];
-	char *concat_string, *pos, *string_end;
-	size_t len, total_len;
-	int num_lines, i;
-
-	stream = kunit_alloc_string_stream(test, GFP_KERNEL);
-	KUNIT_ASSERT_NOT_ERR_OR_NULL(test, stream);
-
-	/* Add series of sequence numbered lines */
-	total_len = 0;
-	for (i = 0; i < 100; ++i) {
-		len = snprintf(line, sizeof(line),
-			"The quick brown fox jumps over the lazy penguin %d\n", i);
-
-		/* Sanity-check that our test string isn't truncated */
-		KUNIT_ASSERT_LT(test, len, sizeof(line));
-
-		string_stream_add(stream, line);
-		total_len += len;
-	}
-	num_lines = i;
-
-	concat_string = get_concatenated_string(test, stream);
-	KUNIT_EXPECT_NOT_ERR_OR_NULL(test, concat_string);
-	KUNIT_EXPECT_EQ(test, strlen(concat_string), total_len);
-
-	/*
-	 * Split the concatenated string at the newlines and check that
-	 * all the original added strings are present.
-	 */
-	pos = concat_string;
-	for (i = 0; i < num_lines; ++i) {
-		string_end = strchr(pos, '\n');
-		KUNIT_EXPECT_NOT_NULL(test, string_end);
-
-		/* Convert to NULL-terminated string */
-		*string_end = '\0';
-
-		snprintf(line, sizeof(line),
-			 "The quick brown fox jumps over the lazy penguin %d", i);
-		KUNIT_EXPECT_STREQ(test, pos, line);
-
-		pos = string_end + 1;
-	}
-
-	/* There shouldn't be any more data after this */
-	KUNIT_EXPECT_EQ(test, strlen(pos), 0);
-}
-
-/* Add a series of lines of variable length to a string_stream. */
-static void string_stream_variable_length_line_test(struct kunit *test)
-{
-	static const char line[] =
-		"abcdefghijklmnopqrstuvwxyzABCDEFGHIJKLMNOPQRSTUVWXYZ"
-		" 0123456789!$%^&*()_-+={}[]:;@'~#<>,.?/|";
-	struct string_stream *stream;
-	struct rnd_state rnd;
-	char *concat_string, *pos, *string_end;
-	size_t offset, total_len;
-	int num_lines, i;
-
-	stream = kunit_alloc_string_stream(test, GFP_KERNEL);
-	KUNIT_ASSERT_NOT_ERR_OR_NULL(test, stream);
-
-	/*
-	 * Log many lines of varying lengths until we have created
-	 * many fragments.
-	 * The "randomness" must be repeatable.
-	 */
-	prandom_seed_state(&rnd, 3141592653589793238ULL);
-	total_len = 0;
-	for (i = 0; i < 100; ++i) {
-		offset = prandom_u32_state(&rnd) % (sizeof(line) - 1);
-		string_stream_add(stream, "%s\n", &line[offset]);
-		total_len += sizeof(line) - offset;
-	}
-	num_lines = i;
-
-	concat_string = get_concatenated_string(test, stream);
-	KUNIT_EXPECT_NOT_ERR_OR_NULL(test, concat_string);
-	KUNIT_EXPECT_EQ(test, strlen(concat_string), total_len);
-
-	/*
-	 * Split the concatenated string at the newlines and check that
-	 * all the original added strings are present.
-	 */
-	prandom_seed_state(&rnd, 3141592653589793238ULL);
-	pos = concat_string;
-	for (i = 0; i < num_lines; ++i) {
-		string_end = strchr(pos, '\n');
-		KUNIT_EXPECT_NOT_NULL(test, string_end);
-
-		/* Convert to NULL-terminated string */
-		*string_end = '\0';
-
-		offset = prandom_u32_state(&rnd) % (sizeof(line) - 1);
-		KUNIT_EXPECT_STREQ(test, pos, &line[offset]);
-
-		pos = string_end + 1;
-	}
-
-	/* There shouldn't be any more data after this */
-	KUNIT_EXPECT_EQ(test, strlen(pos), 0);
-}
-
-/* Appending the content of one string stream to another. */
-static void string_stream_append_test(struct kunit *test)
-{
-	static const char * const strings_1[] = {
-		"one", "two", "three", "four", "five", "six",
-		"seven", "eight", "nine", "ten",
-	};
-	static const char * const strings_2[] = {
-		"Apple", "Pear", "Orange", "Banana", "Grape", "Apricot",
-	};
-	struct string_stream *stream_1, *stream_2;
-	const char *stream1_content_before_append, *stream_2_content;
-	char *combined_content;
-	size_t combined_length;
-	int i;
-
-	stream_1 = kunit_alloc_string_stream(test, GFP_KERNEL);
-	KUNIT_ASSERT_NOT_ERR_OR_NULL(test, stream_1);
-
-	stream_2 = kunit_alloc_string_stream(test, GFP_KERNEL);
-	KUNIT_ASSERT_NOT_ERR_OR_NULL(test, stream_2);
-
-	/* Append content of empty stream to empty stream */
-	string_stream_append(stream_1, stream_2);
-	KUNIT_EXPECT_EQ(test, strlen(get_concatenated_string(test, stream_1)), 0);
-
-	/* Add some data to stream_1 */
-	for (i = 0; i < ARRAY_SIZE(strings_1); ++i)
-		string_stream_add(stream_1, "%s\n", strings_1[i]);
-
-	stream1_content_before_append = get_concatenated_string(test, stream_1);
-
-	/* Append content of empty stream to non-empty stream */
-	string_stream_append(stream_1, stream_2);
-	KUNIT_EXPECT_STREQ(test, get_concatenated_string(test, stream_1),
-			   stream1_content_before_append);
-
-	/* Add some data to stream_2 */
-	for (i = 0; i < ARRAY_SIZE(strings_2); ++i)
-		string_stream_add(stream_2, "%s\n", strings_2[i]);
-
-	/* Append content of non-empty stream to non-empty stream */
-	string_stream_append(stream_1, stream_2);
-
-	/*
-	 * End result should be the original content of stream_1 plus
-	 * the content of stream_2.
-	 */
-	stream_2_content = get_concatenated_string(test, stream_2);
-	combined_length = strlen(stream1_content_before_append) + strlen(stream_2_content);
-	combined_length++; /* for terminating \0 */
-	combined_content = kunit_kmalloc(test, combined_length, GFP_KERNEL);
-	KUNIT_ASSERT_NOT_ERR_OR_NULL(test, combined_content);
-	snprintf(combined_content, combined_length, "%s%s",
-		 stream1_content_before_append, stream_2_content);
-
-	KUNIT_EXPECT_STREQ(test, get_concatenated_string(test, stream_1), combined_content);
-
-	/* Append content of non-empty stream to empty stream */
-	kunit_free_string_stream(test, stream_1);
-
-	stream_1 = kunit_alloc_string_stream(test, GFP_KERNEL);
-	KUNIT_ASSERT_NOT_ERR_OR_NULL(test, stream_1);
-
-	string_stream_append(stream_1, stream_2);
-	KUNIT_EXPECT_STREQ(test, get_concatenated_string(test, stream_1), stream_2_content);
-}
-
-/* Appending the content of one string stream to one with auto-newlining. */
-static void string_stream_append_auto_newline_test(struct kunit *test)
-{
-	struct string_stream *stream_1, *stream_2;
-
-	/* Stream 1 has newline appending enabled */
-	stream_1 = kunit_alloc_string_stream(test, GFP_KERNEL);
-	KUNIT_ASSERT_NOT_ERR_OR_NULL(test, stream_1);
-	string_stream_set_append_newlines(stream_1, true);
-	KUNIT_EXPECT_TRUE(test, stream_1->append_newlines);
-
-	/* Stream 2 does not append newlines */
-	stream_2 = kunit_alloc_string_stream(test, GFP_KERNEL);
-	KUNIT_ASSERT_NOT_ERR_OR_NULL(test, stream_2);
-
-	/* Appending a stream with a newline should not add another newline */
-	string_stream_add(stream_1, "Original string\n");
-	string_stream_add(stream_2, "Appended content\n");
-	string_stream_add(stream_2, "More stuff\n");
-	string_stream_append(stream_1, stream_2);
-	KUNIT_EXPECT_STREQ(test, get_concatenated_string(test, stream_1),
-			   "Original string\nAppended content\nMore stuff\n");
-
-	kunit_free_string_stream(test, stream_2);
-	stream_2 = kunit_alloc_string_stream(test, GFP_KERNEL);
-	KUNIT_ASSERT_NOT_ERR_OR_NULL(test, stream_2);
-
-	/*
-	 * Appending a stream without newline should add a final newline.
-	 * The appended string_stream is treated as a single string so newlines
-	 * should not be inserted between fragments.
-	 */
-	string_stream_add(stream_2, "Another");
-	string_stream_add(stream_2, "And again");
-	string_stream_append(stream_1, stream_2);
-	KUNIT_EXPECT_STREQ(test, get_concatenated_string(test, stream_1),
-			   "Original string\nAppended content\nMore stuff\nAnotherAnd again\n");
-}
-
-/* Adding an empty string should not create a fragment. */
-static void string_stream_append_empty_string_test(struct kunit *test)
-{
-	struct string_stream *stream;
-	int original_frag_count;
-
-	stream = kunit_alloc_string_stream(test, GFP_KERNEL);
-	KUNIT_ASSERT_NOT_ERR_OR_NULL(test, stream);
-
-	/* Formatted empty string */
-	string_stream_add(stream, "%s", "");
-	KUNIT_EXPECT_TRUE(test, string_stream_is_empty(stream));
-	KUNIT_EXPECT_TRUE(test, list_empty(&stream->fragments));
-
-	/* Adding an empty string to a non-empty stream */
-	string_stream_add(stream, "Add this line");
-	original_frag_count = list_count_nodes(&stream->fragments);
-
-	string_stream_add(stream, "%s", "");
-	KUNIT_EXPECT_EQ(test, list_count_nodes(&stream->fragments), original_frag_count);
-	KUNIT_EXPECT_STREQ(test, get_concatenated_string(test, stream), "Add this line");
-}
-
-/* Adding strings without automatic newline appending */
-static void string_stream_no_auto_newline_test(struct kunit *test)
-{
-	struct string_stream *stream;
-
-	stream = kunit_alloc_string_stream(test, GFP_KERNEL);
-	KUNIT_ASSERT_NOT_ERR_OR_NULL(test, stream);
-
-	/*
-	 * Add some strings with and without newlines. All formatted newlines
-	 * should be preserved. It should not add any extra newlines.
-	 */
-	string_stream_add(stream, "One");
-	string_stream_add(stream, "Two\n");
-	string_stream_add(stream, "%s\n", "Three");
-	string_stream_add(stream, "%s", "Four\n");
-	string_stream_add(stream, "Five\n%s", "Six");
-	string_stream_add(stream, "Seven\n\n");
-	string_stream_add(stream, "Eight");
-	KUNIT_EXPECT_STREQ(test, get_concatenated_string(test, stream),
-			   "OneTwo\nThree\nFour\nFive\nSixSeven\n\nEight");
-}
-
-/* Adding strings with automatic newline appending */
-static void string_stream_auto_newline_test(struct kunit *test)
-{
->>>>>>> 0c383648
 	struct string_stream *stream;
 
 	stream = kunit_alloc_string_stream(test, GFP_KERNEL);
