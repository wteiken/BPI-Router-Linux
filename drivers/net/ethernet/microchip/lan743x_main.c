--- conflicted
+++ resolved
@@ -2733,17 +2733,10 @@
 {
 	struct lan743x_adapter *adapter = netdev_priv(netdev);
 	u8 ch = 0;
-<<<<<<< HEAD
 
 	if (adapter->is_pci11x1x)
 		ch = skb->queue_mapping % PCI11X1X_USED_TX_CHANNELS;
 
-=======
-
-	if (adapter->is_pci11x1x)
-		ch = skb->queue_mapping % PCI11X1X_USED_TX_CHANNELS;
-
->>>>>>> 88084a3d
 	return lan743x_tx_xmit_frame(&adapter->tx[ch], skb);
 }
 
@@ -2948,31 +2941,18 @@
 			lan743x_csr_write(adapter, SGMII_CTL, sgmii_ctl);
 			netif_dbg(adapter, drv, adapter->netdev,
 				  "SGMII operation\n");
-<<<<<<< HEAD
-=======
 			adapter->mdiobus->probe_capabilities = MDIOBUS_C22_C45;
 			adapter->mdiobus->read = lan743x_mdiobus_c45_read;
 			adapter->mdiobus->write = lan743x_mdiobus_c45_write;
 			adapter->mdiobus->name = "lan743x-mdiobus-c45";
 			netif_dbg(adapter, drv, adapter->netdev,
 				  "lan743x-mdiobus-c45\n");
->>>>>>> 88084a3d
 		} else {
 			sgmii_ctl = lan743x_csr_read(adapter, SGMII_CTL);
 			sgmii_ctl &= ~SGMII_CTL_SGMII_ENABLE_;
 			sgmii_ctl |= SGMII_CTL_SGMII_POWER_DN_;
 			lan743x_csr_write(adapter, SGMII_CTL, sgmii_ctl);
 			netif_dbg(adapter, drv, adapter->netdev,
-<<<<<<< HEAD
-					  "(R)GMII operation\n");
-		}
-
-		adapter->mdiobus->probe_capabilities = MDIOBUS_C22_C45;
-		adapter->mdiobus->read = lan743x_mdiobus_c45_read;
-		adapter->mdiobus->write = lan743x_mdiobus_c45_write;
-		adapter->mdiobus->name = "lan743x-mdiobus-c45";
-		netif_dbg(adapter, drv, adapter->netdev, "lan743x-mdiobus-c45\n");
-=======
 				  "RGMII operation\n");
 			// Only C22 support when RGMII I/F
 			adapter->mdiobus->probe_capabilities = MDIOBUS_C22;
@@ -2982,7 +2962,6 @@
 			netif_dbg(adapter, drv, adapter->netdev,
 				  "lan743x-mdiobus\n");
 		}
->>>>>>> 88084a3d
 	} else {
 		adapter->mdiobus->read = lan743x_mdiobus_read;
 		adapter->mdiobus->write = lan743x_mdiobus_write;
