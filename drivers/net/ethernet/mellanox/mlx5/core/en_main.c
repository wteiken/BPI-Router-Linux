/*
 * Copyright (c) 2015-2016, Mellanox Technologies. All rights reserved.
 *
 * This software is available to you under a choice of one of two
 * licenses.  You may choose to be licensed under the terms of the GNU
 * General Public License (GPL) Version 2, available from the file
 * COPYING in the main directory of this source tree, or the
 * OpenIB.org BSD license below:
 *
 *     Redistribution and use in source and binary forms, with or
 *     without modification, are permitted provided that the following
 *     conditions are met:
 *
 *      - Redistributions of source code must retain the above
 *        copyright notice, this list of conditions and the following
 *        disclaimer.
 *
 *      - Redistributions in binary form must reproduce the above
 *        copyright notice, this list of conditions and the following
 *        disclaimer in the documentation and/or other materials
 *        provided with the distribution.
 *
 * THE SOFTWARE IS PROVIDED "AS IS", WITHOUT WARRANTY OF ANY KIND,
 * EXPRESS OR IMPLIED, INCLUDING BUT NOT LIMITED TO THE WARRANTIES OF
 * MERCHANTABILITY, FITNESS FOR A PARTICULAR PURPOSE AND
 * NONINFRINGEMENT. IN NO EVENT SHALL THE AUTHORS OR COPYRIGHT HOLDERS
 * BE LIABLE FOR ANY CLAIM, DAMAGES OR OTHER LIABILITY, WHETHER IN AN
 * ACTION OF CONTRACT, TORT OR OTHERWISE, ARISING FROM, OUT OF OR IN
 * CONNECTION WITH THE SOFTWARE OR THE USE OR OTHER DEALINGS IN THE
 * SOFTWARE.
 */

#include <net/tc_act/tc_gact.h>
#include <net/pkt_cls.h>
#include <linux/mlx5/fs.h>
#include <net/vxlan.h>
#include <net/geneve.h>
#include <linux/bpf.h>
#include <linux/if_bridge.h>
#include <net/page_pool.h>
#include <net/xdp_sock_drv.h>
#include "eswitch.h"
#include "en.h"
#include "en/txrx.h"
#include "en_tc.h"
#include "en_rep.h"
#include "en_accel/ipsec.h"
#include "en_accel/en_accel.h"
#include "en_accel/tls.h"
#include "accel/ipsec.h"
#include "accel/tls.h"
#include "lib/vxlan.h"
#include "lib/clock.h"
#include "en/port.h"
#include "en/xdp.h"
#include "lib/eq.h"
#include "en/monitor_stats.h"
#include "en/health.h"
#include "en/params.h"
#include "en/xsk/pool.h"
#include "en/xsk/setup.h"
#include "en/xsk/rx.h"
#include "en/xsk/tx.h"
#include "en/hv_vhca_stats.h"
#include "en/devlink.h"
#include "lib/mlx5.h"
#include "en/ptp.h"
#include "qos.h"
#include "en/trap.h"
#include "fpga/ipsec.h"

bool mlx5e_check_fragmented_striding_rq_cap(struct mlx5_core_dev *mdev)
{
	bool striding_rq_umr = MLX5_CAP_GEN(mdev, striding_rq) &&
		MLX5_CAP_GEN(mdev, umr_ptr_rlky) &&
		MLX5_CAP_ETH(mdev, reg_umr_sq);
	u16 max_wqe_sz_cap = MLX5_CAP_GEN(mdev, max_wqe_sz_sq);
	bool inline_umr = MLX5E_UMR_WQE_INLINE_SZ <= max_wqe_sz_cap;

	if (!striding_rq_umr)
		return false;
	if (!inline_umr) {
		mlx5_core_warn(mdev, "Cannot support Striding RQ: UMR WQE size (%d) exceeds maximum supported (%d).\n",
			       (int)MLX5E_UMR_WQE_INLINE_SZ, max_wqe_sz_cap);
		return false;
	}
	return true;
}

void mlx5e_update_carrier(struct mlx5e_priv *priv)
{
	struct mlx5_core_dev *mdev = priv->mdev;
	u8 port_state;
	bool up;

	port_state = mlx5_query_vport_state(mdev,
					    MLX5_VPORT_STATE_OP_MOD_VNIC_VPORT,
					    0);

	up = port_state == VPORT_STATE_UP;
	if (up == netif_carrier_ok(priv->netdev))
		netif_carrier_event(priv->netdev);
	if (up) {
		netdev_info(priv->netdev, "Link up\n");
		netif_carrier_on(priv->netdev);
	} else {
		netdev_info(priv->netdev, "Link down\n");
		netif_carrier_off(priv->netdev);
	}
}

static void mlx5e_update_carrier_work(struct work_struct *work)
{
	struct mlx5e_priv *priv = container_of(work, struct mlx5e_priv,
					       update_carrier_work);

	mutex_lock(&priv->state_lock);
	if (test_bit(MLX5E_STATE_OPENED, &priv->state))
		if (priv->profile->update_carrier)
			priv->profile->update_carrier(priv);
	mutex_unlock(&priv->state_lock);
}

static void mlx5e_update_stats_work(struct work_struct *work)
{
	struct mlx5e_priv *priv = container_of(work, struct mlx5e_priv,
					       update_stats_work);

	mutex_lock(&priv->state_lock);
	priv->profile->update_stats(priv);
	mutex_unlock(&priv->state_lock);
}

void mlx5e_queue_update_stats(struct mlx5e_priv *priv)
{
	if (!priv->profile->update_stats)
		return;

	if (unlikely(test_bit(MLX5E_STATE_DESTROYING, &priv->state)))
		return;

	queue_work(priv->wq, &priv->update_stats_work);
}

static int async_event(struct notifier_block *nb, unsigned long event, void *data)
{
	struct mlx5e_priv *priv = container_of(nb, struct mlx5e_priv, events_nb);
	struct mlx5_eqe   *eqe = data;

	if (event != MLX5_EVENT_TYPE_PORT_CHANGE)
		return NOTIFY_DONE;

	switch (eqe->sub_type) {
	case MLX5_PORT_CHANGE_SUBTYPE_DOWN:
	case MLX5_PORT_CHANGE_SUBTYPE_ACTIVE:
		queue_work(priv->wq, &priv->update_carrier_work);
		break;
	default:
		return NOTIFY_DONE;
	}

	return NOTIFY_OK;
}

static void mlx5e_enable_async_events(struct mlx5e_priv *priv)
{
	priv->events_nb.notifier_call = async_event;
	mlx5_notifier_register(priv->mdev, &priv->events_nb);
}

static void mlx5e_disable_async_events(struct mlx5e_priv *priv)
{
	mlx5_notifier_unregister(priv->mdev, &priv->events_nb);
}

static int blocking_event(struct notifier_block *nb, unsigned long event, void *data)
{
	struct mlx5e_priv *priv = container_of(nb, struct mlx5e_priv, blocking_events_nb);
	int err;

	switch (event) {
	case MLX5_DRIVER_EVENT_TYPE_TRAP:
		err = mlx5e_handle_trap_event(priv, data);
		break;
	default:
		netdev_warn(priv->netdev, "Sync event: Unknown event %ld\n", event);
		err = -EINVAL;
	}
	return err;
}

static void mlx5e_enable_blocking_events(struct mlx5e_priv *priv)
{
	priv->blocking_events_nb.notifier_call = blocking_event;
	mlx5_blocking_notifier_register(priv->mdev, &priv->blocking_events_nb);
}

static void mlx5e_disable_blocking_events(struct mlx5e_priv *priv)
{
	mlx5_blocking_notifier_unregister(priv->mdev, &priv->blocking_events_nb);
}

static inline void mlx5e_build_umr_wqe(struct mlx5e_rq *rq,
				       struct mlx5e_icosq *sq,
				       struct mlx5e_umr_wqe *wqe)
{
	struct mlx5_wqe_ctrl_seg      *cseg = &wqe->ctrl;
	struct mlx5_wqe_umr_ctrl_seg *ucseg = &wqe->uctrl;
	u8 ds_cnt = DIV_ROUND_UP(MLX5E_UMR_WQE_INLINE_SZ, MLX5_SEND_WQE_DS);

	cseg->qpn_ds    = cpu_to_be32((sq->sqn << MLX5_WQE_CTRL_QPN_SHIFT) |
				      ds_cnt);
	cseg->umr_mkey  = rq->mkey_be;

	ucseg->flags = MLX5_UMR_TRANSLATION_OFFSET_EN | MLX5_UMR_INLINE;
	ucseg->xlt_octowords =
		cpu_to_be16(MLX5_MTT_OCTW(MLX5_MPWRQ_PAGES_PER_WQE));
	ucseg->mkey_mask     = cpu_to_be64(MLX5_MKEY_MASK_FREE);
}

static int mlx5e_rq_alloc_mpwqe_info(struct mlx5e_rq *rq, int node)
{
	int wq_sz = mlx5_wq_ll_get_size(&rq->mpwqe.wq);

	rq->mpwqe.info = kvzalloc_node(array_size(wq_sz,
						  sizeof(*rq->mpwqe.info)),
				       GFP_KERNEL, node);
	if (!rq->mpwqe.info)
		return -ENOMEM;

	mlx5e_build_umr_wqe(rq, rq->icosq, &rq->mpwqe.umr_wqe);

	return 0;
}

static int mlx5e_create_umr_mkey(struct mlx5_core_dev *mdev,
				 u64 npages, u8 page_shift,
				 struct mlx5_core_mkey *umr_mkey,
				 dma_addr_t filler_addr)
{
	struct mlx5_mtt *mtt;
	int inlen;
	void *mkc;
	u32 *in;
	int err;
	int i;

	inlen = MLX5_ST_SZ_BYTES(create_mkey_in) + sizeof(*mtt) * npages;

	in = kvzalloc(inlen, GFP_KERNEL);
	if (!in)
		return -ENOMEM;

	mkc = MLX5_ADDR_OF(create_mkey_in, in, memory_key_mkey_entry);

	MLX5_SET(mkc, mkc, free, 1);
	MLX5_SET(mkc, mkc, umr_en, 1);
	MLX5_SET(mkc, mkc, lw, 1);
	MLX5_SET(mkc, mkc, lr, 1);
	MLX5_SET(mkc, mkc, access_mode_1_0, MLX5_MKC_ACCESS_MODE_MTT);
	mlx5e_mkey_set_relaxed_ordering(mdev, mkc);
	MLX5_SET(mkc, mkc, qpn, 0xffffff);
	MLX5_SET(mkc, mkc, pd, mdev->mlx5e_res.hw_objs.pdn);
	MLX5_SET64(mkc, mkc, len, npages << page_shift);
	MLX5_SET(mkc, mkc, translations_octword_size,
		 MLX5_MTT_OCTW(npages));
	MLX5_SET(mkc, mkc, log_page_size, page_shift);
	MLX5_SET(create_mkey_in, in, translations_octword_actual_size,
		 MLX5_MTT_OCTW(npages));

	/* Initialize the mkey with all MTTs pointing to a default
	 * page (filler_addr). When the channels are activated, UMR
	 * WQEs will redirect the RX WQEs to the actual memory from
	 * the RQ's pool, while the gaps (wqe_overflow) remain mapped
	 * to the default page.
	 */
	mtt = MLX5_ADDR_OF(create_mkey_in, in, klm_pas_mtt);
	for (i = 0 ; i < npages ; i++)
		mtt[i].ptag = cpu_to_be64(filler_addr);

	err = mlx5_core_create_mkey(mdev, umr_mkey, in, inlen);

	kvfree(in);
	return err;
}

static int mlx5e_create_rq_umr_mkey(struct mlx5_core_dev *mdev, struct mlx5e_rq *rq)
{
	u64 num_mtts = MLX5E_REQUIRED_MTTS(mlx5_wq_ll_get_size(&rq->mpwqe.wq));

	return mlx5e_create_umr_mkey(mdev, num_mtts, PAGE_SHIFT, &rq->umr_mkey,
				     rq->wqe_overflow.addr);
}

static u64 mlx5e_get_mpwqe_offset(u16 wqe_ix)
{
	return MLX5E_REQUIRED_MTTS(wqe_ix) << PAGE_SHIFT;
}

static void mlx5e_init_frags_partition(struct mlx5e_rq *rq)
{
	struct mlx5e_wqe_frag_info next_frag = {};
	struct mlx5e_wqe_frag_info *prev = NULL;
	int i;

	next_frag.di = &rq->wqe.di[0];

	for (i = 0; i < mlx5_wq_cyc_get_size(&rq->wqe.wq); i++) {
		struct mlx5e_rq_frag_info *frag_info = &rq->wqe.info.arr[0];
		struct mlx5e_wqe_frag_info *frag =
			&rq->wqe.frags[i << rq->wqe.info.log_num_frags];
		int f;

		for (f = 0; f < rq->wqe.info.num_frags; f++, frag++) {
			if (next_frag.offset + frag_info[f].frag_stride > PAGE_SIZE) {
				next_frag.di++;
				next_frag.offset = 0;
				if (prev)
					prev->last_in_page = true;
			}
			*frag = next_frag;

			/* prepare next */
			next_frag.offset += frag_info[f].frag_stride;
			prev = frag;
		}
	}

	if (prev)
		prev->last_in_page = true;
}

int mlx5e_init_di_list(struct mlx5e_rq *rq, int wq_sz, int node)
{
	int len = wq_sz << rq->wqe.info.log_num_frags;

	rq->wqe.di = kvzalloc_node(array_size(len, sizeof(*rq->wqe.di)), GFP_KERNEL, node);
	if (!rq->wqe.di)
		return -ENOMEM;

	mlx5e_init_frags_partition(rq);

	return 0;
}

void mlx5e_free_di_list(struct mlx5e_rq *rq)
{
	kvfree(rq->wqe.di);
}

static void mlx5e_rq_err_cqe_work(struct work_struct *recover_work)
{
	struct mlx5e_rq *rq = container_of(recover_work, struct mlx5e_rq, recover_work);

	mlx5e_reporter_rq_cqe_err(rq);
}

static int mlx5e_alloc_mpwqe_rq_drop_page(struct mlx5e_rq *rq)
{
	rq->wqe_overflow.page = alloc_page(GFP_KERNEL);
	if (!rq->wqe_overflow.page)
		return -ENOMEM;

	rq->wqe_overflow.addr = dma_map_page(rq->pdev, rq->wqe_overflow.page, 0,
					     PAGE_SIZE, rq->buff.map_dir);
	if (dma_mapping_error(rq->pdev, rq->wqe_overflow.addr)) {
		__free_page(rq->wqe_overflow.page);
		return -ENOMEM;
	}
	return 0;
}

static void mlx5e_free_mpwqe_rq_drop_page(struct mlx5e_rq *rq)
{
	 dma_unmap_page(rq->pdev, rq->wqe_overflow.addr, PAGE_SIZE,
			rq->buff.map_dir);
	 __free_page(rq->wqe_overflow.page);
}

static int mlx5e_init_rxq_rq(struct mlx5e_channel *c, struct mlx5e_params *params,
			     struct mlx5e_rq *rq)
{
	struct mlx5_core_dev *mdev = c->mdev;
	int err;

	rq->wq_type      = params->rq_wq_type;
	rq->pdev         = c->pdev;
	rq->netdev       = c->netdev;
	rq->priv         = c->priv;
	rq->tstamp       = c->tstamp;
	rq->clock        = &mdev->clock;
	rq->icosq        = &c->icosq;
	rq->ix           = c->ix;
	rq->mdev         = mdev;
	rq->hw_mtu       = MLX5E_SW2HW_MTU(params, params->sw_mtu);
	rq->xdpsq        = &c->rq_xdpsq;
	rq->stats        = &c->priv->channel_stats[c->ix].rq;
	rq->ptp_cyc2time = mlx5_rq_ts_translator(mdev);
	err = mlx5e_rq_set_handlers(rq, params, NULL);
	if (err)
		return err;

	return xdp_rxq_info_reg(&rq->xdp_rxq, rq->netdev, rq->ix, 0);
}

static int mlx5e_alloc_rq(struct mlx5e_params *params,
			  struct mlx5e_xsk_param *xsk,
			  struct mlx5e_rq_param *rqp,
			  int node, struct mlx5e_rq *rq)
{
	struct page_pool_params pp_params = { 0 };
	struct mlx5_core_dev *mdev = rq->mdev;
	void *rqc = rqp->rqc;
	void *rqc_wq = MLX5_ADDR_OF(rqc, rqc, wq);
	u32 pool_size;
	int wq_sz;
	int err;
	int i;

	rqp->wq.db_numa_node = node;
	INIT_WORK(&rq->recover_work, mlx5e_rq_err_cqe_work);

	if (params->xdp_prog)
		bpf_prog_inc(params->xdp_prog);
	RCU_INIT_POINTER(rq->xdp_prog, params->xdp_prog);

	rq->buff.map_dir = params->xdp_prog ? DMA_BIDIRECTIONAL : DMA_FROM_DEVICE;
	rq->buff.headroom = mlx5e_get_rq_headroom(mdev, params, xsk);
	pool_size = 1 << params->log_rq_mtu_frames;

	switch (rq->wq_type) {
	case MLX5_WQ_TYPE_LINKED_LIST_STRIDING_RQ:
		err = mlx5_wq_ll_create(mdev, &rqp->wq, rqc_wq, &rq->mpwqe.wq,
					&rq->wq_ctrl);
		if (err)
			goto err_rq_xdp_prog;

		err = mlx5e_alloc_mpwqe_rq_drop_page(rq);
		if (err)
			goto err_rq_wq_destroy;

		rq->mpwqe.wq.db = &rq->mpwqe.wq.db[MLX5_RCV_DBR];

		wq_sz = mlx5_wq_ll_get_size(&rq->mpwqe.wq);

		pool_size = MLX5_MPWRQ_PAGES_PER_WQE <<
			mlx5e_mpwqe_get_log_rq_size(params, xsk);

		rq->mpwqe.log_stride_sz = mlx5e_mpwqe_get_log_stride_size(mdev, params, xsk);
		rq->mpwqe.num_strides =
			BIT(mlx5e_mpwqe_get_log_num_strides(mdev, params, xsk));

		rq->buff.frame0_sz = (1 << rq->mpwqe.log_stride_sz);

		err = mlx5e_create_rq_umr_mkey(mdev, rq);
		if (err)
			goto err_rq_drop_page;
		rq->mkey_be = cpu_to_be32(rq->umr_mkey.key);

		err = mlx5e_rq_alloc_mpwqe_info(rq, node);
		if (err)
			goto err_rq_mkey;
		break;
	default: /* MLX5_WQ_TYPE_CYCLIC */
		err = mlx5_wq_cyc_create(mdev, &rqp->wq, rqc_wq, &rq->wqe.wq,
					 &rq->wq_ctrl);
		if (err)
			goto err_rq_xdp_prog;

		rq->wqe.wq.db = &rq->wqe.wq.db[MLX5_RCV_DBR];

		wq_sz = mlx5_wq_cyc_get_size(&rq->wqe.wq);

		rq->wqe.info = rqp->frags_info;
		rq->buff.frame0_sz = rq->wqe.info.arr[0].frag_stride;

		rq->wqe.frags =
			kvzalloc_node(array_size(sizeof(*rq->wqe.frags),
					(wq_sz << rq->wqe.info.log_num_frags)),
				      GFP_KERNEL, node);
		if (!rq->wqe.frags) {
			err = -ENOMEM;
			goto err_rq_wq_destroy;
		}

		err = mlx5e_init_di_list(rq, wq_sz, node);
		if (err)
			goto err_rq_frags;

		rq->mkey_be = cpu_to_be32(mdev->mlx5e_res.hw_objs.mkey.key);
	}

	if (xsk) {
		err = xdp_rxq_info_reg_mem_model(&rq->xdp_rxq,
						 MEM_TYPE_XSK_BUFF_POOL, NULL);
		xsk_pool_set_rxq_info(rq->xsk_pool, &rq->xdp_rxq);
	} else {
		/* Create a page_pool and register it with rxq */
		pp_params.order     = 0;
		pp_params.flags     = 0; /* No-internal DMA mapping in page_pool */
		pp_params.pool_size = pool_size;
		pp_params.nid       = node;
		pp_params.dev       = rq->pdev;
		pp_params.dma_dir   = rq->buff.map_dir;

		/* page_pool can be used even when there is no rq->xdp_prog,
		 * given page_pool does not handle DMA mapping there is no
		 * required state to clear. And page_pool gracefully handle
		 * elevated refcnt.
		 */
		rq->page_pool = page_pool_create(&pp_params);
		if (IS_ERR(rq->page_pool)) {
			err = PTR_ERR(rq->page_pool);
			rq->page_pool = NULL;
			goto err_free_by_rq_type;
		}
		if (xdp_rxq_info_is_reg(&rq->xdp_rxq))
			err = xdp_rxq_info_reg_mem_model(&rq->xdp_rxq,
							 MEM_TYPE_PAGE_POOL, rq->page_pool);
	}
	if (err)
		goto err_free_by_rq_type;

	for (i = 0; i < wq_sz; i++) {
		if (rq->wq_type == MLX5_WQ_TYPE_LINKED_LIST_STRIDING_RQ) {
			struct mlx5e_rx_wqe_ll *wqe =
				mlx5_wq_ll_get_wqe(&rq->mpwqe.wq, i);
			u32 byte_count =
				rq->mpwqe.num_strides << rq->mpwqe.log_stride_sz;
			u64 dma_offset = mlx5e_get_mpwqe_offset(i);

			wqe->data[0].addr = cpu_to_be64(dma_offset + rq->buff.headroom);
			wqe->data[0].byte_count = cpu_to_be32(byte_count);
			wqe->data[0].lkey = rq->mkey_be;
		} else {
			struct mlx5e_rx_wqe_cyc *wqe =
				mlx5_wq_cyc_get_wqe(&rq->wqe.wq, i);
			int f;

			for (f = 0; f < rq->wqe.info.num_frags; f++) {
				u32 frag_size = rq->wqe.info.arr[f].frag_size |
					MLX5_HW_START_PADDING;

				wqe->data[f].byte_count = cpu_to_be32(frag_size);
				wqe->data[f].lkey = rq->mkey_be;
			}
			/* check if num_frags is not a pow of two */
			if (rq->wqe.info.num_frags < (1 << rq->wqe.info.log_num_frags)) {
				wqe->data[f].byte_count = 0;
				wqe->data[f].lkey = cpu_to_be32(MLX5_INVALID_LKEY);
				wqe->data[f].addr = 0;
			}
		}
	}

	INIT_WORK(&rq->dim.work, mlx5e_rx_dim_work);

	switch (params->rx_cq_moderation.cq_period_mode) {
	case MLX5_CQ_PERIOD_MODE_START_FROM_CQE:
		rq->dim.mode = DIM_CQ_PERIOD_MODE_START_FROM_CQE;
		break;
	case MLX5_CQ_PERIOD_MODE_START_FROM_EQE:
	default:
		rq->dim.mode = DIM_CQ_PERIOD_MODE_START_FROM_EQE;
	}

	rq->page_cache.head = 0;
	rq->page_cache.tail = 0;

	return 0;

err_free_by_rq_type:
	switch (rq->wq_type) {
	case MLX5_WQ_TYPE_LINKED_LIST_STRIDING_RQ:
		kvfree(rq->mpwqe.info);
err_rq_mkey:
		mlx5_core_destroy_mkey(mdev, &rq->umr_mkey);
err_rq_drop_page:
		mlx5e_free_mpwqe_rq_drop_page(rq);
		break;
	default: /* MLX5_WQ_TYPE_CYCLIC */
		mlx5e_free_di_list(rq);
err_rq_frags:
		kvfree(rq->wqe.frags);
	}
err_rq_wq_destroy:
	mlx5_wq_destroy(&rq->wq_ctrl);
err_rq_xdp_prog:
	if (params->xdp_prog)
		bpf_prog_put(params->xdp_prog);

	return err;
}

static void mlx5e_free_rq(struct mlx5e_rq *rq)
{
	struct bpf_prog *old_prog;
	int i;

	if (xdp_rxq_info_is_reg(&rq->xdp_rxq)) {
		old_prog = rcu_dereference_protected(rq->xdp_prog,
						     lockdep_is_held(&rq->priv->state_lock));
		if (old_prog)
			bpf_prog_put(old_prog);
	}

	switch (rq->wq_type) {
	case MLX5_WQ_TYPE_LINKED_LIST_STRIDING_RQ:
		kvfree(rq->mpwqe.info);
		mlx5_core_destroy_mkey(rq->mdev, &rq->umr_mkey);
		mlx5e_free_mpwqe_rq_drop_page(rq);
		break;
	default: /* MLX5_WQ_TYPE_CYCLIC */
		kvfree(rq->wqe.frags);
		mlx5e_free_di_list(rq);
	}

	for (i = rq->page_cache.head; i != rq->page_cache.tail;
	     i = (i + 1) & (MLX5E_CACHE_SIZE - 1)) {
		struct mlx5e_dma_info *dma_info = &rq->page_cache.page_cache[i];

		/* With AF_XDP, page_cache is not used, so this loop is not
		 * entered, and it's safe to call mlx5e_page_release_dynamic
		 * directly.
		 */
		mlx5e_page_release_dynamic(rq, dma_info, false);
	}

	xdp_rxq_info_unreg(&rq->xdp_rxq);
	page_pool_destroy(rq->page_pool);
	mlx5_wq_destroy(&rq->wq_ctrl);
}

int mlx5e_create_rq(struct mlx5e_rq *rq, struct mlx5e_rq_param *param)
{
	struct mlx5_core_dev *mdev = rq->mdev;
	u8 ts_format;
	void *in;
	void *rqc;
	void *wq;
	int inlen;
	int err;

	inlen = MLX5_ST_SZ_BYTES(create_rq_in) +
		sizeof(u64) * rq->wq_ctrl.buf.npages;
	in = kvzalloc(inlen, GFP_KERNEL);
	if (!in)
		return -ENOMEM;

	ts_format = mlx5_is_real_time_rq(mdev) ?
			    MLX5_TIMESTAMP_FORMAT_REAL_TIME :
			    MLX5_TIMESTAMP_FORMAT_FREE_RUNNING;
	rqc = MLX5_ADDR_OF(create_rq_in, in, ctx);
	wq  = MLX5_ADDR_OF(rqc, rqc, wq);

	memcpy(rqc, param->rqc, sizeof(param->rqc));

	MLX5_SET(rqc,  rqc, cqn,		rq->cq.mcq.cqn);
	MLX5_SET(rqc,  rqc, state,		MLX5_RQC_STATE_RST);
	MLX5_SET(rqc,  rqc, ts_format,		ts_format);
	MLX5_SET(wq,   wq,  log_wq_pg_sz,	rq->wq_ctrl.buf.page_shift -
						MLX5_ADAPTER_PAGE_SHIFT);
	MLX5_SET64(wq, wq,  dbr_addr,		rq->wq_ctrl.db.dma);

	mlx5_fill_page_frag_array(&rq->wq_ctrl.buf,
				  (__be64 *)MLX5_ADDR_OF(wq, wq, pas));

	err = mlx5_core_create_rq(mdev, in, inlen, &rq->rqn);

	kvfree(in);

	return err;
}

int mlx5e_modify_rq_state(struct mlx5e_rq *rq, int curr_state, int next_state)
{
	struct mlx5_core_dev *mdev = rq->mdev;

	void *in;
	void *rqc;
	int inlen;
	int err;

	inlen = MLX5_ST_SZ_BYTES(modify_rq_in);
	in = kvzalloc(inlen, GFP_KERNEL);
	if (!in)
		return -ENOMEM;

	if (curr_state == MLX5_RQC_STATE_RST && next_state == MLX5_RQC_STATE_RDY)
		mlx5e_rqwq_reset(rq);

	rqc = MLX5_ADDR_OF(modify_rq_in, in, ctx);

	MLX5_SET(modify_rq_in, in, rq_state, curr_state);
	MLX5_SET(rqc, rqc, state, next_state);

	err = mlx5_core_modify_rq(mdev, rq->rqn, in);

	kvfree(in);

	return err;
}

static int mlx5e_modify_rq_scatter_fcs(struct mlx5e_rq *rq, bool enable)
{
	struct mlx5_core_dev *mdev = rq->mdev;

	void *in;
	void *rqc;
	int inlen;
	int err;

	inlen = MLX5_ST_SZ_BYTES(modify_rq_in);
	in = kvzalloc(inlen, GFP_KERNEL);
	if (!in)
		return -ENOMEM;

	rqc = MLX5_ADDR_OF(modify_rq_in, in, ctx);

	MLX5_SET(modify_rq_in, in, rq_state, MLX5_RQC_STATE_RDY);
	MLX5_SET64(modify_rq_in, in, modify_bitmask,
		   MLX5_MODIFY_RQ_IN_MODIFY_BITMASK_SCATTER_FCS);
	MLX5_SET(rqc, rqc, scatter_fcs, enable);
	MLX5_SET(rqc, rqc, state, MLX5_RQC_STATE_RDY);

	err = mlx5_core_modify_rq(mdev, rq->rqn, in);

	kvfree(in);

	return err;
}

static int mlx5e_modify_rq_vsd(struct mlx5e_rq *rq, bool vsd)
{
	struct mlx5_core_dev *mdev = rq->mdev;
	void *in;
	void *rqc;
	int inlen;
	int err;

	inlen = MLX5_ST_SZ_BYTES(modify_rq_in);
	in = kvzalloc(inlen, GFP_KERNEL);
	if (!in)
		return -ENOMEM;

	rqc = MLX5_ADDR_OF(modify_rq_in, in, ctx);

	MLX5_SET(modify_rq_in, in, rq_state, MLX5_RQC_STATE_RDY);
	MLX5_SET64(modify_rq_in, in, modify_bitmask,
		   MLX5_MODIFY_RQ_IN_MODIFY_BITMASK_VSD);
	MLX5_SET(rqc, rqc, vsd, vsd);
	MLX5_SET(rqc, rqc, state, MLX5_RQC_STATE_RDY);

	err = mlx5_core_modify_rq(mdev, rq->rqn, in);

	kvfree(in);

	return err;
}

void mlx5e_destroy_rq(struct mlx5e_rq *rq)
{
	mlx5_core_destroy_rq(rq->mdev, rq->rqn);
}

int mlx5e_wait_for_min_rx_wqes(struct mlx5e_rq *rq, int wait_time)
{
	unsigned long exp_time = jiffies + msecs_to_jiffies(wait_time);

	u16 min_wqes = mlx5_min_rx_wqes(rq->wq_type, mlx5e_rqwq_get_size(rq));

	do {
		if (mlx5e_rqwq_get_cur_sz(rq) >= min_wqes)
			return 0;

		msleep(20);
	} while (time_before(jiffies, exp_time));

	netdev_warn(rq->netdev, "Failed to get min RX wqes on Channel[%d] RQN[0x%x] wq cur_sz(%d) min_rx_wqes(%d)\n",
		    rq->ix, rq->rqn, mlx5e_rqwq_get_cur_sz(rq), min_wqes);

	mlx5e_reporter_rx_timeout(rq);
	return -ETIMEDOUT;
}

void mlx5e_free_rx_in_progress_descs(struct mlx5e_rq *rq)
{
	struct mlx5_wq_ll *wq;
	u16 head;
	int i;

	if (rq->wq_type != MLX5_WQ_TYPE_LINKED_LIST_STRIDING_RQ)
		return;

	wq = &rq->mpwqe.wq;
	head = wq->head;

	/* Outstanding UMR WQEs (in progress) start at wq->head */
	for (i = 0; i < rq->mpwqe.umr_in_progress; i++) {
		rq->dealloc_wqe(rq, head);
		head = mlx5_wq_ll_get_wqe_next_ix(wq, head);
	}

	rq->mpwqe.actual_wq_head = wq->head;
	rq->mpwqe.umr_in_progress = 0;
	rq->mpwqe.umr_completed = 0;
}

void mlx5e_free_rx_descs(struct mlx5e_rq *rq)
{
	__be16 wqe_ix_be;
	u16 wqe_ix;

	if (rq->wq_type == MLX5_WQ_TYPE_LINKED_LIST_STRIDING_RQ) {
		struct mlx5_wq_ll *wq = &rq->mpwqe.wq;

		mlx5e_free_rx_in_progress_descs(rq);

		while (!mlx5_wq_ll_is_empty(wq)) {
			struct mlx5e_rx_wqe_ll *wqe;

			wqe_ix_be = *wq->tail_next;
			wqe_ix    = be16_to_cpu(wqe_ix_be);
			wqe       = mlx5_wq_ll_get_wqe(wq, wqe_ix);
			rq->dealloc_wqe(rq, wqe_ix);
			mlx5_wq_ll_pop(wq, wqe_ix_be,
				       &wqe->next.next_wqe_index);
		}
	} else {
		struct mlx5_wq_cyc *wq = &rq->wqe.wq;

		while (!mlx5_wq_cyc_is_empty(wq)) {
			wqe_ix = mlx5_wq_cyc_get_tail(wq);
			rq->dealloc_wqe(rq, wqe_ix);
			mlx5_wq_cyc_pop(wq);
		}
	}

}

int mlx5e_open_rq(struct mlx5e_params *params, struct mlx5e_rq_param *param,
		  struct mlx5e_xsk_param *xsk, int node,
		  struct mlx5e_rq *rq)
{
	struct mlx5_core_dev *mdev = rq->mdev;
	int err;

	err = mlx5e_alloc_rq(params, xsk, param, node, rq);
	if (err)
		return err;

	err = mlx5e_create_rq(rq, param);
	if (err)
		goto err_free_rq;

	err = mlx5e_modify_rq_state(rq, MLX5_RQC_STATE_RST, MLX5_RQC_STATE_RDY);
	if (err)
		goto err_destroy_rq;

	if (mlx5e_is_tls_on(rq->priv) && !mlx5e_accel_is_ktls_device(mdev))
		__set_bit(MLX5E_RQ_STATE_FPGA_TLS, &rq->state); /* must be FPGA */

	if (MLX5_CAP_ETH(mdev, cqe_checksum_full))
		__set_bit(MLX5E_RQ_STATE_CSUM_FULL, &rq->state);

	if (params->rx_dim_enabled)
		__set_bit(MLX5E_RQ_STATE_AM, &rq->state);

	/* We disable csum_complete when XDP is enabled since
	 * XDP programs might manipulate packets which will render
	 * skb->checksum incorrect.
	 */
	if (MLX5E_GET_PFLAG(params, MLX5E_PFLAG_RX_NO_CSUM_COMPLETE) || params->xdp_prog)
		__set_bit(MLX5E_RQ_STATE_NO_CSUM_COMPLETE, &rq->state);

	/* For CQE compression on striding RQ, use stride index provided by
	 * HW if capability is supported.
	 */
	if (MLX5E_GET_PFLAG(params, MLX5E_PFLAG_RX_STRIDING_RQ) &&
	    MLX5_CAP_GEN(mdev, mini_cqe_resp_stride_index))
		__set_bit(MLX5E_RQ_STATE_MINI_CQE_HW_STRIDX, &rq->state);

	return 0;

err_destroy_rq:
	mlx5e_destroy_rq(rq);
err_free_rq:
	mlx5e_free_rq(rq);

	return err;
}

void mlx5e_activate_rq(struct mlx5e_rq *rq)
{
	set_bit(MLX5E_RQ_STATE_ENABLED, &rq->state);
	if (rq->icosq) {
		mlx5e_trigger_irq(rq->icosq);
	} else {
		local_bh_disable();
		napi_schedule(rq->cq.napi);
		local_bh_enable();
	}
}

void mlx5e_deactivate_rq(struct mlx5e_rq *rq)
{
	clear_bit(MLX5E_RQ_STATE_ENABLED, &rq->state);
	synchronize_net(); /* Sync with NAPI to prevent mlx5e_post_rx_wqes. */
}

void mlx5e_close_rq(struct mlx5e_rq *rq)
{
	cancel_work_sync(&rq->dim.work);
	if (rq->icosq)
		cancel_work_sync(&rq->icosq->recover_work);
	cancel_work_sync(&rq->recover_work);
	mlx5e_destroy_rq(rq);
	mlx5e_free_rx_descs(rq);
	mlx5e_free_rq(rq);
}

static void mlx5e_free_xdpsq_db(struct mlx5e_xdpsq *sq)
{
	kvfree(sq->db.xdpi_fifo.xi);
	kvfree(sq->db.wqe_info);
}

static int mlx5e_alloc_xdpsq_fifo(struct mlx5e_xdpsq *sq, int numa)
{
	struct mlx5e_xdp_info_fifo *xdpi_fifo = &sq->db.xdpi_fifo;
	int wq_sz        = mlx5_wq_cyc_get_size(&sq->wq);
	int dsegs_per_wq = wq_sz * MLX5_SEND_WQEBB_NUM_DS;

	xdpi_fifo->xi = kvzalloc_node(sizeof(*xdpi_fifo->xi) * dsegs_per_wq,
				      GFP_KERNEL, numa);
	if (!xdpi_fifo->xi)
		return -ENOMEM;

	xdpi_fifo->pc   = &sq->xdpi_fifo_pc;
	xdpi_fifo->cc   = &sq->xdpi_fifo_cc;
	xdpi_fifo->mask = dsegs_per_wq - 1;

	return 0;
}

static int mlx5e_alloc_xdpsq_db(struct mlx5e_xdpsq *sq, int numa)
{
	int wq_sz = mlx5_wq_cyc_get_size(&sq->wq);
	int err;

	sq->db.wqe_info = kvzalloc_node(sizeof(*sq->db.wqe_info) * wq_sz,
					GFP_KERNEL, numa);
	if (!sq->db.wqe_info)
		return -ENOMEM;

	err = mlx5e_alloc_xdpsq_fifo(sq, numa);
	if (err) {
		mlx5e_free_xdpsq_db(sq);
		return err;
	}

	return 0;
}

static int mlx5e_alloc_xdpsq(struct mlx5e_channel *c,
			     struct mlx5e_params *params,
			     struct xsk_buff_pool *xsk_pool,
			     struct mlx5e_sq_param *param,
			     struct mlx5e_xdpsq *sq,
			     bool is_redirect)
{
	void *sqc_wq               = MLX5_ADDR_OF(sqc, param->sqc, wq);
	struct mlx5_core_dev *mdev = c->mdev;
	struct mlx5_wq_cyc *wq = &sq->wq;
	int err;

	sq->pdev      = c->pdev;
	sq->mkey_be   = c->mkey_be;
	sq->channel   = c;
	sq->uar_map   = mdev->mlx5e_res.hw_objs.bfreg.map;
	sq->min_inline_mode = params->tx_min_inline_mode;
	sq->hw_mtu    = MLX5E_SW2HW_MTU(params, params->sw_mtu);
	sq->xsk_pool  = xsk_pool;

	sq->stats = sq->xsk_pool ?
		&c->priv->channel_stats[c->ix].xsksq :
		is_redirect ?
			&c->priv->channel_stats[c->ix].xdpsq :
			&c->priv->channel_stats[c->ix].rq_xdpsq;

	param->wq.db_numa_node = cpu_to_node(c->cpu);
	err = mlx5_wq_cyc_create(mdev, &param->wq, sqc_wq, wq, &sq->wq_ctrl);
	if (err)
		return err;
	wq->db = &wq->db[MLX5_SND_DBR];

	err = mlx5e_alloc_xdpsq_db(sq, cpu_to_node(c->cpu));
	if (err)
		goto err_sq_wq_destroy;

	return 0;

err_sq_wq_destroy:
	mlx5_wq_destroy(&sq->wq_ctrl);

	return err;
}

static void mlx5e_free_xdpsq(struct mlx5e_xdpsq *sq)
{
	mlx5e_free_xdpsq_db(sq);
	mlx5_wq_destroy(&sq->wq_ctrl);
}

static void mlx5e_free_icosq_db(struct mlx5e_icosq *sq)
{
	kvfree(sq->db.wqe_info);
}

static int mlx5e_alloc_icosq_db(struct mlx5e_icosq *sq, int numa)
{
	int wq_sz = mlx5_wq_cyc_get_size(&sq->wq);
	size_t size;

	size = array_size(wq_sz, sizeof(*sq->db.wqe_info));
	sq->db.wqe_info = kvzalloc_node(size, GFP_KERNEL, numa);
	if (!sq->db.wqe_info)
		return -ENOMEM;

	return 0;
}

static void mlx5e_icosq_err_cqe_work(struct work_struct *recover_work)
{
	struct mlx5e_icosq *sq = container_of(recover_work, struct mlx5e_icosq,
					      recover_work);

	mlx5e_reporter_icosq_cqe_err(sq);
}

static int mlx5e_alloc_icosq(struct mlx5e_channel *c,
			     struct mlx5e_sq_param *param,
			     struct mlx5e_icosq *sq)
{
	void *sqc_wq               = MLX5_ADDR_OF(sqc, param->sqc, wq);
	struct mlx5_core_dev *mdev = c->mdev;
	struct mlx5_wq_cyc *wq = &sq->wq;
	int err;

	sq->channel   = c;
	sq->uar_map   = mdev->mlx5e_res.hw_objs.bfreg.map;
	sq->reserved_room = param->stop_room;

	param->wq.db_numa_node = cpu_to_node(c->cpu);
	err = mlx5_wq_cyc_create(mdev, &param->wq, sqc_wq, wq, &sq->wq_ctrl);
	if (err)
		return err;
	wq->db = &wq->db[MLX5_SND_DBR];

	err = mlx5e_alloc_icosq_db(sq, cpu_to_node(c->cpu));
	if (err)
		goto err_sq_wq_destroy;

	INIT_WORK(&sq->recover_work, mlx5e_icosq_err_cqe_work);

	return 0;

err_sq_wq_destroy:
	mlx5_wq_destroy(&sq->wq_ctrl);

	return err;
}

static void mlx5e_free_icosq(struct mlx5e_icosq *sq)
{
	mlx5e_free_icosq_db(sq);
	mlx5_wq_destroy(&sq->wq_ctrl);
}

void mlx5e_free_txqsq_db(struct mlx5e_txqsq *sq)
{
	kvfree(sq->db.wqe_info);
	kvfree(sq->db.skb_fifo.fifo);
	kvfree(sq->db.dma_fifo);
}

int mlx5e_alloc_txqsq_db(struct mlx5e_txqsq *sq, int numa)
{
	int wq_sz = mlx5_wq_cyc_get_size(&sq->wq);
	int df_sz = wq_sz * MLX5_SEND_WQEBB_NUM_DS;

	sq->db.dma_fifo = kvzalloc_node(array_size(df_sz,
						   sizeof(*sq->db.dma_fifo)),
					GFP_KERNEL, numa);
	sq->db.skb_fifo.fifo = kvzalloc_node(array_size(df_sz,
							sizeof(*sq->db.skb_fifo.fifo)),
					GFP_KERNEL, numa);
	sq->db.wqe_info = kvzalloc_node(array_size(wq_sz,
						   sizeof(*sq->db.wqe_info)),
					GFP_KERNEL, numa);
	if (!sq->db.dma_fifo || !sq->db.skb_fifo.fifo || !sq->db.wqe_info) {
		mlx5e_free_txqsq_db(sq);
		return -ENOMEM;
	}

	sq->dma_fifo_mask = df_sz - 1;

	sq->db.skb_fifo.pc   = &sq->skb_fifo_pc;
	sq->db.skb_fifo.cc   = &sq->skb_fifo_cc;
	sq->db.skb_fifo.mask = df_sz - 1;

	return 0;
}

static int mlx5e_alloc_txqsq(struct mlx5e_channel *c,
			     int txq_ix,
			     struct mlx5e_params *params,
			     struct mlx5e_sq_param *param,
			     struct mlx5e_txqsq *sq,
			     int tc)
{
	void *sqc_wq               = MLX5_ADDR_OF(sqc, param->sqc, wq);
	struct mlx5_core_dev *mdev = c->mdev;
	struct mlx5_wq_cyc *wq = &sq->wq;
	int err;

	sq->pdev      = c->pdev;
	sq->tstamp    = c->tstamp;
	sq->clock     = &mdev->clock;
	sq->mkey_be   = c->mkey_be;
	sq->netdev    = c->netdev;
	sq->mdev      = c->mdev;
	sq->priv      = c->priv;
	sq->ch_ix     = c->ix;
	sq->txq_ix    = txq_ix;
	sq->uar_map   = mdev->mlx5e_res.hw_objs.bfreg.map;
	sq->min_inline_mode = params->tx_min_inline_mode;
	sq->hw_mtu    = MLX5E_SW2HW_MTU(params, params->sw_mtu);
	INIT_WORK(&sq->recover_work, mlx5e_tx_err_cqe_work);
	if (!MLX5_CAP_ETH(mdev, wqe_vlan_insert))
		set_bit(MLX5E_SQ_STATE_VLAN_NEED_L2_INLINE, &sq->state);
	if (MLX5_IPSEC_DEV(c->priv->mdev))
		set_bit(MLX5E_SQ_STATE_IPSEC, &sq->state);
	if (param->is_mpw)
		set_bit(MLX5E_SQ_STATE_MPWQE, &sq->state);
	sq->stop_room = param->stop_room;
	sq->ptp_cyc2time = mlx5_sq_ts_translator(mdev);

	param->wq.db_numa_node = cpu_to_node(c->cpu);
	err = mlx5_wq_cyc_create(mdev, &param->wq, sqc_wq, wq, &sq->wq_ctrl);
	if (err)
		return err;
	wq->db    = &wq->db[MLX5_SND_DBR];

	err = mlx5e_alloc_txqsq_db(sq, cpu_to_node(c->cpu));
	if (err)
		goto err_sq_wq_destroy;

	INIT_WORK(&sq->dim.work, mlx5e_tx_dim_work);
	sq->dim.mode = params->tx_cq_moderation.cq_period_mode;

	return 0;

err_sq_wq_destroy:
	mlx5_wq_destroy(&sq->wq_ctrl);

	return err;
}

void mlx5e_free_txqsq(struct mlx5e_txqsq *sq)
{
	mlx5e_free_txqsq_db(sq);
	mlx5_wq_destroy(&sq->wq_ctrl);
}

static int mlx5e_create_sq(struct mlx5_core_dev *mdev,
			   struct mlx5e_sq_param *param,
			   struct mlx5e_create_sq_param *csp,
			   u32 *sqn)
{
	u8 ts_format;
	void *in;
	void *sqc;
	void *wq;
	int inlen;
	int err;

	inlen = MLX5_ST_SZ_BYTES(create_sq_in) +
		sizeof(u64) * csp->wq_ctrl->buf.npages;
	in = kvzalloc(inlen, GFP_KERNEL);
	if (!in)
		return -ENOMEM;

	ts_format = mlx5_is_real_time_sq(mdev) ?
			    MLX5_TIMESTAMP_FORMAT_REAL_TIME :
			    MLX5_TIMESTAMP_FORMAT_FREE_RUNNING;
	sqc = MLX5_ADDR_OF(create_sq_in, in, ctx);
	wq = MLX5_ADDR_OF(sqc, sqc, wq);

	memcpy(sqc, param->sqc, sizeof(param->sqc));
	MLX5_SET(sqc,  sqc, tis_lst_sz, csp->tis_lst_sz);
	MLX5_SET(sqc,  sqc, tis_num_0, csp->tisn);
	MLX5_SET(sqc,  sqc, cqn, csp->cqn);
	MLX5_SET(sqc,  sqc, ts_cqe_to_dest_cqn, csp->ts_cqe_to_dest_cqn);
	MLX5_SET(sqc,  sqc, ts_format, ts_format);


	if (MLX5_CAP_ETH(mdev, wqe_inline_mode) == MLX5_CAP_INLINE_MODE_VPORT_CONTEXT)
		MLX5_SET(sqc,  sqc, min_wqe_inline_mode, csp->min_inline_mode);

	MLX5_SET(sqc,  sqc, state, MLX5_SQC_STATE_RST);
	MLX5_SET(sqc,  sqc, flush_in_error_en, 1);

	MLX5_SET(wq,   wq, wq_type,       MLX5_WQ_TYPE_CYCLIC);
	MLX5_SET(wq,   wq, uar_page,      mdev->mlx5e_res.hw_objs.bfreg.index);
	MLX5_SET(wq,   wq, log_wq_pg_sz,  csp->wq_ctrl->buf.page_shift -
					  MLX5_ADAPTER_PAGE_SHIFT);
	MLX5_SET64(wq, wq, dbr_addr,      csp->wq_ctrl->db.dma);

	mlx5_fill_page_frag_array(&csp->wq_ctrl->buf,
				  (__be64 *)MLX5_ADDR_OF(wq, wq, pas));

	err = mlx5_core_create_sq(mdev, in, inlen, sqn);

	kvfree(in);

	return err;
}

int mlx5e_modify_sq(struct mlx5_core_dev *mdev, u32 sqn,
		    struct mlx5e_modify_sq_param *p)
{
	u64 bitmask = 0;
	void *in;
	void *sqc;
	int inlen;
	int err;

	inlen = MLX5_ST_SZ_BYTES(modify_sq_in);
	in = kvzalloc(inlen, GFP_KERNEL);
	if (!in)
		return -ENOMEM;

	sqc = MLX5_ADDR_OF(modify_sq_in, in, ctx);

	MLX5_SET(modify_sq_in, in, sq_state, p->curr_state);
	MLX5_SET(sqc, sqc, state, p->next_state);
	if (p->rl_update && p->next_state == MLX5_SQC_STATE_RDY) {
		bitmask |= 1;
		MLX5_SET(sqc, sqc, packet_pacing_rate_limit_index, p->rl_index);
	}
	if (p->qos_update && p->next_state == MLX5_SQC_STATE_RDY) {
		bitmask |= 1 << 2;
		MLX5_SET(sqc, sqc, qos_queue_group_id, p->qos_queue_group_id);
	}
	MLX5_SET64(modify_sq_in, in, modify_bitmask, bitmask);

	err = mlx5_core_modify_sq(mdev, sqn, in);

	kvfree(in);

	return err;
}

static void mlx5e_destroy_sq(struct mlx5_core_dev *mdev, u32 sqn)
{
	mlx5_core_destroy_sq(mdev, sqn);
}

int mlx5e_create_sq_rdy(struct mlx5_core_dev *mdev,
			struct mlx5e_sq_param *param,
			struct mlx5e_create_sq_param *csp,
			u16 qos_queue_group_id,
			u32 *sqn)
{
	struct mlx5e_modify_sq_param msp = {0};
	int err;

	err = mlx5e_create_sq(mdev, param, csp, sqn);
	if (err)
		return err;

	msp.curr_state = MLX5_SQC_STATE_RST;
	msp.next_state = MLX5_SQC_STATE_RDY;
	if (qos_queue_group_id) {
		msp.qos_update = true;
		msp.qos_queue_group_id = qos_queue_group_id;
	}
	err = mlx5e_modify_sq(mdev, *sqn, &msp);
	if (err)
		mlx5e_destroy_sq(mdev, *sqn);

	return err;
}

static int mlx5e_set_sq_maxrate(struct net_device *dev,
				struct mlx5e_txqsq *sq, u32 rate);

int mlx5e_open_txqsq(struct mlx5e_channel *c, u32 tisn, int txq_ix,
		     struct mlx5e_params *params, struct mlx5e_sq_param *param,
		     struct mlx5e_txqsq *sq, int tc, u16 qos_queue_group_id, u16 qos_qid)
{
	struct mlx5e_create_sq_param csp = {};
	u32 tx_rate;
	int err;

	err = mlx5e_alloc_txqsq(c, txq_ix, params, param, sq, tc);
	if (err)
		return err;

	if (qos_queue_group_id)
		sq->stats = c->priv->htb.qos_sq_stats[qos_qid];
	else
		sq->stats = &c->priv->channel_stats[c->ix].sq[tc];

	csp.tisn            = tisn;
	csp.tis_lst_sz      = 1;
	csp.cqn             = sq->cq.mcq.cqn;
	csp.wq_ctrl         = &sq->wq_ctrl;
	csp.min_inline_mode = sq->min_inline_mode;
	err = mlx5e_create_sq_rdy(c->mdev, param, &csp, qos_queue_group_id, &sq->sqn);
	if (err)
		goto err_free_txqsq;

	tx_rate = c->priv->tx_rates[sq->txq_ix];
	if (tx_rate)
		mlx5e_set_sq_maxrate(c->netdev, sq, tx_rate);

	if (params->tx_dim_enabled)
		sq->state |= BIT(MLX5E_SQ_STATE_AM);

	return 0;

err_free_txqsq:
	mlx5e_free_txqsq(sq);

	return err;
}

void mlx5e_activate_txqsq(struct mlx5e_txqsq *sq)
{
	sq->txq = netdev_get_tx_queue(sq->netdev, sq->txq_ix);
	set_bit(MLX5E_SQ_STATE_ENABLED, &sq->state);
	netdev_tx_reset_queue(sq->txq);
	netif_tx_start_queue(sq->txq);
}

void mlx5e_tx_disable_queue(struct netdev_queue *txq)
{
	__netif_tx_lock_bh(txq);
	netif_tx_stop_queue(txq);
	__netif_tx_unlock_bh(txq);
}

void mlx5e_deactivate_txqsq(struct mlx5e_txqsq *sq)
{
	struct mlx5_wq_cyc *wq = &sq->wq;

	clear_bit(MLX5E_SQ_STATE_ENABLED, &sq->state);
	synchronize_net(); /* Sync with NAPI to prevent netif_tx_wake_queue. */

	mlx5e_tx_disable_queue(sq->txq);

	/* last doorbell out, godspeed .. */
	if (mlx5e_wqc_has_room_for(wq, sq->cc, sq->pc, 1)) {
		u16 pi = mlx5_wq_cyc_ctr2ix(wq, sq->pc);
		struct mlx5e_tx_wqe *nop;

		sq->db.wqe_info[pi] = (struct mlx5e_tx_wqe_info) {
			.num_wqebbs = 1,
		};

		nop = mlx5e_post_nop(wq, sq->sqn, &sq->pc);
		mlx5e_notify_hw(wq, sq->pc, sq->uar_map, &nop->ctrl);
	}
}

void mlx5e_close_txqsq(struct mlx5e_txqsq *sq)
{
	struct mlx5_core_dev *mdev = sq->mdev;
	struct mlx5_rate_limit rl = {0};

	cancel_work_sync(&sq->dim.work);
	cancel_work_sync(&sq->recover_work);
	mlx5e_destroy_sq(mdev, sq->sqn);
	if (sq->rate_limit) {
		rl.rate = sq->rate_limit;
		mlx5_rl_remove_rate(mdev, &rl);
	}
	mlx5e_free_txqsq_descs(sq);
	mlx5e_free_txqsq(sq);
}

void mlx5e_tx_err_cqe_work(struct work_struct *recover_work)
{
	struct mlx5e_txqsq *sq = container_of(recover_work, struct mlx5e_txqsq,
					      recover_work);

	mlx5e_reporter_tx_err_cqe(sq);
}

int mlx5e_open_icosq(struct mlx5e_channel *c, struct mlx5e_params *params,
		     struct mlx5e_sq_param *param, struct mlx5e_icosq *sq)
{
	struct mlx5e_create_sq_param csp = {};
	int err;

	err = mlx5e_alloc_icosq(c, param, sq);
	if (err)
		return err;

	csp.cqn             = sq->cq.mcq.cqn;
	csp.wq_ctrl         = &sq->wq_ctrl;
	csp.min_inline_mode = params->tx_min_inline_mode;
	err = mlx5e_create_sq_rdy(c->mdev, param, &csp, 0, &sq->sqn);
	if (err)
		goto err_free_icosq;

	if (param->is_tls) {
		sq->ktls_resync = mlx5e_ktls_rx_resync_create_resp_list();
		if (IS_ERR(sq->ktls_resync)) {
			err = PTR_ERR(sq->ktls_resync);
			goto err_destroy_icosq;
		}
	}
	return 0;

err_destroy_icosq:
	mlx5e_destroy_sq(c->mdev, sq->sqn);
err_free_icosq:
	mlx5e_free_icosq(sq);

	return err;
}

void mlx5e_activate_icosq(struct mlx5e_icosq *icosq)
{
	set_bit(MLX5E_SQ_STATE_ENABLED, &icosq->state);
}

void mlx5e_deactivate_icosq(struct mlx5e_icosq *icosq)
{
	clear_bit(MLX5E_SQ_STATE_ENABLED, &icosq->state);
	synchronize_net(); /* Sync with NAPI. */
}

void mlx5e_close_icosq(struct mlx5e_icosq *sq)
{
	struct mlx5e_channel *c = sq->channel;

	if (sq->ktls_resync)
		mlx5e_ktls_rx_resync_destroy_resp_list(sq->ktls_resync);
	mlx5e_destroy_sq(c->mdev, sq->sqn);
	mlx5e_free_icosq_descs(sq);
	mlx5e_free_icosq(sq);
}

int mlx5e_open_xdpsq(struct mlx5e_channel *c, struct mlx5e_params *params,
		     struct mlx5e_sq_param *param, struct xsk_buff_pool *xsk_pool,
		     struct mlx5e_xdpsq *sq, bool is_redirect)
{
	struct mlx5e_create_sq_param csp = {};
	int err;

	err = mlx5e_alloc_xdpsq(c, params, xsk_pool, param, sq, is_redirect);
	if (err)
		return err;

	csp.tis_lst_sz      = 1;
	csp.tisn            = c->priv->tisn[c->lag_port][0]; /* tc = 0 */
	csp.cqn             = sq->cq.mcq.cqn;
	csp.wq_ctrl         = &sq->wq_ctrl;
	csp.min_inline_mode = sq->min_inline_mode;
	set_bit(MLX5E_SQ_STATE_ENABLED, &sq->state);
	err = mlx5e_create_sq_rdy(c->mdev, param, &csp, 0, &sq->sqn);
	if (err)
		goto err_free_xdpsq;

	mlx5e_set_xmit_fp(sq, param->is_mpw);

	if (!param->is_mpw) {
		unsigned int ds_cnt = MLX5E_XDP_TX_DS_COUNT;
		unsigned int inline_hdr_sz = 0;
		int i;

		if (sq->min_inline_mode != MLX5_INLINE_MODE_NONE) {
			inline_hdr_sz = MLX5E_XDP_MIN_INLINE;
			ds_cnt++;
		}

		/* Pre initialize fixed WQE fields */
		for (i = 0; i < mlx5_wq_cyc_get_size(&sq->wq); i++) {
			struct mlx5e_tx_wqe      *wqe  = mlx5_wq_cyc_get_wqe(&sq->wq, i);
			struct mlx5_wqe_ctrl_seg *cseg = &wqe->ctrl;
			struct mlx5_wqe_eth_seg  *eseg = &wqe->eth;
			struct mlx5_wqe_data_seg *dseg;

			sq->db.wqe_info[i] = (struct mlx5e_xdp_wqe_info) {
				.num_wqebbs = 1,
				.num_pkts   = 1,
			};

			cseg->qpn_ds = cpu_to_be32((sq->sqn << 8) | ds_cnt);
			eseg->inline_hdr.sz = cpu_to_be16(inline_hdr_sz);

			dseg = (struct mlx5_wqe_data_seg *)cseg + (ds_cnt - 1);
			dseg->lkey = sq->mkey_be;
		}
	}

	return 0;

err_free_xdpsq:
	clear_bit(MLX5E_SQ_STATE_ENABLED, &sq->state);
	mlx5e_free_xdpsq(sq);

	return err;
}

void mlx5e_close_xdpsq(struct mlx5e_xdpsq *sq)
{
	struct mlx5e_channel *c = sq->channel;

	clear_bit(MLX5E_SQ_STATE_ENABLED, &sq->state);
	synchronize_net(); /* Sync with NAPI. */

	mlx5e_destroy_sq(c->mdev, sq->sqn);
	mlx5e_free_xdpsq_descs(sq);
	mlx5e_free_xdpsq(sq);
}

static int mlx5e_alloc_cq_common(struct mlx5e_priv *priv,
				 struct mlx5e_cq_param *param,
				 struct mlx5e_cq *cq)
{
	struct mlx5_core_dev *mdev = priv->mdev;
	struct mlx5_core_cq *mcq = &cq->mcq;
	int err;
	u32 i;

	err = mlx5_cqwq_create(mdev, &param->wq, param->cqc, &cq->wq,
			       &cq->wq_ctrl);
	if (err)
		return err;

	mcq->cqe_sz     = 64;
	mcq->set_ci_db  = cq->wq_ctrl.db.db;
	mcq->arm_db     = cq->wq_ctrl.db.db + 1;
	*mcq->set_ci_db = 0;
	*mcq->arm_db    = 0;
	mcq->vector     = param->eq_ix;
	mcq->comp       = mlx5e_completion_event;
	mcq->event      = mlx5e_cq_error_event;

	for (i = 0; i < mlx5_cqwq_get_size(&cq->wq); i++) {
		struct mlx5_cqe64 *cqe = mlx5_cqwq_get_wqe(&cq->wq, i);

		cqe->op_own = 0xf1;
	}

	cq->mdev = mdev;
	cq->netdev = priv->netdev;
	cq->priv = priv;

	return 0;
}

static int mlx5e_alloc_cq(struct mlx5e_priv *priv,
			  struct mlx5e_cq_param *param,
			  struct mlx5e_create_cq_param *ccp,
			  struct mlx5e_cq *cq)
{
	int err;

	param->wq.buf_numa_node = ccp->node;
	param->wq.db_numa_node  = ccp->node;
	param->eq_ix            = ccp->ix;

	err = mlx5e_alloc_cq_common(priv, param, cq);

	cq->napi     = ccp->napi;
	cq->ch_stats = ccp->ch_stats;

	return err;
}

static void mlx5e_free_cq(struct mlx5e_cq *cq)
{
	mlx5_wq_destroy(&cq->wq_ctrl);
}

static int mlx5e_create_cq(struct mlx5e_cq *cq, struct mlx5e_cq_param *param)
{
	u32 out[MLX5_ST_SZ_DW(create_cq_out)];
	struct mlx5_core_dev *mdev = cq->mdev;
	struct mlx5_core_cq *mcq = &cq->mcq;

	void *in;
	void *cqc;
	int inlen;
	int eqn;
	int err;

	err = mlx5_vector2eqn(mdev, param->eq_ix, &eqn);
	if (err)
		return err;

	inlen = MLX5_ST_SZ_BYTES(create_cq_in) +
		sizeof(u64) * cq->wq_ctrl.buf.npages;
	in = kvzalloc(inlen, GFP_KERNEL);
	if (!in)
		return -ENOMEM;

	cqc = MLX5_ADDR_OF(create_cq_in, in, cq_context);

	memcpy(cqc, param->cqc, sizeof(param->cqc));

	mlx5_fill_page_frag_array(&cq->wq_ctrl.buf,
				  (__be64 *)MLX5_ADDR_OF(create_cq_in, in, pas));

	MLX5_SET(cqc,   cqc, cq_period_mode, param->cq_period_mode);
	MLX5_SET(cqc,   cqc, c_eqn_or_apu_element, eqn);
	MLX5_SET(cqc,   cqc, uar_page,      mdev->priv.uar->index);
	MLX5_SET(cqc,   cqc, log_page_size, cq->wq_ctrl.buf.page_shift -
					    MLX5_ADAPTER_PAGE_SHIFT);
	MLX5_SET64(cqc, cqc, dbr_addr,      cq->wq_ctrl.db.dma);

	err = mlx5_core_create_cq(mdev, mcq, in, inlen, out, sizeof(out));

	kvfree(in);

	if (err)
		return err;

	mlx5e_cq_arm(cq);

	return 0;
}

static void mlx5e_destroy_cq(struct mlx5e_cq *cq)
{
	mlx5_core_destroy_cq(cq->mdev, &cq->mcq);
}

int mlx5e_open_cq(struct mlx5e_priv *priv, struct dim_cq_moder moder,
		  struct mlx5e_cq_param *param, struct mlx5e_create_cq_param *ccp,
		  struct mlx5e_cq *cq)
{
	struct mlx5_core_dev *mdev = priv->mdev;
	int err;

	err = mlx5e_alloc_cq(priv, param, ccp, cq);
	if (err)
		return err;

	err = mlx5e_create_cq(cq, param);
	if (err)
		goto err_free_cq;

	if (MLX5_CAP_GEN(mdev, cq_moderation))
		mlx5_core_modify_cq_moderation(mdev, &cq->mcq, moder.usec, moder.pkts);
	return 0;

err_free_cq:
	mlx5e_free_cq(cq);

	return err;
}

void mlx5e_close_cq(struct mlx5e_cq *cq)
{
	mlx5e_destroy_cq(cq);
	mlx5e_free_cq(cq);
}

static int mlx5e_open_tx_cqs(struct mlx5e_channel *c,
			     struct mlx5e_params *params,
			     struct mlx5e_create_cq_param *ccp,
			     struct mlx5e_channel_param *cparam)
{
	int err;
	int tc;

	for (tc = 0; tc < c->num_tc; tc++) {
		err = mlx5e_open_cq(c->priv, params->tx_cq_moderation, &cparam->txq_sq.cqp,
				    ccp, &c->sq[tc].cq);
		if (err)
			goto err_close_tx_cqs;
	}

	return 0;

err_close_tx_cqs:
	for (tc--; tc >= 0; tc--)
		mlx5e_close_cq(&c->sq[tc].cq);

	return err;
}

static void mlx5e_close_tx_cqs(struct mlx5e_channel *c)
{
	int tc;

	for (tc = 0; tc < c->num_tc; tc++)
		mlx5e_close_cq(&c->sq[tc].cq);
}

static int mlx5e_open_sqs(struct mlx5e_channel *c,
			  struct mlx5e_params *params,
			  struct mlx5e_channel_param *cparam)
{
	int err, tc;

	for (tc = 0; tc < mlx5e_get_dcb_num_tc(params); tc++) {
		int txq_ix = c->ix + tc * params->num_channels;

		err = mlx5e_open_txqsq(c, c->priv->tisn[c->lag_port][tc], txq_ix,
				       params, &cparam->txq_sq, &c->sq[tc], tc, 0, 0);
		if (err)
			goto err_close_sqs;
	}

	return 0;

err_close_sqs:
	for (tc--; tc >= 0; tc--)
		mlx5e_close_txqsq(&c->sq[tc]);

	return err;
}

static void mlx5e_close_sqs(struct mlx5e_channel *c)
{
	int tc;

	for (tc = 0; tc < c->num_tc; tc++)
		mlx5e_close_txqsq(&c->sq[tc]);
}

static int mlx5e_set_sq_maxrate(struct net_device *dev,
				struct mlx5e_txqsq *sq, u32 rate)
{
	struct mlx5e_priv *priv = netdev_priv(dev);
	struct mlx5_core_dev *mdev = priv->mdev;
	struct mlx5e_modify_sq_param msp = {0};
	struct mlx5_rate_limit rl = {0};
	u16 rl_index = 0;
	int err;

	if (rate == sq->rate_limit)
		/* nothing to do */
		return 0;

	if (sq->rate_limit) {
		rl.rate = sq->rate_limit;
		/* remove current rl index to free space to next ones */
		mlx5_rl_remove_rate(mdev, &rl);
	}

	sq->rate_limit = 0;

	if (rate) {
		rl.rate = rate;
		err = mlx5_rl_add_rate(mdev, &rl_index, &rl);
		if (err) {
			netdev_err(dev, "Failed configuring rate %u: %d\n",
				   rate, err);
			return err;
		}
	}

	msp.curr_state = MLX5_SQC_STATE_RDY;
	msp.next_state = MLX5_SQC_STATE_RDY;
	msp.rl_index   = rl_index;
	msp.rl_update  = true;
	err = mlx5e_modify_sq(mdev, sq->sqn, &msp);
	if (err) {
		netdev_err(dev, "Failed configuring rate %u: %d\n",
			   rate, err);
		/* remove the rate from the table */
		if (rate)
			mlx5_rl_remove_rate(mdev, &rl);
		return err;
	}

	sq->rate_limit = rate;
	return 0;
}

static int mlx5e_set_tx_maxrate(struct net_device *dev, int index, u32 rate)
{
	struct mlx5e_priv *priv = netdev_priv(dev);
	struct mlx5_core_dev *mdev = priv->mdev;
	struct mlx5e_txqsq *sq = priv->txq2sq[index];
	int err = 0;

	if (!mlx5_rl_is_supported(mdev)) {
		netdev_err(dev, "Rate limiting is not supported on this device\n");
		return -EINVAL;
	}

	/* rate is given in Mb/sec, HW config is in Kb/sec */
	rate = rate << 10;

	/* Check whether rate in valid range, 0 is always valid */
	if (rate && !mlx5_rl_is_in_range(mdev, rate)) {
		netdev_err(dev, "TX rate %u, is not in range\n", rate);
		return -ERANGE;
	}

	mutex_lock(&priv->state_lock);
	if (test_bit(MLX5E_STATE_OPENED, &priv->state))
		err = mlx5e_set_sq_maxrate(dev, sq, rate);
	if (!err)
		priv->tx_rates[index] = rate;
	mutex_unlock(&priv->state_lock);

	return err;
}

static int mlx5e_open_rxq_rq(struct mlx5e_channel *c, struct mlx5e_params *params,
			     struct mlx5e_rq_param *rq_params)
{
	int err;

	err = mlx5e_init_rxq_rq(c, params, &c->rq);
	if (err)
		return err;

	return mlx5e_open_rq(params, rq_params, NULL, cpu_to_node(c->cpu), &c->rq);
}

static int mlx5e_open_queues(struct mlx5e_channel *c,
			     struct mlx5e_params *params,
			     struct mlx5e_channel_param *cparam)
{
	struct dim_cq_moder icocq_moder = {0, 0};
	struct mlx5e_create_cq_param ccp;
	int err;

	mlx5e_build_create_cq_param(&ccp, c);

	err = mlx5e_open_cq(c->priv, icocq_moder, &cparam->async_icosq.cqp, &ccp,
			    &c->async_icosq.cq);
	if (err)
		return err;

	err = mlx5e_open_cq(c->priv, icocq_moder, &cparam->icosq.cqp, &ccp,
			    &c->icosq.cq);
	if (err)
		goto err_close_async_icosq_cq;

	err = mlx5e_open_tx_cqs(c, params, &ccp, cparam);
	if (err)
		goto err_close_icosq_cq;

	err = mlx5e_open_cq(c->priv, params->tx_cq_moderation, &cparam->xdp_sq.cqp, &ccp,
			    &c->xdpsq.cq);
	if (err)
		goto err_close_tx_cqs;

	err = mlx5e_open_cq(c->priv, params->rx_cq_moderation, &cparam->rq.cqp, &ccp,
			    &c->rq.cq);
	if (err)
		goto err_close_xdp_tx_cqs;

	err = c->xdp ? mlx5e_open_cq(c->priv, params->tx_cq_moderation, &cparam->xdp_sq.cqp,
				     &ccp, &c->rq_xdpsq.cq) : 0;
	if (err)
		goto err_close_rx_cq;

	spin_lock_init(&c->async_icosq_lock);

	err = mlx5e_open_icosq(c, params, &cparam->async_icosq, &c->async_icosq);
	if (err)
		goto err_close_xdpsq_cq;

	err = mlx5e_open_icosq(c, params, &cparam->icosq, &c->icosq);
	if (err)
		goto err_close_async_icosq;

	err = mlx5e_open_sqs(c, params, cparam);
	if (err)
		goto err_close_icosq;

	err = mlx5e_open_rxq_rq(c, params, &cparam->rq);
	if (err)
		goto err_close_sqs;

	if (c->xdp) {
		err = mlx5e_open_xdpsq(c, params, &cparam->xdp_sq, NULL,
				       &c->rq_xdpsq, false);
		if (err)
			goto err_close_rq;
	}

	err = mlx5e_open_xdpsq(c, params, &cparam->xdp_sq, NULL, &c->xdpsq, true);
	if (err)
		goto err_close_xdp_sq;

	return 0;

err_close_xdp_sq:
	if (c->xdp)
		mlx5e_close_xdpsq(&c->rq_xdpsq);

err_close_rq:
	mlx5e_close_rq(&c->rq);

err_close_sqs:
	mlx5e_close_sqs(c);

err_close_icosq:
	mlx5e_close_icosq(&c->icosq);

err_close_async_icosq:
	mlx5e_close_icosq(&c->async_icosq);

err_close_xdpsq_cq:
	if (c->xdp)
		mlx5e_close_cq(&c->rq_xdpsq.cq);

err_close_rx_cq:
	mlx5e_close_cq(&c->rq.cq);

err_close_xdp_tx_cqs:
	mlx5e_close_cq(&c->xdpsq.cq);

err_close_tx_cqs:
	mlx5e_close_tx_cqs(c);

err_close_icosq_cq:
	mlx5e_close_cq(&c->icosq.cq);

err_close_async_icosq_cq:
	mlx5e_close_cq(&c->async_icosq.cq);

	return err;
}

static void mlx5e_close_queues(struct mlx5e_channel *c)
{
	mlx5e_close_xdpsq(&c->xdpsq);
	if (c->xdp)
		mlx5e_close_xdpsq(&c->rq_xdpsq);
	mlx5e_close_rq(&c->rq);
	mlx5e_close_sqs(c);
	mlx5e_close_icosq(&c->icosq);
	mlx5e_close_icosq(&c->async_icosq);
	if (c->xdp)
		mlx5e_close_cq(&c->rq_xdpsq.cq);
	mlx5e_close_cq(&c->rq.cq);
	mlx5e_close_cq(&c->xdpsq.cq);
	mlx5e_close_tx_cqs(c);
	mlx5e_close_cq(&c->icosq.cq);
	mlx5e_close_cq(&c->async_icosq.cq);
}

static u8 mlx5e_enumerate_lag_port(struct mlx5_core_dev *mdev, int ix)
{
	u16 port_aff_bias = mlx5_core_is_pf(mdev) ? 0 : MLX5_CAP_GEN(mdev, vhca_id);

	return (ix + port_aff_bias) % mlx5e_get_num_lag_ports(mdev);
}

static int mlx5e_open_channel(struct mlx5e_priv *priv, int ix,
			      struct mlx5e_params *params,
			      struct mlx5e_channel_param *cparam,
			      struct xsk_buff_pool *xsk_pool,
			      struct mlx5e_channel **cp)
{
	int cpu = cpumask_first(mlx5_comp_irq_get_affinity_mask(priv->mdev, ix));
	struct net_device *netdev = priv->netdev;
	struct mlx5e_xsk_param xsk;
	struct mlx5e_channel *c;
	unsigned int irq;
	int err;

	err = mlx5_vector2irqn(priv->mdev, ix, &irq);
	if (err)
		return err;

	c = kvzalloc_node(sizeof(*c), GFP_KERNEL, cpu_to_node(cpu));
	if (!c)
		return -ENOMEM;

	c->priv     = priv;
	c->mdev     = priv->mdev;
	c->tstamp   = &priv->tstamp;
	c->ix       = ix;
	c->cpu      = cpu;
	c->pdev     = mlx5_core_dma_dev(priv->mdev);
	c->netdev   = priv->netdev;
	c->mkey_be  = cpu_to_be32(priv->mdev->mlx5e_res.hw_objs.mkey.key);
	c->num_tc   = mlx5e_get_dcb_num_tc(params);
	c->xdp      = !!params->xdp_prog;
	c->stats    = &priv->channel_stats[ix].ch;
	c->aff_mask = irq_get_effective_affinity_mask(irq);
	c->lag_port = mlx5e_enumerate_lag_port(priv->mdev, ix);

	netif_napi_add(netdev, &c->napi, mlx5e_napi_poll, 64);

	err = mlx5e_open_queues(c, params, cparam);
	if (unlikely(err))
		goto err_napi_del;

	if (xsk_pool) {
		mlx5e_build_xsk_param(xsk_pool, &xsk);
		err = mlx5e_open_xsk(priv, params, &xsk, xsk_pool, c);
		if (unlikely(err))
			goto err_close_queues;
	}

	*cp = c;

	return 0;

err_close_queues:
	mlx5e_close_queues(c);

err_napi_del:
	netif_napi_del(&c->napi);

	kvfree(c);

	return err;
}

static void mlx5e_activate_channel(struct mlx5e_channel *c)
{
	int tc;

	napi_enable(&c->napi);

	for (tc = 0; tc < c->num_tc; tc++)
		mlx5e_activate_txqsq(&c->sq[tc]);
	mlx5e_activate_icosq(&c->icosq);
	mlx5e_activate_icosq(&c->async_icosq);
	mlx5e_activate_rq(&c->rq);

	if (test_bit(MLX5E_CHANNEL_STATE_XSK, c->state))
		mlx5e_activate_xsk(c);
}

static void mlx5e_deactivate_channel(struct mlx5e_channel *c)
{
	int tc;

	if (test_bit(MLX5E_CHANNEL_STATE_XSK, c->state))
		mlx5e_deactivate_xsk(c);

	mlx5e_deactivate_rq(&c->rq);
	mlx5e_deactivate_icosq(&c->async_icosq);
	mlx5e_deactivate_icosq(&c->icosq);
	for (tc = 0; tc < c->num_tc; tc++)
		mlx5e_deactivate_txqsq(&c->sq[tc]);
	mlx5e_qos_deactivate_queues(c);

	napi_disable(&c->napi);
}

static void mlx5e_close_channel(struct mlx5e_channel *c)
{
	if (test_bit(MLX5E_CHANNEL_STATE_XSK, c->state))
		mlx5e_close_xsk(c);
	mlx5e_close_queues(c);
	mlx5e_qos_close_queues(c);
	netif_napi_del(&c->napi);

	kvfree(c);
}

int mlx5e_open_channels(struct mlx5e_priv *priv,
			struct mlx5e_channels *chs)
{
	struct mlx5e_channel_param *cparam;
	int err = -ENOMEM;
	int i;

	chs->num = chs->params.num_channels;

	chs->c = kcalloc(chs->num, sizeof(struct mlx5e_channel *), GFP_KERNEL);
	cparam = kvzalloc(sizeof(struct mlx5e_channel_param), GFP_KERNEL);
	if (!chs->c || !cparam)
		goto err_free;

	err = mlx5e_build_channel_param(priv->mdev, &chs->params, priv->q_counter, cparam);
	if (err)
		goto err_free;

	for (i = 0; i < chs->num; i++) {
		struct xsk_buff_pool *xsk_pool = NULL;

		if (chs->params.xdp_prog)
			xsk_pool = mlx5e_xsk_get_pool(&chs->params, chs->params.xsk, i);

		err = mlx5e_open_channel(priv, i, &chs->params, cparam, xsk_pool, &chs->c[i]);
		if (err)
			goto err_close_channels;
	}

	if (MLX5E_GET_PFLAG(&chs->params, MLX5E_PFLAG_TX_PORT_TS) || chs->params.ptp_rx) {
		err = mlx5e_ptp_open(priv, &chs->params, chs->c[0]->lag_port, &chs->ptp);
		if (err)
			goto err_close_channels;
	}

	err = mlx5e_qos_open_queues(priv, chs);
	if (err)
		goto err_close_ptp;

	mlx5e_health_channels_update(priv);
	kvfree(cparam);
	return 0;

err_close_ptp:
	if (chs->ptp)
		mlx5e_ptp_close(chs->ptp);

err_close_channels:
	for (i--; i >= 0; i--)
		mlx5e_close_channel(chs->c[i]);

err_free:
	kfree(chs->c);
	kvfree(cparam);
	chs->num = 0;
	return err;
}

static void mlx5e_activate_channels(struct mlx5e_channels *chs)
{
	int i;

	for (i = 0; i < chs->num; i++)
		mlx5e_activate_channel(chs->c[i]);

	if (chs->ptp)
		mlx5e_ptp_activate_channel(chs->ptp);
}

#define MLX5E_RQ_WQES_TIMEOUT 20000 /* msecs */

static int mlx5e_wait_channels_min_rx_wqes(struct mlx5e_channels *chs)
{
	int err = 0;
	int i;

	for (i = 0; i < chs->num; i++) {
		int timeout = err ? 0 : MLX5E_RQ_WQES_TIMEOUT;

		err |= mlx5e_wait_for_min_rx_wqes(&chs->c[i]->rq, timeout);

		/* Don't wait on the XSK RQ, because the newer xdpsock sample
		 * doesn't provide any Fill Ring entries at the setup stage.
		 */
	}

	return err ? -ETIMEDOUT : 0;
}

static void mlx5e_deactivate_channels(struct mlx5e_channels *chs)
{
	int i;

	if (chs->ptp)
		mlx5e_ptp_deactivate_channel(chs->ptp);

	for (i = 0; i < chs->num; i++)
		mlx5e_deactivate_channel(chs->c[i]);
}

void mlx5e_close_channels(struct mlx5e_channels *chs)
{
	int i;

	if (chs->ptp) {
		mlx5e_ptp_close(chs->ptp);
		chs->ptp = NULL;
	}
	for (i = 0; i < chs->num; i++)
		mlx5e_close_channel(chs->c[i]);

	kfree(chs->c);
	chs->num = 0;
}

static int mlx5e_modify_tirs_lro(struct mlx5e_priv *priv)
{
	struct mlx5e_rx_res *res = priv->rx_res;
	struct mlx5e_lro_param lro_param;

	lro_param = mlx5e_get_lro_param(&priv->channels.params);

	return mlx5e_rx_res_lro_set_param(res, &lro_param);
}

static MLX5E_DEFINE_PREACTIVATE_WRAPPER_CTX(mlx5e_modify_tirs_lro);

static int mlx5e_set_mtu(struct mlx5_core_dev *mdev,
			 struct mlx5e_params *params, u16 mtu)
{
	u16 hw_mtu = MLX5E_SW2HW_MTU(params, mtu);
	int err;

	err = mlx5_set_port_mtu(mdev, hw_mtu, 1);
	if (err)
		return err;

	/* Update vport context MTU */
	mlx5_modify_nic_vport_mtu(mdev, hw_mtu);
	return 0;
}

static void mlx5e_query_mtu(struct mlx5_core_dev *mdev,
			    struct mlx5e_params *params, u16 *mtu)
{
	u16 hw_mtu = 0;
	int err;

	err = mlx5_query_nic_vport_mtu(mdev, &hw_mtu);
	if (err || !hw_mtu) /* fallback to port oper mtu */
		mlx5_query_port_oper_mtu(mdev, &hw_mtu, 1);

	*mtu = MLX5E_HW2SW_MTU(params, hw_mtu);
}

int mlx5e_set_dev_port_mtu(struct mlx5e_priv *priv)
{
	struct mlx5e_params *params = &priv->channels.params;
	struct net_device *netdev = priv->netdev;
	struct mlx5_core_dev *mdev = priv->mdev;
	u16 mtu;
	int err;

	err = mlx5e_set_mtu(mdev, params, params->sw_mtu);
	if (err)
		return err;

	mlx5e_query_mtu(mdev, params, &mtu);
	if (mtu != params->sw_mtu)
		netdev_warn(netdev, "%s: VPort MTU %d is different than netdev mtu %d\n",
			    __func__, mtu, params->sw_mtu);

	params->sw_mtu = mtu;
	return 0;
}

MLX5E_DEFINE_PREACTIVATE_WRAPPER_CTX(mlx5e_set_dev_port_mtu);

void mlx5e_set_netdev_mtu_boundaries(struct mlx5e_priv *priv)
{
	struct mlx5e_params *params = &priv->channels.params;
	struct net_device *netdev   = priv->netdev;
	struct mlx5_core_dev *mdev  = priv->mdev;
	u16 max_mtu;

	/* MTU range: 68 - hw-specific max */
	netdev->min_mtu = ETH_MIN_MTU;

	mlx5_query_port_max_mtu(mdev, &max_mtu, 1);
	netdev->max_mtu = min_t(unsigned int, MLX5E_HW2SW_MTU(params, max_mtu),
				ETH_MAX_MTU);
}

static int mlx5e_netdev_set_tcs(struct net_device *netdev, u16 nch, u8 ntc,
<<<<<<< HEAD
				struct tc_mqprio_qopt_offload *mqprio)
=======
				struct netdev_tc_txq *tc_to_txq)
>>>>>>> 318a54c0
{
	int tc, err;

	netdev_reset_tc(netdev);

	if (ntc == 1)
		return 0;
<<<<<<< HEAD

	err = netdev_set_num_tc(netdev, ntc);
	if (err) {
		netdev_WARN(netdev, "netdev_set_num_tc failed (%d), ntc = %d\n", err, ntc);
		return err;
	}

	for (tc = 0; tc < ntc; tc++) {
		u16 count, offset;

		/* For DCB mode, map netdev TCs to offset 0
		 * We have our own UP to TXQ mapping for QoS
		 */
		count = mqprio ? mqprio->qopt.count[tc] : nch;
		offset = mqprio ? mqprio->qopt.offset[tc] : 0;
=======

	err = netdev_set_num_tc(netdev, ntc);
	if (err) {
		netdev_WARN(netdev, "netdev_set_num_tc failed (%d), ntc = %d\n", err, ntc);
		return err;
	}

	for (tc = 0; tc < ntc; tc++) {
		u16 count, offset;

		count = tc_to_txq[tc].count;
		offset = tc_to_txq[tc].offset;
>>>>>>> 318a54c0
		netdev_set_tc_queue(netdev, tc, count, offset);
	}

	return 0;
}

int mlx5e_update_tx_netdev_queues(struct mlx5e_priv *priv)
{
	int qos_queues, nch, ntc, num_txqs, err;

	qos_queues = mlx5e_qos_cur_leaf_nodes(priv);

	nch = priv->channels.params.num_channels;
	ntc = mlx5e_get_dcb_num_tc(&priv->channels.params);
	num_txqs = nch * ntc + qos_queues;
	if (MLX5E_GET_PFLAG(&priv->channels.params, MLX5E_PFLAG_TX_PORT_TS))
		num_txqs += ntc;

	mlx5e_dbg(DRV, priv, "Setting num_txqs %d\n", num_txqs);
	err = netif_set_real_num_tx_queues(priv->netdev, num_txqs);
	if (err)
		netdev_warn(priv->netdev, "netif_set_real_num_tx_queues failed, %d\n", err);

	return err;
}

static int mlx5e_update_netdev_queues(struct mlx5e_priv *priv)
{
	struct netdev_tc_txq old_tc_to_txq[TC_MAX_QUEUE], *tc_to_txq;
	struct net_device *netdev = priv->netdev;
	int old_num_txqs, old_ntc;
	int num_rxqs, nch, ntc;
	int err;
	int i;

	old_num_txqs = netdev->real_num_tx_queues;
	old_ntc = netdev->num_tc ? : 1;
	for (i = 0; i < ARRAY_SIZE(old_tc_to_txq); i++)
		old_tc_to_txq[i] = netdev->tc_to_txq[i];

	nch = priv->channels.params.num_channels;
<<<<<<< HEAD
	ntc = mlx5e_get_dcb_num_tc(&priv->channels.params);
=======
	ntc = priv->channels.params.mqprio.num_tc;
>>>>>>> 318a54c0
	num_rxqs = nch * priv->profile->rq_groups;
	tc_to_txq = priv->channels.params.mqprio.tc_to_txq;

<<<<<<< HEAD
	err = mlx5e_netdev_set_tcs(netdev, nch, ntc, NULL);
=======
	err = mlx5e_netdev_set_tcs(netdev, nch, ntc, tc_to_txq);
>>>>>>> 318a54c0
	if (err)
		goto err_out;
	err = mlx5e_update_tx_netdev_queues(priv);
	if (err)
		goto err_tcs;
	err = netif_set_real_num_rx_queues(netdev, num_rxqs);
	if (err) {
		netdev_warn(netdev, "netif_set_real_num_rx_queues failed, %d\n", err);
		goto err_txqs;
	}

	return 0;

err_txqs:
	/* netif_set_real_num_rx_queues could fail only when nch increased. Only
	 * one of nch and ntc is changed in this function. That means, the call
	 * to netif_set_real_num_tx_queues below should not fail, because it
	 * decreases the number of TX queues.
	 */
	WARN_ON_ONCE(netif_set_real_num_tx_queues(netdev, old_num_txqs));

err_tcs:
<<<<<<< HEAD
	mlx5e_netdev_set_tcs(netdev, old_num_txqs / old_ntc, old_ntc, NULL);
=======
	WARN_ON_ONCE(mlx5e_netdev_set_tcs(netdev, old_num_txqs / old_ntc, old_ntc,
					  old_tc_to_txq));
>>>>>>> 318a54c0
err_out:
	return err;
}

static MLX5E_DEFINE_PREACTIVATE_WRAPPER_CTX(mlx5e_update_netdev_queues);

static void mlx5e_set_default_xps_cpumasks(struct mlx5e_priv *priv,
					   struct mlx5e_params *params)
{
	struct mlx5_core_dev *mdev = priv->mdev;
	int num_comp_vectors, ix, irq;

	num_comp_vectors = mlx5_comp_vectors_count(mdev);

	for (ix = 0; ix < params->num_channels; ix++) {
		cpumask_clear(priv->scratchpad.cpumask);

		for (irq = ix; irq < num_comp_vectors; irq += params->num_channels) {
			int cpu = cpumask_first(mlx5_comp_irq_get_affinity_mask(mdev, irq));

			cpumask_set_cpu(cpu, priv->scratchpad.cpumask);
		}

		netif_set_xps_queue(priv->netdev, priv->scratchpad.cpumask, ix);
	}
}

int mlx5e_num_channels_changed(struct mlx5e_priv *priv)
{
	u16 count = priv->channels.params.num_channels;
	int err;

	err = mlx5e_update_netdev_queues(priv);
	if (err)
		return err;

	mlx5e_set_default_xps_cpumasks(priv, &priv->channels.params);

	/* This function may be called on attach, before priv->rx_res is created. */
	if (!netif_is_rxfh_configured(priv->netdev) && priv->rx_res)
		mlx5e_rx_res_rss_set_indir_uniform(priv->rx_res, count);

	return 0;
}

MLX5E_DEFINE_PREACTIVATE_WRAPPER_CTX(mlx5e_num_channels_changed);

static void mlx5e_build_txq_maps(struct mlx5e_priv *priv)
{
	int i, ch, tc, num_tc;

	ch = priv->channels.num;
	num_tc = mlx5e_get_dcb_num_tc(&priv->channels.params);

	for (i = 0; i < ch; i++) {
		for (tc = 0; tc < num_tc; tc++) {
			struct mlx5e_channel *c = priv->channels.c[i];
			struct mlx5e_txqsq *sq = &c->sq[tc];

			priv->txq2sq[sq->txq_ix] = sq;
			priv->channel_tc2realtxq[i][tc] = i + tc * ch;
		}
	}

	if (!priv->channels.ptp)
		return;

	if (!test_bit(MLX5E_PTP_STATE_TX, priv->channels.ptp->state))
		return;

	for (tc = 0; tc < num_tc; tc++) {
		struct mlx5e_ptp *c = priv->channels.ptp;
		struct mlx5e_txqsq *sq = &c->ptpsq[tc].txqsq;

		priv->txq2sq[sq->txq_ix] = sq;
		priv->port_ptp_tc2realtxq[tc] = priv->num_tc_x_num_ch + tc;
	}
}

static void mlx5e_update_num_tc_x_num_ch(struct mlx5e_priv *priv)
{
	/* Sync with mlx5e_select_queue. */
	WRITE_ONCE(priv->num_tc_x_num_ch,
		   mlx5e_get_dcb_num_tc(&priv->channels.params) * priv->channels.num);
}

void mlx5e_activate_priv_channels(struct mlx5e_priv *priv)
{
	mlx5e_update_num_tc_x_num_ch(priv);
	mlx5e_build_txq_maps(priv);
	mlx5e_activate_channels(&priv->channels);
	mlx5e_qos_activate_queues(priv);
	mlx5e_xdp_tx_enable(priv);
	netif_tx_start_all_queues(priv->netdev);

	if (mlx5e_is_vport_rep(priv))
		mlx5e_add_sqs_fwd_rules(priv);

	mlx5e_wait_channels_min_rx_wqes(&priv->channels);

	if (priv->rx_res)
		mlx5e_rx_res_channels_activate(priv->rx_res, &priv->channels);
}

void mlx5e_deactivate_priv_channels(struct mlx5e_priv *priv)
{
	if (priv->rx_res)
		mlx5e_rx_res_channels_deactivate(priv->rx_res);

	if (mlx5e_is_vport_rep(priv))
		mlx5e_remove_sqs_fwd_rules(priv);

	/* FIXME: This is a W/A only for tx timeout watch dog false alarm when
	 * polling for inactive tx queues.
	 */
	netif_tx_stop_all_queues(priv->netdev);
	netif_tx_disable(priv->netdev);
	mlx5e_xdp_tx_disable(priv);
	mlx5e_deactivate_channels(&priv->channels);
}

static int mlx5e_switch_priv_params(struct mlx5e_priv *priv,
				    struct mlx5e_params *new_params,
				    mlx5e_fp_preactivate preactivate,
				    void *context)
{
	struct mlx5e_params old_params;

	old_params = priv->channels.params;
	priv->channels.params = *new_params;

	if (preactivate) {
		int err;

		err = preactivate(priv, context);
		if (err) {
			priv->channels.params = old_params;
			return err;
		}
	}

	return 0;
}

static int mlx5e_switch_priv_channels(struct mlx5e_priv *priv,
				      struct mlx5e_channels *new_chs,
				      mlx5e_fp_preactivate preactivate,
				      void *context)
{
	struct net_device *netdev = priv->netdev;
	struct mlx5e_channels old_chs;
	int carrier_ok;
	int err = 0;

	carrier_ok = netif_carrier_ok(netdev);
	netif_carrier_off(netdev);

	mlx5e_deactivate_priv_channels(priv);

	old_chs = priv->channels;
	priv->channels = *new_chs;

	/* New channels are ready to roll, call the preactivate hook if needed
	 * to modify HW settings or update kernel parameters.
	 */
	if (preactivate) {
		err = preactivate(priv, context);
		if (err) {
			priv->channels = old_chs;
			goto out;
		}
	}

	mlx5e_close_channels(&old_chs);
	priv->profile->update_rx(priv);

out:
	mlx5e_activate_priv_channels(priv);

	/* return carrier back if needed */
	if (carrier_ok)
		netif_carrier_on(netdev);

	return err;
}

int mlx5e_safe_switch_params(struct mlx5e_priv *priv,
			     struct mlx5e_params *params,
			     mlx5e_fp_preactivate preactivate,
			     void *context, bool reset)
{
	struct mlx5e_channels new_chs = {};
	int err;

	reset &= test_bit(MLX5E_STATE_OPENED, &priv->state);
	if (!reset)
		return mlx5e_switch_priv_params(priv, params, preactivate, context);

	new_chs.params = *params;
	err = mlx5e_open_channels(priv, &new_chs);
	if (err)
		return err;
	err = mlx5e_switch_priv_channels(priv, &new_chs, preactivate, context);
	if (err)
		mlx5e_close_channels(&new_chs);

	return err;
}

int mlx5e_safe_reopen_channels(struct mlx5e_priv *priv)
{
	return mlx5e_safe_switch_params(priv, &priv->channels.params, NULL, NULL, true);
}

void mlx5e_timestamp_init(struct mlx5e_priv *priv)
{
	priv->tstamp.tx_type   = HWTSTAMP_TX_OFF;
	priv->tstamp.rx_filter = HWTSTAMP_FILTER_NONE;
}

static void mlx5e_modify_admin_state(struct mlx5_core_dev *mdev,
				     enum mlx5_port_status state)
{
	struct mlx5_eswitch *esw = mdev->priv.eswitch;
	int vport_admin_state;

	mlx5_set_port_admin_status(mdev, state);

	if (mlx5_eswitch_mode(mdev) == MLX5_ESWITCH_OFFLOADS ||
	    !MLX5_CAP_GEN(mdev, uplink_follow))
		return;

	if (state == MLX5_PORT_UP)
		vport_admin_state = MLX5_VPORT_ADMIN_STATE_AUTO;
	else
		vport_admin_state = MLX5_VPORT_ADMIN_STATE_DOWN;

	mlx5_eswitch_set_vport_state(esw, MLX5_VPORT_UPLINK, vport_admin_state);
}

int mlx5e_open_locked(struct net_device *netdev)
{
	struct mlx5e_priv *priv = netdev_priv(netdev);
	int err;

	set_bit(MLX5E_STATE_OPENED, &priv->state);

	err = mlx5e_open_channels(priv, &priv->channels);
	if (err)
		goto err_clear_state_opened_flag;

	priv->profile->update_rx(priv);
	mlx5e_activate_priv_channels(priv);
	mlx5e_apply_traps(priv, true);
	if (priv->profile->update_carrier)
		priv->profile->update_carrier(priv);

	mlx5e_queue_update_stats(priv);
	return 0;

err_clear_state_opened_flag:
	clear_bit(MLX5E_STATE_OPENED, &priv->state);
	return err;
}

int mlx5e_open(struct net_device *netdev)
{
	struct mlx5e_priv *priv = netdev_priv(netdev);
	int err;

	mutex_lock(&priv->state_lock);
	err = mlx5e_open_locked(netdev);
	if (!err)
		mlx5e_modify_admin_state(priv->mdev, MLX5_PORT_UP);
	mutex_unlock(&priv->state_lock);

	return err;
}

int mlx5e_close_locked(struct net_device *netdev)
{
	struct mlx5e_priv *priv = netdev_priv(netdev);

	/* May already be CLOSED in case a previous configuration operation
	 * (e.g RX/TX queue size change) that involves close&open failed.
	 */
	if (!test_bit(MLX5E_STATE_OPENED, &priv->state))
		return 0;

	mlx5e_apply_traps(priv, false);
	clear_bit(MLX5E_STATE_OPENED, &priv->state);

	netif_carrier_off(priv->netdev);
	mlx5e_deactivate_priv_channels(priv);
	mlx5e_close_channels(&priv->channels);

	return 0;
}

int mlx5e_close(struct net_device *netdev)
{
	struct mlx5e_priv *priv = netdev_priv(netdev);
	int err;

	if (!netif_device_present(netdev))
		return -ENODEV;

	mutex_lock(&priv->state_lock);
	mlx5e_modify_admin_state(priv->mdev, MLX5_PORT_DOWN);
	err = mlx5e_close_locked(netdev);
	mutex_unlock(&priv->state_lock);

	return err;
}

static void mlx5e_free_drop_rq(struct mlx5e_rq *rq)
{
	mlx5_wq_destroy(&rq->wq_ctrl);
}

static int mlx5e_alloc_drop_rq(struct mlx5_core_dev *mdev,
			       struct mlx5e_rq *rq,
			       struct mlx5e_rq_param *param)
{
	void *rqc = param->rqc;
	void *rqc_wq = MLX5_ADDR_OF(rqc, rqc, wq);
	int err;

	param->wq.db_numa_node = param->wq.buf_numa_node;

	err = mlx5_wq_cyc_create(mdev, &param->wq, rqc_wq, &rq->wqe.wq,
				 &rq->wq_ctrl);
	if (err)
		return err;

	/* Mark as unused given "Drop-RQ" packets never reach XDP */
	xdp_rxq_info_unused(&rq->xdp_rxq);

	rq->mdev = mdev;

	return 0;
}

static int mlx5e_alloc_drop_cq(struct mlx5e_priv *priv,
			       struct mlx5e_cq *cq,
			       struct mlx5e_cq_param *param)
{
	struct mlx5_core_dev *mdev = priv->mdev;

	param->wq.buf_numa_node = dev_to_node(mlx5_core_dma_dev(mdev));
	param->wq.db_numa_node  = dev_to_node(mlx5_core_dma_dev(mdev));

	return mlx5e_alloc_cq_common(priv, param, cq);
}

int mlx5e_open_drop_rq(struct mlx5e_priv *priv,
		       struct mlx5e_rq *drop_rq)
{
	struct mlx5_core_dev *mdev = priv->mdev;
	struct mlx5e_cq_param cq_param = {};
	struct mlx5e_rq_param rq_param = {};
	struct mlx5e_cq *cq = &drop_rq->cq;
	int err;

	mlx5e_build_drop_rq_param(mdev, priv->drop_rq_q_counter, &rq_param);

	err = mlx5e_alloc_drop_cq(priv, cq, &cq_param);
	if (err)
		return err;

	err = mlx5e_create_cq(cq, &cq_param);
	if (err)
		goto err_free_cq;

	err = mlx5e_alloc_drop_rq(mdev, drop_rq, &rq_param);
	if (err)
		goto err_destroy_cq;

	err = mlx5e_create_rq(drop_rq, &rq_param);
	if (err)
		goto err_free_rq;

	err = mlx5e_modify_rq_state(drop_rq, MLX5_RQC_STATE_RST, MLX5_RQC_STATE_RDY);
	if (err)
		mlx5_core_warn(priv->mdev, "modify_rq_state failed, rx_if_down_packets won't be counted %d\n", err);

	return 0;

err_free_rq:
	mlx5e_free_drop_rq(drop_rq);

err_destroy_cq:
	mlx5e_destroy_cq(cq);

err_free_cq:
	mlx5e_free_cq(cq);

	return err;
}

void mlx5e_close_drop_rq(struct mlx5e_rq *drop_rq)
{
	mlx5e_destroy_rq(drop_rq);
	mlx5e_free_drop_rq(drop_rq);
	mlx5e_destroy_cq(&drop_rq->cq);
	mlx5e_free_cq(&drop_rq->cq);
}

int mlx5e_create_tis(struct mlx5_core_dev *mdev, void *in, u32 *tisn)
{
	void *tisc = MLX5_ADDR_OF(create_tis_in, in, ctx);

	MLX5_SET(tisc, tisc, transport_domain, mdev->mlx5e_res.hw_objs.td.tdn);

	if (MLX5_GET(tisc, tisc, tls_en))
		MLX5_SET(tisc, tisc, pd, mdev->mlx5e_res.hw_objs.pdn);

	if (mlx5_lag_is_lacp_owner(mdev))
		MLX5_SET(tisc, tisc, strict_lag_tx_port_affinity, 1);

	return mlx5_core_create_tis(mdev, in, tisn);
}

void mlx5e_destroy_tis(struct mlx5_core_dev *mdev, u32 tisn)
{
	mlx5_core_destroy_tis(mdev, tisn);
}

void mlx5e_destroy_tises(struct mlx5e_priv *priv)
{
	int tc, i;

	for (i = 0; i < mlx5e_get_num_lag_ports(priv->mdev); i++)
		for (tc = 0; tc < priv->profile->max_tc; tc++)
			mlx5e_destroy_tis(priv->mdev, priv->tisn[i][tc]);
}

static bool mlx5e_lag_should_assign_affinity(struct mlx5_core_dev *mdev)
{
	return MLX5_CAP_GEN(mdev, lag_tx_port_affinity) && mlx5e_get_num_lag_ports(mdev) > 1;
}

int mlx5e_create_tises(struct mlx5e_priv *priv)
{
	int tc, i;
	int err;

	for (i = 0; i < mlx5e_get_num_lag_ports(priv->mdev); i++) {
		for (tc = 0; tc < priv->profile->max_tc; tc++) {
			u32 in[MLX5_ST_SZ_DW(create_tis_in)] = {};
			void *tisc;

			tisc = MLX5_ADDR_OF(create_tis_in, in, ctx);

			MLX5_SET(tisc, tisc, prio, tc << 1);

			if (mlx5e_lag_should_assign_affinity(priv->mdev))
				MLX5_SET(tisc, tisc, lag_tx_port_affinity, i + 1);

			err = mlx5e_create_tis(priv->mdev, in, &priv->tisn[i][tc]);
			if (err)
				goto err_close_tises;
		}
	}

	return 0;

err_close_tises:
	for (; i >= 0; i--) {
		for (tc--; tc >= 0; tc--)
			mlx5e_destroy_tis(priv->mdev, priv->tisn[i][tc]);
		tc = priv->profile->max_tc;
	}

	return err;
}

static void mlx5e_cleanup_nic_tx(struct mlx5e_priv *priv)
{
	mlx5e_destroy_tises(priv);
}

static int mlx5e_modify_channels_scatter_fcs(struct mlx5e_channels *chs, bool enable)
{
	int err = 0;
	int i;

	for (i = 0; i < chs->num; i++) {
		err = mlx5e_modify_rq_scatter_fcs(&chs->c[i]->rq, enable);
		if (err)
			return err;
	}

	return 0;
}

static int mlx5e_modify_channels_vsd(struct mlx5e_channels *chs, bool vsd)
{
	int err;
	int i;

	for (i = 0; i < chs->num; i++) {
		err = mlx5e_modify_rq_vsd(&chs->c[i]->rq, vsd);
		if (err)
			return err;
	}
	if (chs->ptp && test_bit(MLX5E_PTP_STATE_RX, chs->ptp->state))
		return mlx5e_modify_rq_vsd(&chs->ptp->rq, vsd);

	return 0;
<<<<<<< HEAD
}

static int mlx5e_setup_tc_mqprio_dcb(struct mlx5e_priv *priv,
				     struct tc_mqprio_qopt *mqprio)
{
	struct mlx5e_params new_params;
	u8 tc = mqprio->num_tc;
	int err;

	mqprio->hw = TC_MQPRIO_HW_OFFLOAD_TCS;

	if (tc && tc != MLX5E_MAX_NUM_TC)
		return -EINVAL;

	new_params = priv->channels.params;
	new_params.mqprio.mode = TC_MQPRIO_MODE_DCB;
	new_params.mqprio.num_tc = tc ? tc : 1;

	err = mlx5e_safe_switch_params(priv, &new_params,
				       mlx5e_num_channels_changed_ctx, NULL, true);

	priv->max_opened_tc = max_t(u8, priv->max_opened_tc,
				    mlx5e_get_dcb_num_tc(&priv->channels.params));
	return err;
}

static int mlx5e_mqprio_channel_validate(struct mlx5e_priv *priv,
					 struct tc_mqprio_qopt_offload *mqprio)
{
	struct net_device *netdev = priv->netdev;
	int agg_count = 0;
	int i;

	if (mqprio->qopt.offset[0] != 0 || mqprio->qopt.num_tc < 1 ||
	    mqprio->qopt.num_tc > MLX5E_MAX_NUM_MQPRIO_CH_TC)
		return -EINVAL;

	for (i = 0; i < mqprio->qopt.num_tc; i++) {
		if (!mqprio->qopt.count[i]) {
			netdev_err(netdev, "Zero size for queue-group (%d) is not supported\n", i);
			return -EINVAL;
		}
		if (mqprio->min_rate[i]) {
			netdev_err(netdev, "Min tx rate is not supported\n");
			return -EINVAL;
		}
		if (mqprio->max_rate[i]) {
			netdev_err(netdev, "Max tx rate is not supported\n");
			return -EINVAL;
		}

		if (mqprio->qopt.offset[i] != agg_count) {
			netdev_err(netdev, "Discontinuous queues config is not supported\n");
			return -EINVAL;
		}
		agg_count += mqprio->qopt.count[i];
	}

	if (priv->channels.params.num_channels < agg_count) {
		netdev_err(netdev, "Num of queues (%d) exceeds available (%d)\n",
			   agg_count, priv->channels.params.num_channels);
=======
}

static void mlx5e_mqprio_build_default_tc_to_txq(struct netdev_tc_txq *tc_to_txq,
						 int ntc, int nch)
{
	int tc;

	memset(tc_to_txq, 0, sizeof(*tc_to_txq) * TC_MAX_QUEUE);

	/* Map netdev TCs to offset 0.
	 * We have our own UP to TXQ mapping for DCB mode of QoS
	 */
	for (tc = 0; tc < ntc; tc++) {
		tc_to_txq[tc] = (struct netdev_tc_txq) {
			.count = nch,
			.offset = 0,
		};
	}
}

static void mlx5e_mqprio_build_tc_to_txq(struct netdev_tc_txq *tc_to_txq,
					 struct tc_mqprio_qopt *qopt)
{
	int tc;

	for (tc = 0; tc < TC_MAX_QUEUE; tc++) {
		tc_to_txq[tc] = (struct netdev_tc_txq) {
			.count = qopt->count[tc],
			.offset = qopt->offset[tc],
		};
	}
}

static void mlx5e_params_mqprio_dcb_set(struct mlx5e_params *params, u8 num_tc)
{
	params->mqprio.mode = TC_MQPRIO_MODE_DCB;
	params->mqprio.num_tc = num_tc;
	mlx5e_mqprio_build_default_tc_to_txq(params->mqprio.tc_to_txq, num_tc,
					     params->num_channels);
}

static void mlx5e_params_mqprio_channel_set(struct mlx5e_params *params,
					    struct tc_mqprio_qopt *qopt)
{
	params->mqprio.mode = TC_MQPRIO_MODE_CHANNEL;
	params->mqprio.num_tc = qopt->num_tc;
	mlx5e_mqprio_build_tc_to_txq(params->mqprio.tc_to_txq, qopt);
}

static void mlx5e_params_mqprio_reset(struct mlx5e_params *params)
{
	mlx5e_params_mqprio_dcb_set(params, 1);
}

static int mlx5e_setup_tc_mqprio_dcb(struct mlx5e_priv *priv,
				     struct tc_mqprio_qopt *mqprio)
{
	struct mlx5e_params new_params;
	u8 tc = mqprio->num_tc;
	int err;

	mqprio->hw = TC_MQPRIO_HW_OFFLOAD_TCS;

	if (tc && tc != MLX5E_MAX_NUM_TC)
		return -EINVAL;

	new_params = priv->channels.params;
	mlx5e_params_mqprio_dcb_set(&new_params, tc ? tc : 1);

	err = mlx5e_safe_switch_params(priv, &new_params,
				       mlx5e_num_channels_changed_ctx, NULL, true);

	priv->max_opened_tc = max_t(u8, priv->max_opened_tc,
				    mlx5e_get_dcb_num_tc(&priv->channels.params));
	return err;
}

static int mlx5e_mqprio_channel_validate(struct mlx5e_priv *priv,
					 struct tc_mqprio_qopt_offload *mqprio)
{
	struct net_device *netdev = priv->netdev;
	struct mlx5e_ptp *ptp_channel;
	int agg_count = 0;
	int i;

	ptp_channel = priv->channels.ptp;
	if (ptp_channel && test_bit(MLX5E_PTP_STATE_TX, ptp_channel->state)) {
		netdev_err(netdev,
			   "Cannot activate MQPRIO mode channel since it conflicts with TX port TS\n");
>>>>>>> 318a54c0
		return -EINVAL;
	}

	if (mqprio->qopt.offset[0] != 0 || mqprio->qopt.num_tc < 1 ||
	    mqprio->qopt.num_tc > MLX5E_MAX_NUM_MQPRIO_CH_TC)
		return -EINVAL;

<<<<<<< HEAD
static int mlx5e_mqprio_channel_set_tcs_ctx(struct mlx5e_priv *priv, void *ctx)
{
	struct tc_mqprio_qopt_offload *mqprio = (struct tc_mqprio_qopt_offload *)ctx;
	struct net_device *netdev = priv->netdev;
	u8 num_tc;

	if (priv->channels.params.mqprio.mode != TC_MQPRIO_MODE_CHANNEL)
		return -EINVAL;

	num_tc = priv->channels.params.mqprio.num_tc;
	mlx5e_netdev_set_tcs(netdev, 0, num_tc, mqprio);
=======
	for (i = 0; i < mqprio->qopt.num_tc; i++) {
		if (!mqprio->qopt.count[i]) {
			netdev_err(netdev, "Zero size for queue-group (%d) is not supported\n", i);
			return -EINVAL;
		}
		if (mqprio->min_rate[i]) {
			netdev_err(netdev, "Min tx rate is not supported\n");
			return -EINVAL;
		}
		if (mqprio->max_rate[i]) {
			netdev_err(netdev, "Max tx rate is not supported\n");
			return -EINVAL;
		}

		if (mqprio->qopt.offset[i] != agg_count) {
			netdev_err(netdev, "Discontinuous queues config is not supported\n");
			return -EINVAL;
		}
		agg_count += mqprio->qopt.count[i];
	}

	if (priv->channels.params.num_channels != agg_count) {
		netdev_err(netdev, "Num of queues (%d) does not match available (%d)\n",
			   agg_count, priv->channels.params.num_channels);
		return -EINVAL;
	}
>>>>>>> 318a54c0

	return 0;
}

static int mlx5e_setup_tc_mqprio_channel(struct mlx5e_priv *priv,
					 struct tc_mqprio_qopt_offload *mqprio)
{
	mlx5e_fp_preactivate preactivate;
	struct mlx5e_params new_params;
<<<<<<< HEAD
=======
	bool nch_changed;
>>>>>>> 318a54c0
	int err;

	err = mlx5e_mqprio_channel_validate(priv, mqprio);
	if (err)
		return err;

	new_params = priv->channels.params;
<<<<<<< HEAD
	new_params.mqprio.mode = TC_MQPRIO_MODE_CHANNEL;
	new_params.mqprio.num_tc = mqprio->qopt.num_tc;
	err = mlx5e_safe_switch_params(priv, &new_params,
				       mlx5e_mqprio_channel_set_tcs_ctx, mqprio, true);

	return err;
=======
	mlx5e_params_mqprio_channel_set(&new_params, &mqprio->qopt);

	nch_changed = mlx5e_get_dcb_num_tc(&priv->channels.params) > 1;
	preactivate = nch_changed ? mlx5e_num_channels_changed_ctx :
		mlx5e_update_netdev_queues_ctx;
	return mlx5e_safe_switch_params(priv, &new_params, preactivate, NULL, true);
>>>>>>> 318a54c0
}

static int mlx5e_setup_tc_mqprio(struct mlx5e_priv *priv,
				 struct tc_mqprio_qopt_offload *mqprio)
{
	/* MQPRIO is another toplevel qdisc that can't be attached
	 * simultaneously with the offloaded HTB.
	 */
	if (WARN_ON(priv->htb.maj_id))
		return -EINVAL;

	switch (mqprio->mode) {
	case TC_MQPRIO_MODE_DCB:
		return mlx5e_setup_tc_mqprio_dcb(priv, &mqprio->qopt);
	case TC_MQPRIO_MODE_CHANNEL:
		return mlx5e_setup_tc_mqprio_channel(priv, mqprio);
	default:
		return -EOPNOTSUPP;
	}
}

static int mlx5e_setup_tc_htb(struct mlx5e_priv *priv, struct tc_htb_qopt_offload *htb)
{
	int res;

	switch (htb->command) {
	case TC_HTB_CREATE:
		return mlx5e_htb_root_add(priv, htb->parent_classid, htb->classid,
					  htb->extack);
	case TC_HTB_DESTROY:
		return mlx5e_htb_root_del(priv);
	case TC_HTB_LEAF_ALLOC_QUEUE:
		res = mlx5e_htb_leaf_alloc_queue(priv, htb->classid, htb->parent_classid,
						 htb->rate, htb->ceil, htb->extack);
		if (res < 0)
			return res;
		htb->qid = res;
		return 0;
	case TC_HTB_LEAF_TO_INNER:
		return mlx5e_htb_leaf_to_inner(priv, htb->parent_classid, htb->classid,
					       htb->rate, htb->ceil, htb->extack);
	case TC_HTB_LEAF_DEL:
		return mlx5e_htb_leaf_del(priv, &htb->classid, htb->extack);
	case TC_HTB_LEAF_DEL_LAST:
	case TC_HTB_LEAF_DEL_LAST_FORCE:
		return mlx5e_htb_leaf_del_last(priv, htb->classid,
					       htb->command == TC_HTB_LEAF_DEL_LAST_FORCE,
					       htb->extack);
	case TC_HTB_NODE_MODIFY:
		return mlx5e_htb_node_modify(priv, htb->classid, htb->rate, htb->ceil,
					     htb->extack);
	case TC_HTB_LEAF_QUERY_QUEUE:
		res = mlx5e_get_txq_by_classid(priv, htb->classid);
		if (res < 0)
			return res;
		htb->qid = res;
		return 0;
	default:
		return -EOPNOTSUPP;
	}
}

static LIST_HEAD(mlx5e_block_cb_list);

static int mlx5e_setup_tc(struct net_device *dev, enum tc_setup_type type,
			  void *type_data)
{
	struct mlx5e_priv *priv = netdev_priv(dev);
	bool tc_unbind = false;
	int err;

	if (type == TC_SETUP_BLOCK &&
	    ((struct flow_block_offload *)type_data)->command == FLOW_BLOCK_UNBIND)
		tc_unbind = true;

	if (!netif_device_present(dev) && !tc_unbind)
		return -ENODEV;

	switch (type) {
	case TC_SETUP_BLOCK: {
		struct flow_block_offload *f = type_data;

		f->unlocked_driver_cb = true;
		return flow_block_cb_setup_simple(type_data,
						  &mlx5e_block_cb_list,
						  mlx5e_setup_tc_block_cb,
						  priv, priv, true);
	}
	case TC_SETUP_QDISC_MQPRIO:
		mutex_lock(&priv->state_lock);
		err = mlx5e_setup_tc_mqprio(priv, type_data);
		mutex_unlock(&priv->state_lock);
		return err;
	case TC_SETUP_QDISC_HTB:
		mutex_lock(&priv->state_lock);
		err = mlx5e_setup_tc_htb(priv, type_data);
		mutex_unlock(&priv->state_lock);
		return err;
	default:
		return -EOPNOTSUPP;
	}
}

void mlx5e_fold_sw_stats64(struct mlx5e_priv *priv, struct rtnl_link_stats64 *s)
{
	int i;

	for (i = 0; i < priv->stats_nch; i++) {
		struct mlx5e_channel_stats *channel_stats = &priv->channel_stats[i];
		struct mlx5e_rq_stats *xskrq_stats = &channel_stats->xskrq;
		struct mlx5e_rq_stats *rq_stats = &channel_stats->rq;
		int j;

		s->rx_packets   += rq_stats->packets + xskrq_stats->packets;
		s->rx_bytes     += rq_stats->bytes + xskrq_stats->bytes;
		s->multicast    += rq_stats->mcast_packets + xskrq_stats->mcast_packets;

		for (j = 0; j < priv->max_opened_tc; j++) {
			struct mlx5e_sq_stats *sq_stats = &channel_stats->sq[j];

			s->tx_packets    += sq_stats->packets;
			s->tx_bytes      += sq_stats->bytes;
			s->tx_dropped    += sq_stats->dropped;
		}
	}
	if (priv->tx_ptp_opened) {
		for (i = 0; i < priv->max_opened_tc; i++) {
			struct mlx5e_sq_stats *sq_stats = &priv->ptp_stats.sq[i];

			s->tx_packets    += sq_stats->packets;
			s->tx_bytes      += sq_stats->bytes;
			s->tx_dropped    += sq_stats->dropped;
		}
	}
	if (priv->rx_ptp_opened) {
		struct mlx5e_rq_stats *rq_stats = &priv->ptp_stats.rq;

		s->rx_packets   += rq_stats->packets;
		s->rx_bytes     += rq_stats->bytes;
		s->multicast    += rq_stats->mcast_packets;
	}
}

void
mlx5e_get_stats(struct net_device *dev, struct rtnl_link_stats64 *stats)
{
	struct mlx5e_priv *priv = netdev_priv(dev);
	struct mlx5e_pport_stats *pstats = &priv->stats.pport;

	if (!netif_device_present(dev))
		return;

	/* In switchdev mode, monitor counters doesn't monitor
	 * rx/tx stats of 802_3. The update stats mechanism
	 * should keep the 802_3 layout counters updated
	 */
	if (!mlx5e_monitor_counter_supported(priv) ||
	    mlx5e_is_uplink_rep(priv)) {
		/* update HW stats in background for next time */
		mlx5e_queue_update_stats(priv);
	}

	if (mlx5e_is_uplink_rep(priv)) {
		struct mlx5e_vport_stats *vstats = &priv->stats.vport;

		stats->rx_packets = PPORT_802_3_GET(pstats, a_frames_received_ok);
		stats->rx_bytes   = PPORT_802_3_GET(pstats, a_octets_received_ok);
		stats->tx_packets = PPORT_802_3_GET(pstats, a_frames_transmitted_ok);
		stats->tx_bytes   = PPORT_802_3_GET(pstats, a_octets_transmitted_ok);

		/* vport multicast also counts packets that are dropped due to steering
		 * or rx out of buffer
		 */
		stats->multicast = VPORT_COUNTER_GET(vstats, received_eth_multicast.packets);
	} else {
		mlx5e_fold_sw_stats64(priv, stats);
	}

	stats->rx_dropped = priv->stats.qcnt.rx_out_of_buffer;

	stats->rx_length_errors =
		PPORT_802_3_GET(pstats, a_in_range_length_errors) +
		PPORT_802_3_GET(pstats, a_out_of_range_length_field) +
		PPORT_802_3_GET(pstats, a_frame_too_long_errors);
	stats->rx_crc_errors =
		PPORT_802_3_GET(pstats, a_frame_check_sequence_errors);
	stats->rx_frame_errors = PPORT_802_3_GET(pstats, a_alignment_errors);
	stats->tx_aborted_errors = PPORT_2863_GET(pstats, if_out_discards);
	stats->rx_errors = stats->rx_length_errors + stats->rx_crc_errors +
			   stats->rx_frame_errors;
	stats->tx_errors = stats->tx_aborted_errors + stats->tx_carrier_errors;
}

static void mlx5e_nic_set_rx_mode(struct mlx5e_priv *priv)
{
	if (mlx5e_is_uplink_rep(priv))
		return; /* no rx mode for uplink rep */

	queue_work(priv->wq, &priv->set_rx_mode_work);
}

static void mlx5e_set_rx_mode(struct net_device *dev)
{
	struct mlx5e_priv *priv = netdev_priv(dev);

	mlx5e_nic_set_rx_mode(priv);
}

static int mlx5e_set_mac(struct net_device *netdev, void *addr)
{
	struct mlx5e_priv *priv = netdev_priv(netdev);
	struct sockaddr *saddr = addr;

	if (!is_valid_ether_addr(saddr->sa_data))
		return -EADDRNOTAVAIL;

	netif_addr_lock_bh(netdev);
	ether_addr_copy(netdev->dev_addr, saddr->sa_data);
	netif_addr_unlock_bh(netdev);

	mlx5e_nic_set_rx_mode(priv);

	return 0;
}

#define MLX5E_SET_FEATURE(features, feature, enable)	\
	do {						\
		if (enable)				\
			*features |= feature;		\
		else					\
			*features &= ~feature;		\
	} while (0)

typedef int (*mlx5e_feature_handler)(struct net_device *netdev, bool enable);

static int set_feature_lro(struct net_device *netdev, bool enable)
{
	struct mlx5e_priv *priv = netdev_priv(netdev);
	struct mlx5_core_dev *mdev = priv->mdev;
	struct mlx5e_params *cur_params;
	struct mlx5e_params new_params;
	bool reset = true;
	int err = 0;

	mutex_lock(&priv->state_lock);

	if (enable && priv->xsk.refcnt) {
		netdev_warn(netdev, "LRO is incompatible with AF_XDP (%u XSKs are active)\n",
			    priv->xsk.refcnt);
		err = -EINVAL;
		goto out;
	}

	cur_params = &priv->channels.params;
	if (enable && !MLX5E_GET_PFLAG(cur_params, MLX5E_PFLAG_RX_STRIDING_RQ)) {
		netdev_warn(netdev, "can't set LRO with legacy RQ\n");
		err = -EINVAL;
		goto out;
	}

	new_params = *cur_params;
	new_params.lro_en = enable;

	if (cur_params->rq_wq_type == MLX5_WQ_TYPE_LINKED_LIST_STRIDING_RQ) {
		if (mlx5e_rx_mpwqe_is_linear_skb(mdev, cur_params, NULL) ==
		    mlx5e_rx_mpwqe_is_linear_skb(mdev, &new_params, NULL))
			reset = false;
	}

	err = mlx5e_safe_switch_params(priv, &new_params,
				       mlx5e_modify_tirs_lro_ctx, NULL, reset);
out:
	mutex_unlock(&priv->state_lock);
	return err;
}

static int set_feature_cvlan_filter(struct net_device *netdev, bool enable)
{
	struct mlx5e_priv *priv = netdev_priv(netdev);

	if (enable)
		mlx5e_enable_cvlan_filter(priv);
	else
		mlx5e_disable_cvlan_filter(priv);

	return 0;
}

static int set_feature_hw_tc(struct net_device *netdev, bool enable)
{
	struct mlx5e_priv *priv = netdev_priv(netdev);

#if IS_ENABLED(CONFIG_MLX5_CLS_ACT)
	if (!enable && mlx5e_tc_num_filters(priv, MLX5_TC_FLAG(NIC_OFFLOAD))) {
		netdev_err(netdev,
			   "Active offloaded tc filters, can't turn hw_tc_offload off\n");
		return -EINVAL;
	}
#endif

	if (!enable && priv->htb.maj_id) {
		netdev_err(netdev, "Active HTB offload, can't turn hw_tc_offload off\n");
		return -EINVAL;
	}

	return 0;
}

static int set_feature_rx_all(struct net_device *netdev, bool enable)
{
	struct mlx5e_priv *priv = netdev_priv(netdev);
	struct mlx5_core_dev *mdev = priv->mdev;

	return mlx5_set_port_fcs(mdev, !enable);
}

static int mlx5e_set_rx_port_ts(struct mlx5_core_dev *mdev, bool enable)
{
	u32 in[MLX5_ST_SZ_DW(pcmr_reg)] = {};
	bool supported, curr_state;
	int err;

	if (!MLX5_CAP_GEN(mdev, ports_check))
		return 0;

	err = mlx5_query_ports_check(mdev, in, sizeof(in));
	if (err)
		return err;

	supported = MLX5_GET(pcmr_reg, in, rx_ts_over_crc_cap);
	curr_state = MLX5_GET(pcmr_reg, in, rx_ts_over_crc);

	if (!supported || enable == curr_state)
		return 0;

	MLX5_SET(pcmr_reg, in, local_port, 1);
	MLX5_SET(pcmr_reg, in, rx_ts_over_crc, enable);

	return mlx5_set_ports_check(mdev, in, sizeof(in));
}

static int set_feature_rx_fcs(struct net_device *netdev, bool enable)
{
	struct mlx5e_priv *priv = netdev_priv(netdev);
	struct mlx5e_channels *chs = &priv->channels;
	struct mlx5_core_dev *mdev = priv->mdev;
	int err;

	mutex_lock(&priv->state_lock);

	if (enable) {
		err = mlx5e_set_rx_port_ts(mdev, false);
		if (err)
			goto out;

		chs->params.scatter_fcs_en = true;
		err = mlx5e_modify_channels_scatter_fcs(chs, true);
		if (err) {
			chs->params.scatter_fcs_en = false;
			mlx5e_set_rx_port_ts(mdev, true);
		}
	} else {
		chs->params.scatter_fcs_en = false;
		err = mlx5e_modify_channels_scatter_fcs(chs, false);
		if (err) {
			chs->params.scatter_fcs_en = true;
			goto out;
		}
		err = mlx5e_set_rx_port_ts(mdev, true);
		if (err) {
			mlx5_core_warn(mdev, "Failed to set RX port timestamp %d\n", err);
			err = 0;
		}
	}

out:
	mutex_unlock(&priv->state_lock);
	return err;
}

static int set_feature_rx_vlan(struct net_device *netdev, bool enable)
{
	struct mlx5e_priv *priv = netdev_priv(netdev);
	int err = 0;

	mutex_lock(&priv->state_lock);

	priv->channels.params.vlan_strip_disable = !enable;
	if (!test_bit(MLX5E_STATE_OPENED, &priv->state))
		goto unlock;

	err = mlx5e_modify_channels_vsd(&priv->channels, !enable);
	if (err)
		priv->channels.params.vlan_strip_disable = enable;

unlock:
	mutex_unlock(&priv->state_lock);

	return err;
}

#ifdef CONFIG_MLX5_EN_ARFS
static int set_feature_arfs(struct net_device *netdev, bool enable)
{
	struct mlx5e_priv *priv = netdev_priv(netdev);
	int err;

	if (enable)
		err = mlx5e_arfs_enable(priv);
	else
		err = mlx5e_arfs_disable(priv);

	return err;
}
#endif

static int mlx5e_handle_feature(struct net_device *netdev,
				netdev_features_t *features,
				netdev_features_t wanted_features,
				netdev_features_t feature,
				mlx5e_feature_handler feature_handler)
{
	netdev_features_t changes = wanted_features ^ netdev->features;
	bool enable = !!(wanted_features & feature);
	int err;

	if (!(changes & feature))
		return 0;

	err = feature_handler(netdev, enable);
	if (err) {
		netdev_err(netdev, "%s feature %pNF failed, err %d\n",
			   enable ? "Enable" : "Disable", &feature, err);
		return err;
	}

	MLX5E_SET_FEATURE(features, feature, enable);
	return 0;
}

int mlx5e_set_features(struct net_device *netdev, netdev_features_t features)
{
	netdev_features_t oper_features = netdev->features;
	int err = 0;

#define MLX5E_HANDLE_FEATURE(feature, handler) \
	mlx5e_handle_feature(netdev, &oper_features, features, feature, handler)

	err |= MLX5E_HANDLE_FEATURE(NETIF_F_LRO, set_feature_lro);
	err |= MLX5E_HANDLE_FEATURE(NETIF_F_HW_VLAN_CTAG_FILTER,
				    set_feature_cvlan_filter);
	err |= MLX5E_HANDLE_FEATURE(NETIF_F_HW_TC, set_feature_hw_tc);
	err |= MLX5E_HANDLE_FEATURE(NETIF_F_RXALL, set_feature_rx_all);
	err |= MLX5E_HANDLE_FEATURE(NETIF_F_RXFCS, set_feature_rx_fcs);
	err |= MLX5E_HANDLE_FEATURE(NETIF_F_HW_VLAN_CTAG_RX, set_feature_rx_vlan);
#ifdef CONFIG_MLX5_EN_ARFS
	err |= MLX5E_HANDLE_FEATURE(NETIF_F_NTUPLE, set_feature_arfs);
#endif
	err |= MLX5E_HANDLE_FEATURE(NETIF_F_HW_TLS_RX, mlx5e_ktls_set_feature_rx);

	if (err) {
		netdev->features = oper_features;
		return -EINVAL;
	}

	return 0;
}

static netdev_features_t mlx5e_fix_uplink_rep_features(struct net_device *netdev,
						       netdev_features_t features)
{
	features &= ~NETIF_F_HW_TLS_RX;
	if (netdev->features & NETIF_F_HW_TLS_RX)
		netdev_warn(netdev, "Disabling hw_tls_rx, not supported in switchdev mode\n");

	features &= ~NETIF_F_HW_TLS_TX;
	if (netdev->features & NETIF_F_HW_TLS_TX)
		netdev_warn(netdev, "Disabling hw_tls_tx, not supported in switchdev mode\n");

	features &= ~NETIF_F_NTUPLE;
	if (netdev->features & NETIF_F_NTUPLE)
		netdev_warn(netdev, "Disabling ntuple, not supported in switchdev mode\n");

	return features;
}

static netdev_features_t mlx5e_fix_features(struct net_device *netdev,
					    netdev_features_t features)
{
	struct mlx5e_priv *priv = netdev_priv(netdev);
	struct mlx5e_params *params;

	mutex_lock(&priv->state_lock);
	params = &priv->channels.params;
	if (!priv->fs.vlan ||
	    !bitmap_empty(mlx5e_vlan_get_active_svlans(priv->fs.vlan), VLAN_N_VID)) {
		/* HW strips the outer C-tag header, this is a problem
		 * for S-tag traffic.
		 */
		features &= ~NETIF_F_HW_VLAN_CTAG_RX;
		if (!params->vlan_strip_disable)
			netdev_warn(netdev, "Dropping C-tag vlan stripping offload due to S-tag vlan\n");
	}

	if (!MLX5E_GET_PFLAG(params, MLX5E_PFLAG_RX_STRIDING_RQ)) {
		if (features & NETIF_F_LRO) {
			netdev_warn(netdev, "Disabling LRO, not supported in legacy RQ\n");
			features &= ~NETIF_F_LRO;
		}
	}

	if (MLX5E_GET_PFLAG(params, MLX5E_PFLAG_RX_CQE_COMPRESS)) {
		features &= ~NETIF_F_RXHASH;
		if (netdev->features & NETIF_F_RXHASH)
			netdev_warn(netdev, "Disabling rxhash, not supported when CQE compress is active\n");
	}

	if (mlx5e_is_uplink_rep(priv))
		features = mlx5e_fix_uplink_rep_features(netdev, features);

	mutex_unlock(&priv->state_lock);

	return features;
}

static bool mlx5e_xsk_validate_mtu(struct net_device *netdev,
				   struct mlx5e_channels *chs,
				   struct mlx5e_params *new_params,
				   struct mlx5_core_dev *mdev)
{
	u16 ix;

	for (ix = 0; ix < chs->params.num_channels; ix++) {
		struct xsk_buff_pool *xsk_pool =
			mlx5e_xsk_get_pool(&chs->params, chs->params.xsk, ix);
		struct mlx5e_xsk_param xsk;

		if (!xsk_pool)
			continue;

		mlx5e_build_xsk_param(xsk_pool, &xsk);

		if (!mlx5e_validate_xsk_param(new_params, &xsk, mdev)) {
			u32 hr = mlx5e_get_linear_rq_headroom(new_params, &xsk);
			int max_mtu_frame, max_mtu_page, max_mtu;

			/* Two criteria must be met:
			 * 1. HW MTU + all headrooms <= XSK frame size.
			 * 2. Size of SKBs allocated on XDP_PASS <= PAGE_SIZE.
			 */
			max_mtu_frame = MLX5E_HW2SW_MTU(new_params, xsk.chunk_size - hr);
			max_mtu_page = mlx5e_xdp_max_mtu(new_params, &xsk);
			max_mtu = min(max_mtu_frame, max_mtu_page);

			netdev_err(netdev, "MTU %d is too big for an XSK running on channel %u. Try MTU <= %d\n",
				   new_params->sw_mtu, ix, max_mtu);
			return false;
		}
	}

	return true;
}

int mlx5e_change_mtu(struct net_device *netdev, int new_mtu,
		     mlx5e_fp_preactivate preactivate)
{
	struct mlx5e_priv *priv = netdev_priv(netdev);
	struct mlx5e_params new_params;
	struct mlx5e_params *params;
	bool reset = true;
	int err = 0;

	mutex_lock(&priv->state_lock);

	params = &priv->channels.params;

	new_params = *params;
	new_params.sw_mtu = new_mtu;
	err = mlx5e_validate_params(priv->mdev, &new_params);
	if (err)
		goto out;

	if (params->xdp_prog &&
	    !mlx5e_rx_is_linear_skb(&new_params, NULL)) {
		netdev_err(netdev, "MTU(%d) > %d is not allowed while XDP enabled\n",
			   new_mtu, mlx5e_xdp_max_mtu(params, NULL));
		err = -EINVAL;
		goto out;
	}

	if (priv->xsk.refcnt &&
	    !mlx5e_xsk_validate_mtu(netdev, &priv->channels,
				    &new_params, priv->mdev)) {
		err = -EINVAL;
		goto out;
	}

	if (params->lro_en)
		reset = false;

	if (params->rq_wq_type == MLX5_WQ_TYPE_LINKED_LIST_STRIDING_RQ) {
		bool is_linear_old = mlx5e_rx_mpwqe_is_linear_skb(priv->mdev, params, NULL);
		bool is_linear_new = mlx5e_rx_mpwqe_is_linear_skb(priv->mdev,
								  &new_params, NULL);
		u8 ppw_old = mlx5e_mpwqe_log_pkts_per_wqe(params, NULL);
		u8 ppw_new = mlx5e_mpwqe_log_pkts_per_wqe(&new_params, NULL);

		/* Always reset in linear mode - hw_mtu is used in data path.
		 * Check that the mode was non-linear and didn't change.
		 * If XSK is active, XSK RQs are linear.
		 */
		if (!is_linear_old && !is_linear_new && !priv->xsk.refcnt &&
		    ppw_old == ppw_new)
			reset = false;
	}

	err = mlx5e_safe_switch_params(priv, &new_params, preactivate, NULL, reset);

out:
	netdev->mtu = params->sw_mtu;
	mutex_unlock(&priv->state_lock);
	return err;
}

static int mlx5e_change_nic_mtu(struct net_device *netdev, int new_mtu)
{
	return mlx5e_change_mtu(netdev, new_mtu, mlx5e_set_dev_port_mtu_ctx);
}

int mlx5e_ptp_rx_manage_fs_ctx(struct mlx5e_priv *priv, void *ctx)
{
	bool set  = *(bool *)ctx;

	return mlx5e_ptp_rx_manage_fs(priv, set);
}

static int mlx5e_hwstamp_config_no_ptp_rx(struct mlx5e_priv *priv, bool rx_filter)
{
	bool rx_cqe_compress_def = priv->channels.params.rx_cqe_compress_def;
	int err;

	if (!rx_filter)
		/* Reset CQE compression to Admin default */
		return mlx5e_modify_rx_cqe_compression_locked(priv, rx_cqe_compress_def, false);

	if (!MLX5E_GET_PFLAG(&priv->channels.params, MLX5E_PFLAG_RX_CQE_COMPRESS))
		return 0;

	/* Disable CQE compression */
	netdev_warn(priv->netdev, "Disabling RX cqe compression\n");
	err = mlx5e_modify_rx_cqe_compression_locked(priv, false, true);
	if (err)
		netdev_err(priv->netdev, "Failed disabling cqe compression err=%d\n", err);

	return err;
}

static int mlx5e_hwstamp_config_ptp_rx(struct mlx5e_priv *priv, bool ptp_rx)
{
	struct mlx5e_params new_params;

	if (ptp_rx == priv->channels.params.ptp_rx)
		return 0;

	new_params = priv->channels.params;
	new_params.ptp_rx = ptp_rx;
	return mlx5e_safe_switch_params(priv, &new_params, mlx5e_ptp_rx_manage_fs_ctx,
					&new_params.ptp_rx, true);
}

int mlx5e_hwstamp_set(struct mlx5e_priv *priv, struct ifreq *ifr)
{
	struct hwtstamp_config config;
	bool rx_cqe_compress_def;
	bool ptp_rx;
	int err;

	if (!MLX5_CAP_GEN(priv->mdev, device_frequency_khz) ||
	    (mlx5_clock_get_ptp_index(priv->mdev) == -1))
		return -EOPNOTSUPP;

	if (copy_from_user(&config, ifr->ifr_data, sizeof(config)))
		return -EFAULT;

	/* TX HW timestamp */
	switch (config.tx_type) {
	case HWTSTAMP_TX_OFF:
	case HWTSTAMP_TX_ON:
		break;
	default:
		return -ERANGE;
	}

	mutex_lock(&priv->state_lock);
	rx_cqe_compress_def = priv->channels.params.rx_cqe_compress_def;

	/* RX HW timestamp */
	switch (config.rx_filter) {
	case HWTSTAMP_FILTER_NONE:
		ptp_rx = false;
		break;
	case HWTSTAMP_FILTER_ALL:
	case HWTSTAMP_FILTER_SOME:
	case HWTSTAMP_FILTER_PTP_V1_L4_EVENT:
	case HWTSTAMP_FILTER_PTP_V1_L4_SYNC:
	case HWTSTAMP_FILTER_PTP_V1_L4_DELAY_REQ:
	case HWTSTAMP_FILTER_PTP_V2_L4_EVENT:
	case HWTSTAMP_FILTER_PTP_V2_L4_SYNC:
	case HWTSTAMP_FILTER_PTP_V2_L4_DELAY_REQ:
	case HWTSTAMP_FILTER_PTP_V2_L2_EVENT:
	case HWTSTAMP_FILTER_PTP_V2_L2_SYNC:
	case HWTSTAMP_FILTER_PTP_V2_L2_DELAY_REQ:
	case HWTSTAMP_FILTER_PTP_V2_EVENT:
	case HWTSTAMP_FILTER_PTP_V2_SYNC:
	case HWTSTAMP_FILTER_PTP_V2_DELAY_REQ:
	case HWTSTAMP_FILTER_NTP_ALL:
		config.rx_filter = HWTSTAMP_FILTER_ALL;
		/* ptp_rx is set if both HW TS is set and CQE
		 * compression is set
		 */
		ptp_rx = rx_cqe_compress_def;
		break;
	default:
		err = -ERANGE;
		goto err_unlock;
	}

	if (!priv->profile->rx_ptp_support)
		err = mlx5e_hwstamp_config_no_ptp_rx(priv,
						     config.rx_filter != HWTSTAMP_FILTER_NONE);
	else
		err = mlx5e_hwstamp_config_ptp_rx(priv, ptp_rx);
	if (err)
		goto err_unlock;

	memcpy(&priv->tstamp, &config, sizeof(config));
	mutex_unlock(&priv->state_lock);

	/* might need to fix some features */
	netdev_update_features(priv->netdev);

	return copy_to_user(ifr->ifr_data, &config,
			    sizeof(config)) ? -EFAULT : 0;
err_unlock:
	mutex_unlock(&priv->state_lock);
	return err;
}

int mlx5e_hwstamp_get(struct mlx5e_priv *priv, struct ifreq *ifr)
{
	struct hwtstamp_config *cfg = &priv->tstamp;

	if (!MLX5_CAP_GEN(priv->mdev, device_frequency_khz))
		return -EOPNOTSUPP;

	return copy_to_user(ifr->ifr_data, cfg, sizeof(*cfg)) ? -EFAULT : 0;
}

static int mlx5e_ioctl(struct net_device *dev, struct ifreq *ifr, int cmd)
{
	struct mlx5e_priv *priv = netdev_priv(dev);

	switch (cmd) {
	case SIOCSHWTSTAMP:
		return mlx5e_hwstamp_set(priv, ifr);
	case SIOCGHWTSTAMP:
		return mlx5e_hwstamp_get(priv, ifr);
	default:
		return -EOPNOTSUPP;
	}
}

#ifdef CONFIG_MLX5_ESWITCH
int mlx5e_set_vf_mac(struct net_device *dev, int vf, u8 *mac)
{
	struct mlx5e_priv *priv = netdev_priv(dev);
	struct mlx5_core_dev *mdev = priv->mdev;

	return mlx5_eswitch_set_vport_mac(mdev->priv.eswitch, vf + 1, mac);
}

static int mlx5e_set_vf_vlan(struct net_device *dev, int vf, u16 vlan, u8 qos,
			     __be16 vlan_proto)
{
	struct mlx5e_priv *priv = netdev_priv(dev);
	struct mlx5_core_dev *mdev = priv->mdev;

	if (vlan_proto != htons(ETH_P_8021Q))
		return -EPROTONOSUPPORT;

	return mlx5_eswitch_set_vport_vlan(mdev->priv.eswitch, vf + 1,
					   vlan, qos);
}

static int mlx5e_set_vf_spoofchk(struct net_device *dev, int vf, bool setting)
{
	struct mlx5e_priv *priv = netdev_priv(dev);
	struct mlx5_core_dev *mdev = priv->mdev;

	return mlx5_eswitch_set_vport_spoofchk(mdev->priv.eswitch, vf + 1, setting);
}

static int mlx5e_set_vf_trust(struct net_device *dev, int vf, bool setting)
{
	struct mlx5e_priv *priv = netdev_priv(dev);
	struct mlx5_core_dev *mdev = priv->mdev;

	return mlx5_eswitch_set_vport_trust(mdev->priv.eswitch, vf + 1, setting);
}

int mlx5e_set_vf_rate(struct net_device *dev, int vf, int min_tx_rate,
		      int max_tx_rate)
{
	struct mlx5e_priv *priv = netdev_priv(dev);
	struct mlx5_core_dev *mdev = priv->mdev;

	return mlx5_eswitch_set_vport_rate(mdev->priv.eswitch, vf + 1,
					   max_tx_rate, min_tx_rate);
}

static int mlx5_vport_link2ifla(u8 esw_link)
{
	switch (esw_link) {
	case MLX5_VPORT_ADMIN_STATE_DOWN:
		return IFLA_VF_LINK_STATE_DISABLE;
	case MLX5_VPORT_ADMIN_STATE_UP:
		return IFLA_VF_LINK_STATE_ENABLE;
	}
	return IFLA_VF_LINK_STATE_AUTO;
}

static int mlx5_ifla_link2vport(u8 ifla_link)
{
	switch (ifla_link) {
	case IFLA_VF_LINK_STATE_DISABLE:
		return MLX5_VPORT_ADMIN_STATE_DOWN;
	case IFLA_VF_LINK_STATE_ENABLE:
		return MLX5_VPORT_ADMIN_STATE_UP;
	}
	return MLX5_VPORT_ADMIN_STATE_AUTO;
}

static int mlx5e_set_vf_link_state(struct net_device *dev, int vf,
				   int link_state)
{
	struct mlx5e_priv *priv = netdev_priv(dev);
	struct mlx5_core_dev *mdev = priv->mdev;

	if (mlx5e_is_uplink_rep(priv))
		return -EOPNOTSUPP;

	return mlx5_eswitch_set_vport_state(mdev->priv.eswitch, vf + 1,
					    mlx5_ifla_link2vport(link_state));
}

int mlx5e_get_vf_config(struct net_device *dev,
			int vf, struct ifla_vf_info *ivi)
{
	struct mlx5e_priv *priv = netdev_priv(dev);
	struct mlx5_core_dev *mdev = priv->mdev;
	int err;

	if (!netif_device_present(dev))
		return -EOPNOTSUPP;

	err = mlx5_eswitch_get_vport_config(mdev->priv.eswitch, vf + 1, ivi);
	if (err)
		return err;
	ivi->linkstate = mlx5_vport_link2ifla(ivi->linkstate);
	return 0;
}

int mlx5e_get_vf_stats(struct net_device *dev,
		       int vf, struct ifla_vf_stats *vf_stats)
{
	struct mlx5e_priv *priv = netdev_priv(dev);
	struct mlx5_core_dev *mdev = priv->mdev;

	return mlx5_eswitch_get_vport_stats(mdev->priv.eswitch, vf + 1,
					    vf_stats);
}

static bool
mlx5e_has_offload_stats(const struct net_device *dev, int attr_id)
{
	struct mlx5e_priv *priv = netdev_priv(dev);

	if (!netif_device_present(dev))
		return false;

	if (!mlx5e_is_uplink_rep(priv))
		return false;

	return mlx5e_rep_has_offload_stats(dev, attr_id);
}

static int
mlx5e_get_offload_stats(int attr_id, const struct net_device *dev,
			void *sp)
{
	struct mlx5e_priv *priv = netdev_priv(dev);

	if (!mlx5e_is_uplink_rep(priv))
		return -EOPNOTSUPP;

	return mlx5e_rep_get_offload_stats(attr_id, dev, sp);
}
#endif

static bool mlx5e_tunnel_proto_supported_tx(struct mlx5_core_dev *mdev, u8 proto_type)
{
	switch (proto_type) {
	case IPPROTO_GRE:
		return MLX5_CAP_ETH(mdev, tunnel_stateless_gre);
	case IPPROTO_IPIP:
	case IPPROTO_IPV6:
		return (MLX5_CAP_ETH(mdev, tunnel_stateless_ip_over_ip) ||
			MLX5_CAP_ETH(mdev, tunnel_stateless_ip_over_ip_tx));
	default:
		return false;
	}
}

static bool mlx5e_gre_tunnel_inner_proto_offload_supported(struct mlx5_core_dev *mdev,
							   struct sk_buff *skb)
{
	switch (skb->inner_protocol) {
	case htons(ETH_P_IP):
	case htons(ETH_P_IPV6):
	case htons(ETH_P_TEB):
		return true;
	case htons(ETH_P_MPLS_UC):
	case htons(ETH_P_MPLS_MC):
		return MLX5_CAP_ETH(mdev, tunnel_stateless_mpls_over_gre);
	}
	return false;
}

static netdev_features_t mlx5e_tunnel_features_check(struct mlx5e_priv *priv,
						     struct sk_buff *skb,
						     netdev_features_t features)
{
	unsigned int offset = 0;
	struct udphdr *udph;
	u8 proto;
	u16 port;

	switch (vlan_get_protocol(skb)) {
	case htons(ETH_P_IP):
		proto = ip_hdr(skb)->protocol;
		break;
	case htons(ETH_P_IPV6):
		proto = ipv6_find_hdr(skb, &offset, -1, NULL, NULL);
		break;
	default:
		goto out;
	}

	switch (proto) {
	case IPPROTO_GRE:
		if (mlx5e_gre_tunnel_inner_proto_offload_supported(priv->mdev, skb))
			return features;
		break;
	case IPPROTO_IPIP:
	case IPPROTO_IPV6:
		if (mlx5e_tunnel_proto_supported_tx(priv->mdev, IPPROTO_IPIP))
			return features;
		break;
	case IPPROTO_UDP:
		udph = udp_hdr(skb);
		port = be16_to_cpu(udph->dest);

		/* Verify if UDP port is being offloaded by HW */
		if (mlx5_vxlan_lookup_port(priv->mdev->vxlan, port))
			return features;

#if IS_ENABLED(CONFIG_GENEVE)
		/* Support Geneve offload for default UDP port */
		if (port == GENEVE_UDP_PORT && mlx5_geneve_tx_allowed(priv->mdev))
			return features;
#endif
		break;
#ifdef CONFIG_MLX5_EN_IPSEC
	case IPPROTO_ESP:
		return mlx5e_ipsec_feature_check(skb, features);
#endif
	}

out:
	/* Disable CSUM and GSO if the udp dport is not offloaded by HW */
	return features & ~(NETIF_F_CSUM_MASK | NETIF_F_GSO_MASK);
}

netdev_features_t mlx5e_features_check(struct sk_buff *skb,
				       struct net_device *netdev,
				       netdev_features_t features)
{
	struct mlx5e_priv *priv = netdev_priv(netdev);

	features = vlan_features_check(skb, features);
	features = vxlan_features_check(skb, features);

	/* Validate if the tunneled packet is being offloaded by HW */
	if (skb->encapsulation &&
	    (features & NETIF_F_CSUM_MASK || features & NETIF_F_GSO_MASK))
		return mlx5e_tunnel_features_check(priv, skb, features);

	return features;
}

static void mlx5e_tx_timeout_work(struct work_struct *work)
{
	struct mlx5e_priv *priv = container_of(work, struct mlx5e_priv,
					       tx_timeout_work);
	struct net_device *netdev = priv->netdev;
	int i;

	rtnl_lock();
	mutex_lock(&priv->state_lock);

	if (!test_bit(MLX5E_STATE_OPENED, &priv->state))
		goto unlock;

	for (i = 0; i < netdev->real_num_tx_queues; i++) {
		struct netdev_queue *dev_queue =
			netdev_get_tx_queue(netdev, i);
		struct mlx5e_txqsq *sq = priv->txq2sq[i];

		if (!netif_xmit_stopped(dev_queue))
			continue;

		if (mlx5e_reporter_tx_timeout(sq))
		/* break if tried to reopened channels */
			break;
	}

unlock:
	mutex_unlock(&priv->state_lock);
	rtnl_unlock();
}

static void mlx5e_tx_timeout(struct net_device *dev, unsigned int txqueue)
{
	struct mlx5e_priv *priv = netdev_priv(dev);

	netdev_err(dev, "TX timeout detected\n");
	queue_work(priv->wq, &priv->tx_timeout_work);
}

static int mlx5e_xdp_allowed(struct mlx5e_priv *priv, struct bpf_prog *prog)
{
	struct net_device *netdev = priv->netdev;
	struct mlx5e_params new_params;

	if (priv->channels.params.lro_en) {
		netdev_warn(netdev, "can't set XDP while LRO is on, disable LRO first\n");
		return -EINVAL;
	}

	if (mlx5_fpga_is_ipsec_device(priv->mdev)) {
		netdev_warn(netdev,
			    "XDP is not available on Innova cards with IPsec support\n");
		return -EINVAL;
	}

	new_params = priv->channels.params;
	new_params.xdp_prog = prog;

	/* No XSK params: AF_XDP can't be enabled yet at the point of setting
	 * the XDP program.
	 */
	if (!mlx5e_rx_is_linear_skb(&new_params, NULL)) {
		netdev_warn(netdev, "XDP is not allowed with MTU(%d) > %d\n",
			    new_params.sw_mtu,
			    mlx5e_xdp_max_mtu(&new_params, NULL));
		return -EINVAL;
	}

	return 0;
}

static void mlx5e_rq_replace_xdp_prog(struct mlx5e_rq *rq, struct bpf_prog *prog)
{
	struct bpf_prog *old_prog;

	old_prog = rcu_replace_pointer(rq->xdp_prog, prog,
				       lockdep_is_held(&rq->priv->state_lock));
	if (old_prog)
		bpf_prog_put(old_prog);
}

static int mlx5e_xdp_set(struct net_device *netdev, struct bpf_prog *prog)
{
	struct mlx5e_priv *priv = netdev_priv(netdev);
	struct mlx5e_params new_params;
	struct bpf_prog *old_prog;
	int err = 0;
	bool reset;
	int i;

	mutex_lock(&priv->state_lock);

	if (prog) {
		err = mlx5e_xdp_allowed(priv, prog);
		if (err)
			goto unlock;
	}

	/* no need for full reset when exchanging programs */
	reset = (!priv->channels.params.xdp_prog || !prog);

	new_params = priv->channels.params;
	new_params.xdp_prog = prog;
	if (reset)
		mlx5e_set_rq_type(priv->mdev, &new_params);
	old_prog = priv->channels.params.xdp_prog;

	err = mlx5e_safe_switch_params(priv, &new_params, NULL, NULL, reset);
	if (err)
		goto unlock;

	if (old_prog)
		bpf_prog_put(old_prog);

	if (!test_bit(MLX5E_STATE_OPENED, &priv->state) || reset)
		goto unlock;

	/* exchanging programs w/o reset, we update ref counts on behalf
	 * of the channels RQs here.
	 */
	bpf_prog_add(prog, priv->channels.num);
	for (i = 0; i < priv->channels.num; i++) {
		struct mlx5e_channel *c = priv->channels.c[i];

		mlx5e_rq_replace_xdp_prog(&c->rq, prog);
		if (test_bit(MLX5E_CHANNEL_STATE_XSK, c->state)) {
			bpf_prog_inc(prog);
			mlx5e_rq_replace_xdp_prog(&c->xskrq, prog);
		}
	}

unlock:
	mutex_unlock(&priv->state_lock);
	return err;
}

static int mlx5e_xdp(struct net_device *dev, struct netdev_bpf *xdp)
{
	switch (xdp->command) {
	case XDP_SETUP_PROG:
		return mlx5e_xdp_set(dev, xdp->prog);
	case XDP_SETUP_XSK_POOL:
		return mlx5e_xsk_setup_pool(dev, xdp->xsk.pool,
					    xdp->xsk.queue_id);
	default:
		return -EINVAL;
	}
}

#ifdef CONFIG_MLX5_ESWITCH
static int mlx5e_bridge_getlink(struct sk_buff *skb, u32 pid, u32 seq,
				struct net_device *dev, u32 filter_mask,
				int nlflags)
{
	struct mlx5e_priv *priv = netdev_priv(dev);
	struct mlx5_core_dev *mdev = priv->mdev;
	u8 mode, setting;
	int err;

	err = mlx5_eswitch_get_vepa(mdev->priv.eswitch, &setting);
	if (err)
		return err;
	mode = setting ? BRIDGE_MODE_VEPA : BRIDGE_MODE_VEB;
	return ndo_dflt_bridge_getlink(skb, pid, seq, dev,
				       mode,
				       0, 0, nlflags, filter_mask, NULL);
}

static int mlx5e_bridge_setlink(struct net_device *dev, struct nlmsghdr *nlh,
				u16 flags, struct netlink_ext_ack *extack)
{
	struct mlx5e_priv *priv = netdev_priv(dev);
	struct mlx5_core_dev *mdev = priv->mdev;
	struct nlattr *attr, *br_spec;
	u16 mode = BRIDGE_MODE_UNDEF;
	u8 setting;
	int rem;

	br_spec = nlmsg_find_attr(nlh, sizeof(struct ifinfomsg), IFLA_AF_SPEC);
	if (!br_spec)
		return -EINVAL;

	nla_for_each_nested(attr, br_spec, rem) {
		if (nla_type(attr) != IFLA_BRIDGE_MODE)
			continue;

		if (nla_len(attr) < sizeof(mode))
			return -EINVAL;

		mode = nla_get_u16(attr);
		if (mode > BRIDGE_MODE_VEPA)
			return -EINVAL;

		break;
	}

	if (mode == BRIDGE_MODE_UNDEF)
		return -EINVAL;

	setting = (mode == BRIDGE_MODE_VEPA) ?  1 : 0;
	return mlx5_eswitch_set_vepa(mdev->priv.eswitch, setting);
}
#endif

const struct net_device_ops mlx5e_netdev_ops = {
	.ndo_open                = mlx5e_open,
	.ndo_stop                = mlx5e_close,
	.ndo_start_xmit          = mlx5e_xmit,
	.ndo_setup_tc            = mlx5e_setup_tc,
	.ndo_select_queue        = mlx5e_select_queue,
	.ndo_get_stats64         = mlx5e_get_stats,
	.ndo_set_rx_mode         = mlx5e_set_rx_mode,
	.ndo_set_mac_address     = mlx5e_set_mac,
	.ndo_vlan_rx_add_vid     = mlx5e_vlan_rx_add_vid,
	.ndo_vlan_rx_kill_vid    = mlx5e_vlan_rx_kill_vid,
	.ndo_set_features        = mlx5e_set_features,
	.ndo_fix_features        = mlx5e_fix_features,
	.ndo_change_mtu          = mlx5e_change_nic_mtu,
	.ndo_eth_ioctl            = mlx5e_ioctl,
	.ndo_set_tx_maxrate      = mlx5e_set_tx_maxrate,
	.ndo_features_check      = mlx5e_features_check,
	.ndo_tx_timeout          = mlx5e_tx_timeout,
	.ndo_bpf		 = mlx5e_xdp,
	.ndo_xdp_xmit            = mlx5e_xdp_xmit,
	.ndo_xsk_wakeup          = mlx5e_xsk_wakeup,
#ifdef CONFIG_MLX5_EN_ARFS
	.ndo_rx_flow_steer	 = mlx5e_rx_flow_steer,
#endif
#ifdef CONFIG_MLX5_ESWITCH
	.ndo_bridge_setlink      = mlx5e_bridge_setlink,
	.ndo_bridge_getlink      = mlx5e_bridge_getlink,

	/* SRIOV E-Switch NDOs */
	.ndo_set_vf_mac          = mlx5e_set_vf_mac,
	.ndo_set_vf_vlan         = mlx5e_set_vf_vlan,
	.ndo_set_vf_spoofchk     = mlx5e_set_vf_spoofchk,
	.ndo_set_vf_trust        = mlx5e_set_vf_trust,
	.ndo_set_vf_rate         = mlx5e_set_vf_rate,
	.ndo_get_vf_config       = mlx5e_get_vf_config,
	.ndo_set_vf_link_state   = mlx5e_set_vf_link_state,
	.ndo_get_vf_stats        = mlx5e_get_vf_stats,
	.ndo_has_offload_stats   = mlx5e_has_offload_stats,
	.ndo_get_offload_stats   = mlx5e_get_offload_stats,
#endif
	.ndo_get_devlink_port    = mlx5e_get_devlink_port,
};

static u32 mlx5e_choose_lro_timeout(struct mlx5_core_dev *mdev, u32 wanted_timeout)
{
	int i;

	/* The supported periods are organized in ascending order */
	for (i = 0; i < MLX5E_LRO_TIMEOUT_ARR_SIZE - 1; i++)
		if (MLX5_CAP_ETH(mdev, lro_timer_supported_periods[i]) >= wanted_timeout)
			break;

	return MLX5_CAP_ETH(mdev, lro_timer_supported_periods[i]);
}

void mlx5e_build_nic_params(struct mlx5e_priv *priv, struct mlx5e_xsk *xsk, u16 mtu)
{
	struct mlx5e_params *params = &priv->channels.params;
	struct mlx5_core_dev *mdev = priv->mdev;
	u8 rx_cq_period_mode;

	params->sw_mtu = mtu;
	params->hard_mtu = MLX5E_ETH_HARD_MTU;
	params->num_channels = min_t(unsigned int, MLX5E_MAX_NUM_CHANNELS / 2,
				     priv->max_nch);
<<<<<<< HEAD
	params->mqprio.num_tc = 1;
=======
	mlx5e_params_mqprio_reset(params);
>>>>>>> 318a54c0

	/* Set an initial non-zero value, so that mlx5e_select_queue won't
	 * divide by zero if called before first activating channels.
	 */
	priv->num_tc_x_num_ch = params->num_channels * params->mqprio.num_tc;

	/* SQ */
	params->log_sq_size = is_kdump_kernel() ?
		MLX5E_PARAMS_MINIMUM_LOG_SQ_SIZE :
		MLX5E_PARAMS_DEFAULT_LOG_SQ_SIZE;
	MLX5E_SET_PFLAG(params, MLX5E_PFLAG_SKB_TX_MPWQE, mlx5e_tx_mpwqe_supported(mdev));

	/* XDP SQ */
	MLX5E_SET_PFLAG(params, MLX5E_PFLAG_XDP_TX_MPWQE, mlx5e_tx_mpwqe_supported(mdev));

	/* set CQE compression */
	params->rx_cqe_compress_def = false;
	if (MLX5_CAP_GEN(mdev, cqe_compression) &&
	    MLX5_CAP_GEN(mdev, vport_group_manager))
		params->rx_cqe_compress_def = slow_pci_heuristic(mdev);

	MLX5E_SET_PFLAG(params, MLX5E_PFLAG_RX_CQE_COMPRESS, params->rx_cqe_compress_def);
	MLX5E_SET_PFLAG(params, MLX5E_PFLAG_RX_NO_CSUM_COMPLETE, false);

	/* RQ */
	mlx5e_build_rq_params(mdev, params);

	/* HW LRO */
	if (MLX5_CAP_ETH(mdev, lro_cap) &&
	    params->rq_wq_type == MLX5_WQ_TYPE_LINKED_LIST_STRIDING_RQ) {
		/* No XSK params: checking the availability of striding RQ in general. */
		if (!mlx5e_rx_mpwqe_is_linear_skb(mdev, params, NULL))
			params->lro_en = !slow_pci_heuristic(mdev);
	}
	params->lro_timeout = mlx5e_choose_lro_timeout(mdev, MLX5E_DEFAULT_LRO_TIMEOUT);

	/* CQ moderation params */
	rx_cq_period_mode = MLX5_CAP_GEN(mdev, cq_period_start_from_cqe) ?
			MLX5_CQ_PERIOD_MODE_START_FROM_CQE :
			MLX5_CQ_PERIOD_MODE_START_FROM_EQE;
	params->rx_dim_enabled = MLX5_CAP_GEN(mdev, cq_moderation);
	params->tx_dim_enabled = MLX5_CAP_GEN(mdev, cq_moderation);
	mlx5e_set_rx_cq_mode_params(params, rx_cq_period_mode);
	mlx5e_set_tx_cq_mode_params(params, MLX5_CQ_PERIOD_MODE_START_FROM_EQE);

	/* TX inline */
	mlx5_query_min_inline(mdev, &params->tx_min_inline_mode);

	params->tunneled_offload_en = mlx5_tunnel_inner_ft_supported(mdev);

	/* AF_XDP */
	params->xsk = xsk;

	/* Do not update netdev->features directly in here
	 * on mlx5e_attach_netdev() we will call mlx5e_update_features()
	 * To update netdev->features please modify mlx5e_fix_features()
	 */
}

static void mlx5e_set_netdev_dev_addr(struct net_device *netdev)
{
	struct mlx5e_priv *priv = netdev_priv(netdev);

	mlx5_query_mac_address(priv->mdev, netdev->dev_addr);
	if (is_zero_ether_addr(netdev->dev_addr) &&
	    !MLX5_CAP_GEN(priv->mdev, vport_group_manager)) {
		eth_hw_addr_random(netdev);
		mlx5_core_info(priv->mdev, "Assigned random MAC address %pM\n", netdev->dev_addr);
	}
}

static int mlx5e_vxlan_set_port(struct net_device *netdev, unsigned int table,
				unsigned int entry, struct udp_tunnel_info *ti)
{
	struct mlx5e_priv *priv = netdev_priv(netdev);

	return mlx5_vxlan_add_port(priv->mdev->vxlan, ntohs(ti->port));
}

static int mlx5e_vxlan_unset_port(struct net_device *netdev, unsigned int table,
				  unsigned int entry, struct udp_tunnel_info *ti)
{
	struct mlx5e_priv *priv = netdev_priv(netdev);

	return mlx5_vxlan_del_port(priv->mdev->vxlan, ntohs(ti->port));
}

void mlx5e_vxlan_set_netdev_info(struct mlx5e_priv *priv)
{
	if (!mlx5_vxlan_allowed(priv->mdev->vxlan))
		return;

	priv->nic_info.set_port = mlx5e_vxlan_set_port;
	priv->nic_info.unset_port = mlx5e_vxlan_unset_port;
	priv->nic_info.flags = UDP_TUNNEL_NIC_INFO_MAY_SLEEP |
				UDP_TUNNEL_NIC_INFO_STATIC_IANA_VXLAN;
	priv->nic_info.tables[0].tunnel_types = UDP_TUNNEL_TYPE_VXLAN;
	/* Don't count the space hard-coded to the IANA port */
	priv->nic_info.tables[0].n_entries =
		mlx5_vxlan_max_udp_ports(priv->mdev) - 1;

	priv->netdev->udp_tunnel_nic_info = &priv->nic_info;
}

static bool mlx5e_tunnel_any_tx_proto_supported(struct mlx5_core_dev *mdev)
{
	int tt;

	for (tt = 0; tt < MLX5_NUM_TUNNEL_TT; tt++) {
		if (mlx5e_tunnel_proto_supported_tx(mdev, mlx5_get_proto_by_tunnel_type(tt)))
			return true;
	}
	return (mlx5_vxlan_allowed(mdev->vxlan) || mlx5_geneve_tx_allowed(mdev));
}

static void mlx5e_build_nic_netdev(struct net_device *netdev)
{
	struct mlx5e_priv *priv = netdev_priv(netdev);
	struct mlx5_core_dev *mdev = priv->mdev;
	bool fcs_supported;
	bool fcs_enabled;

	SET_NETDEV_DEV(netdev, mdev->device);

	netdev->netdev_ops = &mlx5e_netdev_ops;

	mlx5e_dcbnl_build_netdev(netdev);

	netdev->watchdog_timeo    = 15 * HZ;

	netdev->ethtool_ops	  = &mlx5e_ethtool_ops;

	netdev->vlan_features    |= NETIF_F_SG;
	netdev->vlan_features    |= NETIF_F_HW_CSUM;
	netdev->vlan_features    |= NETIF_F_GRO;
	netdev->vlan_features    |= NETIF_F_TSO;
	netdev->vlan_features    |= NETIF_F_TSO6;
	netdev->vlan_features    |= NETIF_F_RXCSUM;
	netdev->vlan_features    |= NETIF_F_RXHASH;

	netdev->mpls_features    |= NETIF_F_SG;
	netdev->mpls_features    |= NETIF_F_HW_CSUM;
	netdev->mpls_features    |= NETIF_F_TSO;
	netdev->mpls_features    |= NETIF_F_TSO6;

	netdev->hw_enc_features  |= NETIF_F_HW_VLAN_CTAG_TX;
	netdev->hw_enc_features  |= NETIF_F_HW_VLAN_CTAG_RX;

	/* Tunneled LRO is not supported in the driver, and the same RQs are
	 * shared between inner and outer TIRs, so the driver can't disable LRO
	 * for inner TIRs while having it enabled for outer TIRs. Due to this,
	 * block LRO altogether if the firmware declares tunneled LRO support.
	 */
	if (!!MLX5_CAP_ETH(mdev, lro_cap) &&
	    !MLX5_CAP_ETH(mdev, tunnel_lro_vxlan) &&
	    !MLX5_CAP_ETH(mdev, tunnel_lro_gre) &&
	    mlx5e_check_fragmented_striding_rq_cap(mdev))
		netdev->vlan_features    |= NETIF_F_LRO;

	netdev->hw_features       = netdev->vlan_features;
	netdev->hw_features      |= NETIF_F_HW_VLAN_CTAG_TX;
	netdev->hw_features      |= NETIF_F_HW_VLAN_CTAG_RX;
	netdev->hw_features      |= NETIF_F_HW_VLAN_CTAG_FILTER;
	netdev->hw_features      |= NETIF_F_HW_VLAN_STAG_TX;

	if (mlx5e_tunnel_any_tx_proto_supported(mdev)) {
		netdev->hw_enc_features |= NETIF_F_HW_CSUM;
		netdev->hw_enc_features |= NETIF_F_TSO;
		netdev->hw_enc_features |= NETIF_F_TSO6;
		netdev->hw_enc_features |= NETIF_F_GSO_PARTIAL;
	}

	if (mlx5_vxlan_allowed(mdev->vxlan) || mlx5_geneve_tx_allowed(mdev)) {
		netdev->hw_features     |= NETIF_F_GSO_UDP_TUNNEL;
		netdev->hw_enc_features |= NETIF_F_GSO_UDP_TUNNEL;
		netdev->vlan_features |= NETIF_F_GSO_UDP_TUNNEL;
	}

	if (mlx5e_tunnel_proto_supported_tx(mdev, IPPROTO_GRE)) {
		netdev->hw_features     |= NETIF_F_GSO_GRE;
		netdev->hw_enc_features |= NETIF_F_GSO_GRE;
		netdev->gso_partial_features |= NETIF_F_GSO_GRE;
	}

	if (mlx5e_tunnel_proto_supported_tx(mdev, IPPROTO_IPIP)) {
		netdev->hw_features |= NETIF_F_GSO_IPXIP4 |
				       NETIF_F_GSO_IPXIP6;
		netdev->hw_enc_features |= NETIF_F_GSO_IPXIP4 |
					   NETIF_F_GSO_IPXIP6;
		netdev->gso_partial_features |= NETIF_F_GSO_IPXIP4 |
						NETIF_F_GSO_IPXIP6;
	}

	netdev->hw_features	                 |= NETIF_F_GSO_PARTIAL;
	netdev->gso_partial_features             |= NETIF_F_GSO_UDP_L4;
	netdev->hw_features                      |= NETIF_F_GSO_UDP_L4;
	netdev->features                         |= NETIF_F_GSO_UDP_L4;

	mlx5_query_port_fcs(mdev, &fcs_supported, &fcs_enabled);

	if (fcs_supported)
		netdev->hw_features |= NETIF_F_RXALL;

	if (MLX5_CAP_ETH(mdev, scatter_fcs))
		netdev->hw_features |= NETIF_F_RXFCS;

	if (mlx5_qos_is_supported(mdev))
		netdev->hw_features |= NETIF_F_HW_TC;

	netdev->features          = netdev->hw_features;

	/* Defaults */
	if (fcs_enabled)
		netdev->features  &= ~NETIF_F_RXALL;
	netdev->features  &= ~NETIF_F_LRO;
	netdev->features  &= ~NETIF_F_RXFCS;

#define FT_CAP(f) MLX5_CAP_FLOWTABLE(mdev, flow_table_properties_nic_receive.f)
	if (FT_CAP(flow_modify_en) &&
	    FT_CAP(modify_root) &&
	    FT_CAP(identified_miss_table_mode) &&
	    FT_CAP(flow_table_modify)) {
#if IS_ENABLED(CONFIG_MLX5_CLS_ACT)
		netdev->hw_features      |= NETIF_F_HW_TC;
#endif
#ifdef CONFIG_MLX5_EN_ARFS
		netdev->hw_features	 |= NETIF_F_NTUPLE;
#endif
	}

	netdev->features         |= NETIF_F_HIGHDMA;
	netdev->features         |= NETIF_F_HW_VLAN_STAG_FILTER;

	netdev->priv_flags       |= IFF_UNICAST_FLT;

	mlx5e_set_netdev_dev_addr(netdev);
	mlx5e_ipsec_build_netdev(priv);
	mlx5e_tls_build_netdev(priv);
}

void mlx5e_create_q_counters(struct mlx5e_priv *priv)
{
	u32 out[MLX5_ST_SZ_DW(alloc_q_counter_out)] = {};
	u32 in[MLX5_ST_SZ_DW(alloc_q_counter_in)] = {};
	struct mlx5_core_dev *mdev = priv->mdev;
	int err;

	MLX5_SET(alloc_q_counter_in, in, opcode, MLX5_CMD_OP_ALLOC_Q_COUNTER);
	err = mlx5_cmd_exec_inout(mdev, alloc_q_counter, in, out);
	if (!err)
		priv->q_counter =
			MLX5_GET(alloc_q_counter_out, out, counter_set_id);

	err = mlx5_cmd_exec_inout(mdev, alloc_q_counter, in, out);
	if (!err)
		priv->drop_rq_q_counter =
			MLX5_GET(alloc_q_counter_out, out, counter_set_id);
}

void mlx5e_destroy_q_counters(struct mlx5e_priv *priv)
{
	u32 in[MLX5_ST_SZ_DW(dealloc_q_counter_in)] = {};

	MLX5_SET(dealloc_q_counter_in, in, opcode,
		 MLX5_CMD_OP_DEALLOC_Q_COUNTER);
	if (priv->q_counter) {
		MLX5_SET(dealloc_q_counter_in, in, counter_set_id,
			 priv->q_counter);
		mlx5_cmd_exec_in(priv->mdev, dealloc_q_counter, in);
	}

	if (priv->drop_rq_q_counter) {
		MLX5_SET(dealloc_q_counter_in, in, counter_set_id,
			 priv->drop_rq_q_counter);
		mlx5_cmd_exec_in(priv->mdev, dealloc_q_counter, in);
	}
}

static int mlx5e_nic_init(struct mlx5_core_dev *mdev,
			  struct net_device *netdev)
{
	struct mlx5e_priv *priv = netdev_priv(netdev);
	int err;

	mlx5e_build_nic_params(priv, &priv->xsk, netdev->mtu);
	mlx5e_vxlan_set_netdev_info(priv);

	mlx5e_timestamp_init(priv);

	err = mlx5e_ipsec_init(priv);
	if (err)
		mlx5_core_err(mdev, "IPSec initialization failed, %d\n", err);

	err = mlx5e_tls_init(priv);
	if (err)
		mlx5_core_err(mdev, "TLS initialization failed, %d\n", err);

	mlx5e_health_create_reporters(priv);
	return 0;
}

static void mlx5e_nic_cleanup(struct mlx5e_priv *priv)
{
	mlx5e_health_destroy_reporters(priv);
	mlx5e_tls_cleanup(priv);
	mlx5e_ipsec_cleanup(priv);
}

static int mlx5e_init_nic_rx(struct mlx5e_priv *priv)
{
	struct mlx5_core_dev *mdev = priv->mdev;
	enum mlx5e_rx_res_features features;
	struct mlx5e_lro_param lro_param;
	int err;

	priv->rx_res = mlx5e_rx_res_alloc();
	if (!priv->rx_res)
		return -ENOMEM;

	mlx5e_create_q_counters(priv);

	err = mlx5e_open_drop_rq(priv, &priv->drop_rq);
	if (err) {
		mlx5_core_err(mdev, "open drop rq failed, %d\n", err);
		goto err_destroy_q_counters;
	}

	features = MLX5E_RX_RES_FEATURE_XSK | MLX5E_RX_RES_FEATURE_PTP;
	if (priv->channels.params.tunneled_offload_en)
		features |= MLX5E_RX_RES_FEATURE_INNER_FT;
	lro_param = mlx5e_get_lro_param(&priv->channels.params);
	err = mlx5e_rx_res_init(priv->rx_res, priv->mdev, features,
				priv->max_nch, priv->drop_rq.rqn, &lro_param,
				priv->channels.params.num_channels);
	if (err)
		goto err_close_drop_rq;

	err = mlx5e_create_flow_steering(priv);
	if (err) {
		mlx5_core_warn(mdev, "create flow steering failed, %d\n", err);
		goto err_destroy_rx_res;
	}

	err = mlx5e_tc_nic_init(priv);
	if (err)
		goto err_destroy_flow_steering;

	err = mlx5e_accel_init_rx(priv);
	if (err)
		goto err_tc_nic_cleanup;

#ifdef CONFIG_MLX5_EN_ARFS
	priv->netdev->rx_cpu_rmap =  mlx5_eq_table_get_rmap(priv->mdev);
#endif

	return 0;

err_tc_nic_cleanup:
	mlx5e_tc_nic_cleanup(priv);
err_destroy_flow_steering:
	mlx5e_destroy_flow_steering(priv);
err_destroy_rx_res:
	mlx5e_rx_res_destroy(priv->rx_res);
err_close_drop_rq:
	mlx5e_close_drop_rq(&priv->drop_rq);
err_destroy_q_counters:
	mlx5e_destroy_q_counters(priv);
	mlx5e_rx_res_free(priv->rx_res);
	priv->rx_res = NULL;
	return err;
}

static void mlx5e_cleanup_nic_rx(struct mlx5e_priv *priv)
{
	mlx5e_accel_cleanup_rx(priv);
	mlx5e_tc_nic_cleanup(priv);
	mlx5e_destroy_flow_steering(priv);
	mlx5e_rx_res_destroy(priv->rx_res);
	mlx5e_close_drop_rq(&priv->drop_rq);
	mlx5e_destroy_q_counters(priv);
	mlx5e_rx_res_free(priv->rx_res);
	priv->rx_res = NULL;
}

static int mlx5e_init_nic_tx(struct mlx5e_priv *priv)
{
	int err;

	err = mlx5e_create_tises(priv);
	if (err) {
		mlx5_core_warn(priv->mdev, "create tises failed, %d\n", err);
		return err;
	}

	mlx5e_dcbnl_initialize(priv);
	return 0;
}

static void mlx5e_nic_enable(struct mlx5e_priv *priv)
{
	struct net_device *netdev = priv->netdev;
	struct mlx5_core_dev *mdev = priv->mdev;

	mlx5e_init_l2_addr(priv);

	/* Marking the link as currently not needed by the Driver */
	if (!netif_running(netdev))
		mlx5e_modify_admin_state(mdev, MLX5_PORT_DOWN);

	mlx5e_set_netdev_mtu_boundaries(priv);
	mlx5e_set_dev_port_mtu(priv);

	mlx5_lag_add_netdev(mdev, netdev);

	mlx5e_enable_async_events(priv);
	mlx5e_enable_blocking_events(priv);
	if (mlx5e_monitor_counter_supported(priv))
		mlx5e_monitor_counter_init(priv);

	mlx5e_hv_vhca_stats_create(priv);
	if (netdev->reg_state != NETREG_REGISTERED)
		return;
	mlx5e_dcbnl_init_app(priv);

	mlx5e_nic_set_rx_mode(priv);

	rtnl_lock();
	if (netif_running(netdev))
		mlx5e_open(netdev);
	udp_tunnel_nic_reset_ntf(priv->netdev);
	netif_device_attach(netdev);
	rtnl_unlock();
}

static void mlx5e_nic_disable(struct mlx5e_priv *priv)
{
	struct mlx5_core_dev *mdev = priv->mdev;

	if (priv->netdev->reg_state == NETREG_REGISTERED)
		mlx5e_dcbnl_delete_app(priv);

	rtnl_lock();
	if (netif_running(priv->netdev))
		mlx5e_close(priv->netdev);
	netif_device_detach(priv->netdev);
	rtnl_unlock();

	mlx5e_nic_set_rx_mode(priv);

	mlx5e_hv_vhca_stats_destroy(priv);
	if (mlx5e_monitor_counter_supported(priv))
		mlx5e_monitor_counter_cleanup(priv);

	mlx5e_disable_blocking_events(priv);
	if (priv->en_trap) {
		mlx5e_deactivate_trap(priv);
		mlx5e_close_trap(priv->en_trap);
		priv->en_trap = NULL;
	}
	mlx5e_disable_async_events(priv);
	mlx5_lag_remove_netdev(mdev, priv->netdev);
	mlx5_vxlan_reset_to_default(mdev->vxlan);
}

int mlx5e_update_nic_rx(struct mlx5e_priv *priv)
{
	return mlx5e_refresh_tirs(priv, false, false);
}

static const struct mlx5e_profile mlx5e_nic_profile = {
	.init		   = mlx5e_nic_init,
	.cleanup	   = mlx5e_nic_cleanup,
	.init_rx	   = mlx5e_init_nic_rx,
	.cleanup_rx	   = mlx5e_cleanup_nic_rx,
	.init_tx	   = mlx5e_init_nic_tx,
	.cleanup_tx	   = mlx5e_cleanup_nic_tx,
	.enable		   = mlx5e_nic_enable,
	.disable	   = mlx5e_nic_disable,
	.update_rx	   = mlx5e_update_nic_rx,
	.update_stats	   = mlx5e_stats_update_ndo_stats,
	.update_carrier	   = mlx5e_update_carrier,
	.rx_handlers       = &mlx5e_rx_handlers_nic,
	.max_tc		   = MLX5E_MAX_NUM_TC,
	.rq_groups	   = MLX5E_NUM_RQ_GROUPS(XSK),
	.stats_grps	   = mlx5e_nic_stats_grps,
	.stats_grps_num	   = mlx5e_nic_stats_grps_num,
	.rx_ptp_support    = true,
};

static unsigned int
mlx5e_calc_max_nch(struct mlx5_core_dev *mdev, struct net_device *netdev,
		   const struct mlx5e_profile *profile)

{
	unsigned int max_nch, tmp;

	/* core resources */
	max_nch = mlx5e_get_max_num_channels(mdev);

	/* netdev rx queues */
	tmp = netdev->num_rx_queues / max_t(u8, profile->rq_groups, 1);
	max_nch = min_t(unsigned int, max_nch, tmp);

	/* netdev tx queues */
	tmp = netdev->num_tx_queues;
	if (mlx5_qos_is_supported(mdev))
		tmp -= mlx5e_qos_max_leaf_nodes(mdev);
	if (MLX5_CAP_GEN(mdev, ts_cqe_to_dest_cqn))
		tmp -= profile->max_tc;
	tmp = tmp / profile->max_tc;
	max_nch = min_t(unsigned int, max_nch, tmp);

	return max_nch;
}

/* mlx5e generic netdev management API (move to en_common.c) */
int mlx5e_priv_init(struct mlx5e_priv *priv,
		    const struct mlx5e_profile *profile,
		    struct net_device *netdev,
		    struct mlx5_core_dev *mdev)
{
	/* priv init */
	priv->mdev        = mdev;
	priv->netdev      = netdev;
	priv->msglevel    = MLX5E_MSG_LEVEL;
	priv->max_nch     = mlx5e_calc_max_nch(mdev, netdev, profile);
	priv->stats_nch   = priv->max_nch;
	priv->max_opened_tc = 1;

	if (!alloc_cpumask_var(&priv->scratchpad.cpumask, GFP_KERNEL))
		return -ENOMEM;

	mutex_init(&priv->state_lock);
	hash_init(priv->htb.qos_tc2node);
	INIT_WORK(&priv->update_carrier_work, mlx5e_update_carrier_work);
	INIT_WORK(&priv->set_rx_mode_work, mlx5e_set_rx_mode_work);
	INIT_WORK(&priv->tx_timeout_work, mlx5e_tx_timeout_work);
	INIT_WORK(&priv->update_stats_work, mlx5e_update_stats_work);

	priv->wq = create_singlethread_workqueue("mlx5e");
	if (!priv->wq)
		goto err_free_cpumask;

	return 0;

err_free_cpumask:
	free_cpumask_var(priv->scratchpad.cpumask);

	return -ENOMEM;
}

void mlx5e_priv_cleanup(struct mlx5e_priv *priv)
{
	int i;

	/* bail if change profile failed and also rollback failed */
	if (!priv->mdev)
		return;

	destroy_workqueue(priv->wq);
	free_cpumask_var(priv->scratchpad.cpumask);

	for (i = 0; i < priv->htb.max_qos_sqs; i++)
		kfree(priv->htb.qos_sq_stats[i]);
	kvfree(priv->htb.qos_sq_stats);

	memset(priv, 0, sizeof(*priv));
}

struct net_device *
mlx5e_create_netdev(struct mlx5_core_dev *mdev, const struct mlx5e_profile *profile,
		    unsigned int txqs, unsigned int rxqs)
{
	struct net_device *netdev;
	int err;

	netdev = alloc_etherdev_mqs(sizeof(struct mlx5e_priv), txqs, rxqs);
	if (!netdev) {
		mlx5_core_err(mdev, "alloc_etherdev_mqs() failed\n");
		return NULL;
	}

	err = mlx5e_priv_init(netdev_priv(netdev), profile, netdev, mdev);
	if (err) {
		mlx5_core_err(mdev, "mlx5e_priv_init failed, err=%d\n", err);
		goto err_free_netdev;
	}

	netif_carrier_off(netdev);
	dev_net_set(netdev, mlx5_core_net(mdev));

	return netdev;

err_free_netdev:
	free_netdev(netdev);

	return NULL;
}

static void mlx5e_update_features(struct net_device *netdev)
{
	if (netdev->reg_state != NETREG_REGISTERED)
		return; /* features will be updated on netdev registration */

	rtnl_lock();
	netdev_update_features(netdev);
	rtnl_unlock();
}

static void mlx5e_reset_channels(struct net_device *netdev)
{
	netdev_reset_tc(netdev);
}

int mlx5e_attach_netdev(struct mlx5e_priv *priv)
{
	const bool take_rtnl = priv->netdev->reg_state == NETREG_REGISTERED;
	const struct mlx5e_profile *profile = priv->profile;
	int max_nch;
	int err;

	clear_bit(MLX5E_STATE_DESTROYING, &priv->state);

	/* max number of channels may have changed */
	max_nch = mlx5e_calc_max_nch(priv->mdev, priv->netdev, profile);
	if (priv->channels.params.num_channels > max_nch) {
		mlx5_core_warn(priv->mdev, "MLX5E: Reducing number of channels to %d\n", max_nch);
		/* Reducing the number of channels - RXFH has to be reset, and
		 * mlx5e_num_channels_changed below will build the RQT.
		 */
		priv->netdev->priv_flags &= ~IFF_RXFH_CONFIGURED;
		priv->channels.params.num_channels = max_nch;
		if (priv->channels.params.mqprio.mode == TC_MQPRIO_MODE_CHANNEL) {
			mlx5_core_warn(priv->mdev, "MLX5E: Disabling MQPRIO channel mode\n");
			mlx5e_params_mqprio_reset(&priv->channels.params);
		}
	}
	if (max_nch != priv->max_nch) {
		mlx5_core_warn(priv->mdev,
			       "MLX5E: Updating max number of channels from %u to %u\n",
			       priv->max_nch, max_nch);
		priv->max_nch = max_nch;
	}

	/* 1. Set the real number of queues in the kernel the first time.
	 * 2. Set our default XPS cpumask.
	 * 3. Build the RQT.
	 *
	 * rtnl_lock is required by netif_set_real_num_*_queues in case the
	 * netdev has been registered by this point (if this function was called
	 * in the reload or resume flow).
	 */
	if (take_rtnl)
		rtnl_lock();
	err = mlx5e_num_channels_changed(priv);
	if (take_rtnl)
		rtnl_unlock();
	if (err)
		goto out;

	err = profile->init_tx(priv);
	if (err)
		goto out;

	err = profile->init_rx(priv);
	if (err)
		goto err_cleanup_tx;

	if (profile->enable)
		profile->enable(priv);

	mlx5e_update_features(priv->netdev);

	return 0;

err_cleanup_tx:
	profile->cleanup_tx(priv);

out:
	mlx5e_reset_channels(priv->netdev);
	set_bit(MLX5E_STATE_DESTROYING, &priv->state);
	cancel_work_sync(&priv->update_stats_work);
	return err;
}

void mlx5e_detach_netdev(struct mlx5e_priv *priv)
{
	const struct mlx5e_profile *profile = priv->profile;

	set_bit(MLX5E_STATE_DESTROYING, &priv->state);

	if (profile->disable)
		profile->disable(priv);
	flush_workqueue(priv->wq);

	profile->cleanup_rx(priv);
	profile->cleanup_tx(priv);
	mlx5e_reset_channels(priv->netdev);
	cancel_work_sync(&priv->update_stats_work);
}

static int
mlx5e_netdev_attach_profile(struct net_device *netdev, struct mlx5_core_dev *mdev,
			    const struct mlx5e_profile *new_profile, void *new_ppriv)
{
	struct mlx5e_priv *priv = netdev_priv(netdev);
	int err;

	err = mlx5e_priv_init(priv, new_profile, netdev, mdev);
	if (err) {
		mlx5_core_err(mdev, "mlx5e_priv_init failed, err=%d\n", err);
		return err;
	}
	netif_carrier_off(netdev);
	priv->profile = new_profile;
	priv->ppriv = new_ppriv;
	err = new_profile->init(priv->mdev, priv->netdev);
	if (err)
		goto priv_cleanup;
	err = mlx5e_attach_netdev(priv);
	if (err)
		goto profile_cleanup;
	return err;

profile_cleanup:
	new_profile->cleanup(priv);
priv_cleanup:
	mlx5e_priv_cleanup(priv);
	return err;
}

int mlx5e_netdev_change_profile(struct mlx5e_priv *priv,
				const struct mlx5e_profile *new_profile, void *new_ppriv)
{
	const struct mlx5e_profile *orig_profile = priv->profile;
	struct net_device *netdev = priv->netdev;
	struct mlx5_core_dev *mdev = priv->mdev;
	void *orig_ppriv = priv->ppriv;
	int err, rollback_err;

	/* cleanup old profile */
	mlx5e_detach_netdev(priv);
	priv->profile->cleanup(priv);
	mlx5e_priv_cleanup(priv);

	err = mlx5e_netdev_attach_profile(netdev, mdev, new_profile, new_ppriv);
	if (err) { /* roll back to original profile */
		netdev_warn(netdev, "%s: new profile init failed, %d\n", __func__, err);
		goto rollback;
	}

	return 0;

rollback:
	rollback_err = mlx5e_netdev_attach_profile(netdev, mdev, orig_profile, orig_ppriv);
	if (rollback_err)
		netdev_err(netdev, "%s: failed to rollback to orig profile, %d\n",
			   __func__, rollback_err);
	return err;
}

void mlx5e_netdev_attach_nic_profile(struct mlx5e_priv *priv)
{
	mlx5e_netdev_change_profile(priv, &mlx5e_nic_profile, NULL);
}

void mlx5e_destroy_netdev(struct mlx5e_priv *priv)
{
	struct net_device *netdev = priv->netdev;

	mlx5e_priv_cleanup(priv);
	free_netdev(netdev);
}

static int mlx5e_resume(struct auxiliary_device *adev)
{
	struct mlx5_adev *edev = container_of(adev, struct mlx5_adev, adev);
	struct mlx5e_priv *priv = dev_get_drvdata(&adev->dev);
	struct net_device *netdev = priv->netdev;
	struct mlx5_core_dev *mdev = edev->mdev;
	int err;

	if (netif_device_present(netdev))
		return 0;

	err = mlx5e_create_mdev_resources(mdev);
	if (err)
		return err;

	err = mlx5e_attach_netdev(priv);
	if (err) {
		mlx5e_destroy_mdev_resources(mdev);
		return err;
	}

	return 0;
}

static int mlx5e_suspend(struct auxiliary_device *adev, pm_message_t state)
{
	struct mlx5e_priv *priv = dev_get_drvdata(&adev->dev);
	struct net_device *netdev = priv->netdev;
	struct mlx5_core_dev *mdev = priv->mdev;

	if (!netif_device_present(netdev))
		return -ENODEV;

	mlx5e_detach_netdev(priv);
	mlx5e_destroy_mdev_resources(mdev);
	return 0;
}

static int mlx5e_probe(struct auxiliary_device *adev,
		       const struct auxiliary_device_id *id)
{
	struct mlx5_adev *edev = container_of(adev, struct mlx5_adev, adev);
	const struct mlx5e_profile *profile = &mlx5e_nic_profile;
	struct mlx5_core_dev *mdev = edev->mdev;
	struct net_device *netdev;
	pm_message_t state = {};
	unsigned int txqs, rxqs, ptp_txqs = 0;
	struct mlx5e_priv *priv;
	int qos_sqs = 0;
	int err;
	int nch;

	if (MLX5_CAP_GEN(mdev, ts_cqe_to_dest_cqn))
		ptp_txqs = profile->max_tc;

	if (mlx5_qos_is_supported(mdev))
		qos_sqs = mlx5e_qos_max_leaf_nodes(mdev);

	nch = mlx5e_get_max_num_channels(mdev);
	txqs = nch * profile->max_tc + ptp_txqs + qos_sqs;
	rxqs = nch * profile->rq_groups;
	netdev = mlx5e_create_netdev(mdev, profile, txqs, rxqs);
	if (!netdev) {
		mlx5_core_err(mdev, "mlx5e_create_netdev failed\n");
		return -ENOMEM;
	}

	mlx5e_build_nic_netdev(netdev);

	priv = netdev_priv(netdev);
	dev_set_drvdata(&adev->dev, priv);

	priv->profile = profile;
	priv->ppriv = NULL;

	err = mlx5e_devlink_port_register(priv);
	if (err) {
		mlx5_core_err(mdev, "mlx5e_devlink_port_register failed, %d\n", err);
		goto err_destroy_netdev;
	}

	err = profile->init(mdev, netdev);
	if (err) {
		mlx5_core_err(mdev, "mlx5e_nic_profile init failed, %d\n", err);
		goto err_devlink_cleanup;
	}

	err = mlx5e_resume(adev);
	if (err) {
		mlx5_core_err(mdev, "mlx5e_resume failed, %d\n", err);
		goto err_profile_cleanup;
	}

	err = register_netdev(netdev);
	if (err) {
		mlx5_core_err(mdev, "register_netdev failed, %d\n", err);
		goto err_resume;
	}

	mlx5e_devlink_port_type_eth_set(priv);

	mlx5e_dcbnl_init_app(priv);
	mlx5_uplink_netdev_set(mdev, netdev);
	return 0;

err_resume:
	mlx5e_suspend(adev, state);
err_profile_cleanup:
	profile->cleanup(priv);
err_devlink_cleanup:
	mlx5e_devlink_port_unregister(priv);
err_destroy_netdev:
	mlx5e_destroy_netdev(priv);
	return err;
}

static void mlx5e_remove(struct auxiliary_device *adev)
{
	struct mlx5e_priv *priv = dev_get_drvdata(&adev->dev);
	pm_message_t state = {};

	mlx5e_dcbnl_delete_app(priv);
	unregister_netdev(priv->netdev);
	mlx5e_suspend(adev, state);
	priv->profile->cleanup(priv);
	mlx5e_devlink_port_unregister(priv);
	mlx5e_destroy_netdev(priv);
}

static const struct auxiliary_device_id mlx5e_id_table[] = {
	{ .name = MLX5_ADEV_NAME ".eth", },
	{},
};

MODULE_DEVICE_TABLE(auxiliary, mlx5e_id_table);

static struct auxiliary_driver mlx5e_driver = {
	.name = "eth",
	.probe = mlx5e_probe,
	.remove = mlx5e_remove,
	.suspend = mlx5e_suspend,
	.resume = mlx5e_resume,
	.id_table = mlx5e_id_table,
};

int mlx5e_init(void)
{
	int ret;

	mlx5e_ipsec_build_inverse_table();
	mlx5e_build_ptys2ethtool_map();
	ret = auxiliary_driver_register(&mlx5e_driver);
	if (ret)
		return ret;

	ret = mlx5e_rep_init();
	if (ret)
		auxiliary_driver_unregister(&mlx5e_driver);
	return ret;
}

void mlx5e_cleanup(void)
{
	mlx5e_rep_cleanup();
	auxiliary_driver_unregister(&mlx5e_driver);
}<|MERGE_RESOLUTION|>--- conflicted
+++ resolved
@@ -2264,11 +2264,7 @@
 }
 
 static int mlx5e_netdev_set_tcs(struct net_device *netdev, u16 nch, u8 ntc,
-<<<<<<< HEAD
-				struct tc_mqprio_qopt_offload *mqprio)
-=======
 				struct netdev_tc_txq *tc_to_txq)
->>>>>>> 318a54c0
 {
 	int tc, err;
 
@@ -2276,7 +2272,6 @@
 
 	if (ntc == 1)
 		return 0;
-<<<<<<< HEAD
 
 	err = netdev_set_num_tc(netdev, ntc);
 	if (err) {
@@ -2287,25 +2282,8 @@
 	for (tc = 0; tc < ntc; tc++) {
 		u16 count, offset;
 
-		/* For DCB mode, map netdev TCs to offset 0
-		 * We have our own UP to TXQ mapping for QoS
-		 */
-		count = mqprio ? mqprio->qopt.count[tc] : nch;
-		offset = mqprio ? mqprio->qopt.offset[tc] : 0;
-=======
-
-	err = netdev_set_num_tc(netdev, ntc);
-	if (err) {
-		netdev_WARN(netdev, "netdev_set_num_tc failed (%d), ntc = %d\n", err, ntc);
-		return err;
-	}
-
-	for (tc = 0; tc < ntc; tc++) {
-		u16 count, offset;
-
 		count = tc_to_txq[tc].count;
 		offset = tc_to_txq[tc].offset;
->>>>>>> 318a54c0
 		netdev_set_tc_queue(netdev, tc, count, offset);
 	}
 
@@ -2347,19 +2325,11 @@
 		old_tc_to_txq[i] = netdev->tc_to_txq[i];
 
 	nch = priv->channels.params.num_channels;
-<<<<<<< HEAD
-	ntc = mlx5e_get_dcb_num_tc(&priv->channels.params);
-=======
 	ntc = priv->channels.params.mqprio.num_tc;
->>>>>>> 318a54c0
 	num_rxqs = nch * priv->profile->rq_groups;
 	tc_to_txq = priv->channels.params.mqprio.tc_to_txq;
 
-<<<<<<< HEAD
-	err = mlx5e_netdev_set_tcs(netdev, nch, ntc, NULL);
-=======
 	err = mlx5e_netdev_set_tcs(netdev, nch, ntc, tc_to_txq);
->>>>>>> 318a54c0
 	if (err)
 		goto err_out;
 	err = mlx5e_update_tx_netdev_queues(priv);
@@ -2382,12 +2352,8 @@
 	WARN_ON_ONCE(netif_set_real_num_tx_queues(netdev, old_num_txqs));
 
 err_tcs:
-<<<<<<< HEAD
-	mlx5e_netdev_set_tcs(netdev, old_num_txqs / old_ntc, old_ntc, NULL);
-=======
 	WARN_ON_ONCE(mlx5e_netdev_set_tcs(netdev, old_num_txqs / old_ntc, old_ntc,
 					  old_tc_to_txq));
->>>>>>> 318a54c0
 err_out:
 	return err;
 }
@@ -2898,7 +2864,58 @@
 		return mlx5e_modify_rq_vsd(&chs->ptp->rq, vsd);
 
 	return 0;
-<<<<<<< HEAD
+}
+
+static void mlx5e_mqprio_build_default_tc_to_txq(struct netdev_tc_txq *tc_to_txq,
+						 int ntc, int nch)
+{
+	int tc;
+
+	memset(tc_to_txq, 0, sizeof(*tc_to_txq) * TC_MAX_QUEUE);
+
+	/* Map netdev TCs to offset 0.
+	 * We have our own UP to TXQ mapping for DCB mode of QoS
+	 */
+	for (tc = 0; tc < ntc; tc++) {
+		tc_to_txq[tc] = (struct netdev_tc_txq) {
+			.count = nch,
+			.offset = 0,
+		};
+	}
+}
+
+static void mlx5e_mqprio_build_tc_to_txq(struct netdev_tc_txq *tc_to_txq,
+					 struct tc_mqprio_qopt *qopt)
+{
+	int tc;
+
+	for (tc = 0; tc < TC_MAX_QUEUE; tc++) {
+		tc_to_txq[tc] = (struct netdev_tc_txq) {
+			.count = qopt->count[tc],
+			.offset = qopt->offset[tc],
+		};
+	}
+}
+
+static void mlx5e_params_mqprio_dcb_set(struct mlx5e_params *params, u8 num_tc)
+{
+	params->mqprio.mode = TC_MQPRIO_MODE_DCB;
+	params->mqprio.num_tc = num_tc;
+	mlx5e_mqprio_build_default_tc_to_txq(params->mqprio.tc_to_txq, num_tc,
+					     params->num_channels);
+}
+
+static void mlx5e_params_mqprio_channel_set(struct mlx5e_params *params,
+					    struct tc_mqprio_qopt *qopt)
+{
+	params->mqprio.mode = TC_MQPRIO_MODE_CHANNEL;
+	params->mqprio.num_tc = qopt->num_tc;
+	mlx5e_mqprio_build_tc_to_txq(params->mqprio.tc_to_txq, qopt);
+}
+
+static void mlx5e_params_mqprio_reset(struct mlx5e_params *params)
+{
+	mlx5e_params_mqprio_dcb_set(params, 1);
 }
 
 static int mlx5e_setup_tc_mqprio_dcb(struct mlx5e_priv *priv,
@@ -2914,8 +2931,7 @@
 		return -EINVAL;
 
 	new_params = priv->channels.params;
-	new_params.mqprio.mode = TC_MQPRIO_MODE_DCB;
-	new_params.mqprio.num_tc = tc ? tc : 1;
+	mlx5e_params_mqprio_dcb_set(&new_params, tc ? tc : 1);
 
 	err = mlx5e_safe_switch_params(priv, &new_params,
 				       mlx5e_num_channels_changed_ctx, NULL, true);
@@ -2929,8 +2945,16 @@
 					 struct tc_mqprio_qopt_offload *mqprio)
 {
 	struct net_device *netdev = priv->netdev;
+	struct mlx5e_ptp *ptp_channel;
 	int agg_count = 0;
 	int i;
+
+	ptp_channel = priv->channels.ptp;
+	if (ptp_channel && test_bit(MLX5E_PTP_STATE_TX, ptp_channel->state)) {
+		netdev_err(netdev,
+			   "Cannot activate MQPRIO mode channel since it conflicts with TX port TS\n");
+		return -EINVAL;
+	}
 
 	if (mqprio->qopt.offset[0] != 0 || mqprio->qopt.num_tc < 1 ||
 	    mqprio->qopt.num_tc > MLX5E_MAX_NUM_MQPRIO_CH_TC)
@@ -2957,147 +2981,11 @@
 		agg_count += mqprio->qopt.count[i];
 	}
 
-	if (priv->channels.params.num_channels < agg_count) {
-		netdev_err(netdev, "Num of queues (%d) exceeds available (%d)\n",
-			   agg_count, priv->channels.params.num_channels);
-=======
-}
-
-static void mlx5e_mqprio_build_default_tc_to_txq(struct netdev_tc_txq *tc_to_txq,
-						 int ntc, int nch)
-{
-	int tc;
-
-	memset(tc_to_txq, 0, sizeof(*tc_to_txq) * TC_MAX_QUEUE);
-
-	/* Map netdev TCs to offset 0.
-	 * We have our own UP to TXQ mapping for DCB mode of QoS
-	 */
-	for (tc = 0; tc < ntc; tc++) {
-		tc_to_txq[tc] = (struct netdev_tc_txq) {
-			.count = nch,
-			.offset = 0,
-		};
-	}
-}
-
-static void mlx5e_mqprio_build_tc_to_txq(struct netdev_tc_txq *tc_to_txq,
-					 struct tc_mqprio_qopt *qopt)
-{
-	int tc;
-
-	for (tc = 0; tc < TC_MAX_QUEUE; tc++) {
-		tc_to_txq[tc] = (struct netdev_tc_txq) {
-			.count = qopt->count[tc],
-			.offset = qopt->offset[tc],
-		};
-	}
-}
-
-static void mlx5e_params_mqprio_dcb_set(struct mlx5e_params *params, u8 num_tc)
-{
-	params->mqprio.mode = TC_MQPRIO_MODE_DCB;
-	params->mqprio.num_tc = num_tc;
-	mlx5e_mqprio_build_default_tc_to_txq(params->mqprio.tc_to_txq, num_tc,
-					     params->num_channels);
-}
-
-static void mlx5e_params_mqprio_channel_set(struct mlx5e_params *params,
-					    struct tc_mqprio_qopt *qopt)
-{
-	params->mqprio.mode = TC_MQPRIO_MODE_CHANNEL;
-	params->mqprio.num_tc = qopt->num_tc;
-	mlx5e_mqprio_build_tc_to_txq(params->mqprio.tc_to_txq, qopt);
-}
-
-static void mlx5e_params_mqprio_reset(struct mlx5e_params *params)
-{
-	mlx5e_params_mqprio_dcb_set(params, 1);
-}
-
-static int mlx5e_setup_tc_mqprio_dcb(struct mlx5e_priv *priv,
-				     struct tc_mqprio_qopt *mqprio)
-{
-	struct mlx5e_params new_params;
-	u8 tc = mqprio->num_tc;
-	int err;
-
-	mqprio->hw = TC_MQPRIO_HW_OFFLOAD_TCS;
-
-	if (tc && tc != MLX5E_MAX_NUM_TC)
-		return -EINVAL;
-
-	new_params = priv->channels.params;
-	mlx5e_params_mqprio_dcb_set(&new_params, tc ? tc : 1);
-
-	err = mlx5e_safe_switch_params(priv, &new_params,
-				       mlx5e_num_channels_changed_ctx, NULL, true);
-
-	priv->max_opened_tc = max_t(u8, priv->max_opened_tc,
-				    mlx5e_get_dcb_num_tc(&priv->channels.params));
-	return err;
-}
-
-static int mlx5e_mqprio_channel_validate(struct mlx5e_priv *priv,
-					 struct tc_mqprio_qopt_offload *mqprio)
-{
-	struct net_device *netdev = priv->netdev;
-	struct mlx5e_ptp *ptp_channel;
-	int agg_count = 0;
-	int i;
-
-	ptp_channel = priv->channels.ptp;
-	if (ptp_channel && test_bit(MLX5E_PTP_STATE_TX, ptp_channel->state)) {
-		netdev_err(netdev,
-			   "Cannot activate MQPRIO mode channel since it conflicts with TX port TS\n");
->>>>>>> 318a54c0
-		return -EINVAL;
-	}
-
-	if (mqprio->qopt.offset[0] != 0 || mqprio->qopt.num_tc < 1 ||
-	    mqprio->qopt.num_tc > MLX5E_MAX_NUM_MQPRIO_CH_TC)
-		return -EINVAL;
-
-<<<<<<< HEAD
-static int mlx5e_mqprio_channel_set_tcs_ctx(struct mlx5e_priv *priv, void *ctx)
-{
-	struct tc_mqprio_qopt_offload *mqprio = (struct tc_mqprio_qopt_offload *)ctx;
-	struct net_device *netdev = priv->netdev;
-	u8 num_tc;
-
-	if (priv->channels.params.mqprio.mode != TC_MQPRIO_MODE_CHANNEL)
-		return -EINVAL;
-
-	num_tc = priv->channels.params.mqprio.num_tc;
-	mlx5e_netdev_set_tcs(netdev, 0, num_tc, mqprio);
-=======
-	for (i = 0; i < mqprio->qopt.num_tc; i++) {
-		if (!mqprio->qopt.count[i]) {
-			netdev_err(netdev, "Zero size for queue-group (%d) is not supported\n", i);
-			return -EINVAL;
-		}
-		if (mqprio->min_rate[i]) {
-			netdev_err(netdev, "Min tx rate is not supported\n");
-			return -EINVAL;
-		}
-		if (mqprio->max_rate[i]) {
-			netdev_err(netdev, "Max tx rate is not supported\n");
-			return -EINVAL;
-		}
-
-		if (mqprio->qopt.offset[i] != agg_count) {
-			netdev_err(netdev, "Discontinuous queues config is not supported\n");
-			return -EINVAL;
-		}
-		agg_count += mqprio->qopt.count[i];
-	}
-
 	if (priv->channels.params.num_channels != agg_count) {
 		netdev_err(netdev, "Num of queues (%d) does not match available (%d)\n",
 			   agg_count, priv->channels.params.num_channels);
 		return -EINVAL;
 	}
->>>>>>> 318a54c0
 
 	return 0;
 }
@@ -3107,10 +2995,7 @@
 {
 	mlx5e_fp_preactivate preactivate;
 	struct mlx5e_params new_params;
-<<<<<<< HEAD
-=======
 	bool nch_changed;
->>>>>>> 318a54c0
 	int err;
 
 	err = mlx5e_mqprio_channel_validate(priv, mqprio);
@@ -3118,21 +3003,12 @@
 		return err;
 
 	new_params = priv->channels.params;
-<<<<<<< HEAD
-	new_params.mqprio.mode = TC_MQPRIO_MODE_CHANNEL;
-	new_params.mqprio.num_tc = mqprio->qopt.num_tc;
-	err = mlx5e_safe_switch_params(priv, &new_params,
-				       mlx5e_mqprio_channel_set_tcs_ctx, mqprio, true);
-
-	return err;
-=======
 	mlx5e_params_mqprio_channel_set(&new_params, &mqprio->qopt);
 
 	nch_changed = mlx5e_get_dcb_num_tc(&priv->channels.params) > 1;
 	preactivate = nch_changed ? mlx5e_num_channels_changed_ctx :
 		mlx5e_update_netdev_queues_ctx;
 	return mlx5e_safe_switch_params(priv, &new_params, preactivate, NULL, true);
->>>>>>> 318a54c0
 }
 
 static int mlx5e_setup_tc_mqprio(struct mlx5e_priv *priv,
@@ -4412,11 +4288,7 @@
 	params->hard_mtu = MLX5E_ETH_HARD_MTU;
 	params->num_channels = min_t(unsigned int, MLX5E_MAX_NUM_CHANNELS / 2,
 				     priv->max_nch);
-<<<<<<< HEAD
-	params->mqprio.num_tc = 1;
-=======
 	mlx5e_params_mqprio_reset(params);
->>>>>>> 318a54c0
 
 	/* Set an initial non-zero value, so that mlx5e_select_queue won't
 	 * divide by zero if called before first activating channels.
