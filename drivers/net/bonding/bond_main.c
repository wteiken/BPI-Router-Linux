/*
 * originally based on the dummy device.
 *
 * Copyright 1999, Thomas Davis, tadavis@lbl.gov.
 * Licensed under the GPL. Based on dummy.c, and eql.c devices.
 *
 * bonding.c: an Ethernet Bonding driver
 *
 * This is useful to talk to a Cisco EtherChannel compatible equipment:
 *	Cisco 5500
 *	Sun Trunking (Solaris)
 *	Alteon AceDirector Trunks
 *	Linux Bonding
 *	and probably many L2 switches ...
 *
 * How it works:
 *    ifconfig bond0 ipaddress netmask up
 *      will setup a network device, with an ip address.  No mac address
 *	will be assigned at this time.  The hw mac address will come from
 *	the first slave bonded to the channel.  All slaves will then use
 *	this hw mac address.
 *
 *    ifconfig bond0 down
 *         will release all slaves, marking them as down.
 *
 *    ifenslave bond0 eth0
 *	will attach eth0 to bond0 as a slave.  eth0 hw mac address will either
 *	a: be used as initial mac address
 *	b: if a hw mac address already is there, eth0's hw mac address
 *	   will then be set from bond0.
 *
 */

#include <linux/kernel.h>
#include <linux/module.h>
#include <linux/types.h>
#include <linux/fcntl.h>
#include <linux/filter.h>
#include <linux/interrupt.h>
#include <linux/ptrace.h>
#include <linux/ioport.h>
#include <linux/in.h>
#include <net/ip.h>
#include <linux/ip.h>
#include <linux/icmp.h>
#include <linux/icmpv6.h>
#include <linux/tcp.h>
#include <linux/udp.h>
#include <linux/slab.h>
#include <linux/string.h>
#include <linux/init.h>
#include <linux/timer.h>
#include <linux/socket.h>
#include <linux/ctype.h>
#include <linux/inet.h>
#include <linux/bitops.h>
#include <linux/io.h>
#include <asm/dma.h>
#include <linux/uaccess.h>
#include <linux/errno.h>
#include <linux/netdevice.h>
#include <linux/inetdevice.h>
#include <linux/igmp.h>
#include <linux/etherdevice.h>
#include <linux/skbuff.h>
#include <net/sock.h>
#include <linux/rtnetlink.h>
#include <linux/smp.h>
#include <linux/if_ether.h>
#include <net/arp.h>
#include <linux/mii.h>
#include <linux/ethtool.h>
#include <linux/if_vlan.h>
#include <linux/if_bonding.h>
#include <linux/phy.h>
#include <linux/jiffies.h>
#include <linux/preempt.h>
#include <net/route.h>
#include <net/net_namespace.h>
#include <net/netns/generic.h>
#include <net/pkt_sched.h>
#include <linux/rculist.h>
#include <net/flow_dissector.h>
#include <net/xfrm.h>
#include <net/bonding.h>
#include <net/bond_3ad.h>
#include <net/bond_alb.h>
#if IS_ENABLED(CONFIG_TLS_DEVICE)
#include <net/tls.h>
#endif

#include "bonding_priv.h"

/*---------------------------- Module parameters ----------------------------*/

/* monitor all links that often (in milliseconds). <=0 disables monitoring */

static int max_bonds	= BOND_DEFAULT_MAX_BONDS;
static int tx_queues	= BOND_DEFAULT_TX_QUEUES;
static int num_peer_notif = 1;
static int miimon;
static int updelay;
static int downdelay;
static int use_carrier	= 1;
static char *mode;
static char *primary;
static char *primary_reselect;
static char *lacp_rate;
static int min_links;
static char *ad_select;
static char *xmit_hash_policy;
static int arp_interval;
static char *arp_ip_target[BOND_MAX_ARP_TARGETS];
static char *arp_validate;
static char *arp_all_targets;
static char *fail_over_mac;
static int all_slaves_active;
static struct bond_params bonding_defaults;
static int resend_igmp = BOND_DEFAULT_RESEND_IGMP;
static int packets_per_slave = 1;
static int lp_interval = BOND_ALB_DEFAULT_LP_INTERVAL;

module_param(max_bonds, int, 0);
MODULE_PARM_DESC(max_bonds, "Max number of bonded devices");
module_param(tx_queues, int, 0);
MODULE_PARM_DESC(tx_queues, "Max number of transmit queues (default = 16)");
module_param_named(num_grat_arp, num_peer_notif, int, 0644);
MODULE_PARM_DESC(num_grat_arp, "Number of peer notifications to send on "
			       "failover event (alias of num_unsol_na)");
module_param_named(num_unsol_na, num_peer_notif, int, 0644);
MODULE_PARM_DESC(num_unsol_na, "Number of peer notifications to send on "
			       "failover event (alias of num_grat_arp)");
module_param(miimon, int, 0);
MODULE_PARM_DESC(miimon, "Link check interval in milliseconds");
module_param(updelay, int, 0);
MODULE_PARM_DESC(updelay, "Delay before considering link up, in milliseconds");
module_param(downdelay, int, 0);
MODULE_PARM_DESC(downdelay, "Delay before considering link down, "
			    "in milliseconds");
module_param(use_carrier, int, 0);
MODULE_PARM_DESC(use_carrier, "Use netif_carrier_ok (vs MII ioctls) in miimon; "
			      "0 for off, 1 for on (default)");
module_param(mode, charp, 0);
MODULE_PARM_DESC(mode, "Mode of operation; 0 for balance-rr, "
		       "1 for active-backup, 2 for balance-xor, "
		       "3 for broadcast, 4 for 802.3ad, 5 for balance-tlb, "
		       "6 for balance-alb");
module_param(primary, charp, 0);
MODULE_PARM_DESC(primary, "Primary network device to use");
module_param(primary_reselect, charp, 0);
MODULE_PARM_DESC(primary_reselect, "Reselect primary slave "
				   "once it comes up; "
				   "0 for always (default), "
				   "1 for only if speed of primary is "
				   "better, "
				   "2 for only on active slave "
				   "failure");
module_param(lacp_rate, charp, 0);
MODULE_PARM_DESC(lacp_rate, "LACPDU tx rate to request from 802.3ad partner; "
			    "0 for slow, 1 for fast");
module_param(ad_select, charp, 0);
MODULE_PARM_DESC(ad_select, "802.3ad aggregation selection logic; "
			    "0 for stable (default), 1 for bandwidth, "
			    "2 for count");
module_param(min_links, int, 0);
MODULE_PARM_DESC(min_links, "Minimum number of available links before turning on carrier");

module_param(xmit_hash_policy, charp, 0);
MODULE_PARM_DESC(xmit_hash_policy, "balance-alb, balance-tlb, balance-xor, 802.3ad hashing method; "
				   "0 for layer 2 (default), 1 for layer 3+4, "
				   "2 for layer 2+3, 3 for encap layer 2+3, "
				   "4 for encap layer 3+4, 5 for vlan+srcmac");
module_param(arp_interval, int, 0);
MODULE_PARM_DESC(arp_interval, "arp interval in milliseconds");
module_param_array(arp_ip_target, charp, NULL, 0);
MODULE_PARM_DESC(arp_ip_target, "arp targets in n.n.n.n form");
module_param(arp_validate, charp, 0);
MODULE_PARM_DESC(arp_validate, "validate src/dst of ARP probes; "
			       "0 for none (default), 1 for active, "
			       "2 for backup, 3 for all");
module_param(arp_all_targets, charp, 0);
MODULE_PARM_DESC(arp_all_targets, "fail on any/all arp targets timeout; 0 for any (default), 1 for all");
module_param(fail_over_mac, charp, 0);
MODULE_PARM_DESC(fail_over_mac, "For active-backup, do not set all slaves to "
				"the same MAC; 0 for none (default), "
				"1 for active, 2 for follow");
module_param(all_slaves_active, int, 0);
MODULE_PARM_DESC(all_slaves_active, "Keep all frames received on an interface "
				     "by setting active flag for all slaves; "
				     "0 for never (default), 1 for always.");
module_param(resend_igmp, int, 0);
MODULE_PARM_DESC(resend_igmp, "Number of IGMP membership reports to send on "
			      "link failure");
module_param(packets_per_slave, int, 0);
MODULE_PARM_DESC(packets_per_slave, "Packets to send per slave in balance-rr "
				    "mode; 0 for a random slave, 1 packet per "
				    "slave (default), >1 packets per slave.");
module_param(lp_interval, uint, 0);
MODULE_PARM_DESC(lp_interval, "The number of seconds between instances where "
			      "the bonding driver sends learning packets to "
			      "each slaves peer switch. The default is 1.");

/*----------------------------- Global variables ----------------------------*/

#ifdef CONFIG_NET_POLL_CONTROLLER
atomic_t netpoll_block_tx = ATOMIC_INIT(0);
#endif

unsigned int bond_net_id __read_mostly;

static const struct flow_dissector_key flow_keys_bonding_keys[] = {
	{
		.key_id = FLOW_DISSECTOR_KEY_CONTROL,
		.offset = offsetof(struct flow_keys, control),
	},
	{
		.key_id = FLOW_DISSECTOR_KEY_BASIC,
		.offset = offsetof(struct flow_keys, basic),
	},
	{
		.key_id = FLOW_DISSECTOR_KEY_IPV4_ADDRS,
		.offset = offsetof(struct flow_keys, addrs.v4addrs),
	},
	{
		.key_id = FLOW_DISSECTOR_KEY_IPV6_ADDRS,
		.offset = offsetof(struct flow_keys, addrs.v6addrs),
	},
	{
		.key_id = FLOW_DISSECTOR_KEY_TIPC,
		.offset = offsetof(struct flow_keys, addrs.tipckey),
	},
	{
		.key_id = FLOW_DISSECTOR_KEY_PORTS,
		.offset = offsetof(struct flow_keys, ports),
	},
	{
		.key_id = FLOW_DISSECTOR_KEY_ICMP,
		.offset = offsetof(struct flow_keys, icmp),
	},
	{
		.key_id = FLOW_DISSECTOR_KEY_VLAN,
		.offset = offsetof(struct flow_keys, vlan),
	},
	{
		.key_id = FLOW_DISSECTOR_KEY_FLOW_LABEL,
		.offset = offsetof(struct flow_keys, tags),
	},
	{
		.key_id = FLOW_DISSECTOR_KEY_GRE_KEYID,
		.offset = offsetof(struct flow_keys, keyid),
	},
};

static struct flow_dissector flow_keys_bonding __read_mostly;

/*-------------------------- Forward declarations ---------------------------*/

static int bond_init(struct net_device *bond_dev);
static void bond_uninit(struct net_device *bond_dev);
static void bond_get_stats(struct net_device *bond_dev,
			   struct rtnl_link_stats64 *stats);
static void bond_slave_arr_handler(struct work_struct *work);
static bool bond_time_in_interval(struct bonding *bond, unsigned long last_act,
				  int mod);
static void bond_netdev_notify_work(struct work_struct *work);

/*---------------------------- General routines -----------------------------*/

const char *bond_mode_name(int mode)
{
	static const char *names[] = {
		[BOND_MODE_ROUNDROBIN] = "load balancing (round-robin)",
		[BOND_MODE_ACTIVEBACKUP] = "fault-tolerance (active-backup)",
		[BOND_MODE_XOR] = "load balancing (xor)",
		[BOND_MODE_BROADCAST] = "fault-tolerance (broadcast)",
		[BOND_MODE_8023AD] = "IEEE 802.3ad Dynamic link aggregation",
		[BOND_MODE_TLB] = "transmit load balancing",
		[BOND_MODE_ALB] = "adaptive load balancing",
	};

	if (mode < BOND_MODE_ROUNDROBIN || mode > BOND_MODE_ALB)
		return "unknown";

	return names[mode];
}

/**
 * bond_dev_queue_xmit - Prepare skb for xmit.
 *
 * @bond: bond device that got this skb for tx.
 * @skb: hw accel VLAN tagged skb to transmit
 * @slave_dev: slave that is supposed to xmit this skbuff
 */
netdev_tx_t bond_dev_queue_xmit(struct bonding *bond, struct sk_buff *skb,
			struct net_device *slave_dev)
{
	skb->dev = slave_dev;

	BUILD_BUG_ON(sizeof(skb->queue_mapping) !=
		     sizeof(qdisc_skb_cb(skb)->slave_dev_queue_mapping));
	skb_set_queue_mapping(skb, qdisc_skb_cb(skb)->slave_dev_queue_mapping);

	if (unlikely(netpoll_tx_running(bond->dev)))
		return bond_netpoll_send_skb(bond_get_slave_by_dev(bond, slave_dev), skb);

	return dev_queue_xmit(skb);
}

bool bond_sk_check(struct bonding *bond)
{
	switch (BOND_MODE(bond)) {
	case BOND_MODE_8023AD:
	case BOND_MODE_XOR:
		if (bond->params.xmit_policy == BOND_XMIT_POLICY_LAYER34)
			return true;
		fallthrough;
	default:
		return false;
	}
}

static bool bond_xdp_check(struct bonding *bond)
{
	switch (BOND_MODE(bond)) {
	case BOND_MODE_ROUNDROBIN:
	case BOND_MODE_ACTIVEBACKUP:
		return true;
	case BOND_MODE_8023AD:
	case BOND_MODE_XOR:
		/* vlan+srcmac is not supported with XDP as in most cases the 802.1q
		 * payload is not in the packet due to hardware offload.
		 */
		if (bond->params.xmit_policy != BOND_XMIT_POLICY_VLAN_SRCMAC)
			return true;
		fallthrough;
	default:
		return false;
	}
}

/*---------------------------------- VLAN -----------------------------------*/

/* In the following 2 functions, bond_vlan_rx_add_vid and bond_vlan_rx_kill_vid,
 * We don't protect the slave list iteration with a lock because:
 * a. This operation is performed in IOCTL context,
 * b. The operation is protected by the RTNL semaphore in the 8021q code,
 * c. Holding a lock with BH disabled while directly calling a base driver
 *    entry point is generally a BAD idea.
 *
 * The design of synchronization/protection for this operation in the 8021q
 * module is good for one or more VLAN devices over a single physical device
 * and cannot be extended for a teaming solution like bonding, so there is a
 * potential race condition here where a net device from the vlan group might
 * be referenced (either by a base driver or the 8021q code) while it is being
 * removed from the system. However, it turns out we're not making matters
 * worse, and if it works for regular VLAN usage it will work here too.
*/

/**
 * bond_vlan_rx_add_vid - Propagates adding an id to slaves
 * @bond_dev: bonding net device that got called
 * @proto: network protocol ID
 * @vid: vlan id being added
 */
static int bond_vlan_rx_add_vid(struct net_device *bond_dev,
				__be16 proto, u16 vid)
{
	struct bonding *bond = netdev_priv(bond_dev);
	struct slave *slave, *rollback_slave;
	struct list_head *iter;
	int res;

	bond_for_each_slave(bond, slave, iter) {
		res = vlan_vid_add(slave->dev, proto, vid);
		if (res)
			goto unwind;
	}

	return 0;

unwind:
	/* unwind to the slave that failed */
	bond_for_each_slave(bond, rollback_slave, iter) {
		if (rollback_slave == slave)
			break;

		vlan_vid_del(rollback_slave->dev, proto, vid);
	}

	return res;
}

/**
 * bond_vlan_rx_kill_vid - Propagates deleting an id to slaves
 * @bond_dev: bonding net device that got called
 * @proto: network protocol ID
 * @vid: vlan id being removed
 */
static int bond_vlan_rx_kill_vid(struct net_device *bond_dev,
				 __be16 proto, u16 vid)
{
	struct bonding *bond = netdev_priv(bond_dev);
	struct list_head *iter;
	struct slave *slave;

	bond_for_each_slave(bond, slave, iter)
		vlan_vid_del(slave->dev, proto, vid);

	if (bond_is_lb(bond))
		bond_alb_clear_vlan(bond, vid);

	return 0;
}

/*---------------------------------- XFRM -----------------------------------*/

#ifdef CONFIG_XFRM_OFFLOAD
/**
 * bond_ipsec_add_sa - program device with a security association
 * @xs: pointer to transformer state struct
 **/
static int bond_ipsec_add_sa(struct xfrm_state *xs)
{
	struct net_device *bond_dev = xs->xso.dev;
	struct bond_ipsec *ipsec;
	struct bonding *bond;
	struct slave *slave;
	int err;

	if (!bond_dev)
		return -EINVAL;

	rcu_read_lock();
	bond = netdev_priv(bond_dev);
	slave = rcu_dereference(bond->curr_active_slave);
	if (!slave) {
		rcu_read_unlock();
		return -ENODEV;
	}

	if (!slave->dev->xfrmdev_ops ||
	    !slave->dev->xfrmdev_ops->xdo_dev_state_add ||
	    netif_is_bond_master(slave->dev)) {
		slave_warn(bond_dev, slave->dev, "Slave does not support ipsec offload\n");
		rcu_read_unlock();
		return -EINVAL;
	}

	ipsec = kmalloc(sizeof(*ipsec), GFP_ATOMIC);
	if (!ipsec) {
		rcu_read_unlock();
		return -ENOMEM;
	}
	xs->xso.real_dev = slave->dev;

	err = slave->dev->xfrmdev_ops->xdo_dev_state_add(xs);
	if (!err) {
		ipsec->xs = xs;
		INIT_LIST_HEAD(&ipsec->list);
		spin_lock_bh(&bond->ipsec_lock);
		list_add(&ipsec->list, &bond->ipsec_list);
		spin_unlock_bh(&bond->ipsec_lock);
	} else {
		kfree(ipsec);
	}
	rcu_read_unlock();
	return err;
}

static void bond_ipsec_add_sa_all(struct bonding *bond)
{
	struct net_device *bond_dev = bond->dev;
	struct bond_ipsec *ipsec;
	struct slave *slave;

	rcu_read_lock();
	slave = rcu_dereference(bond->curr_active_slave);
	if (!slave)
		goto out;

	if (!slave->dev->xfrmdev_ops ||
	    !slave->dev->xfrmdev_ops->xdo_dev_state_add ||
	    netif_is_bond_master(slave->dev)) {
		spin_lock_bh(&bond->ipsec_lock);
		if (!list_empty(&bond->ipsec_list))
			slave_warn(bond_dev, slave->dev,
				   "%s: no slave xdo_dev_state_add\n",
				   __func__);
		spin_unlock_bh(&bond->ipsec_lock);
		goto out;
	}

	spin_lock_bh(&bond->ipsec_lock);
	list_for_each_entry(ipsec, &bond->ipsec_list, list) {
		ipsec->xs->xso.real_dev = slave->dev;
		if (slave->dev->xfrmdev_ops->xdo_dev_state_add(ipsec->xs)) {
			slave_warn(bond_dev, slave->dev, "%s: failed to add SA\n", __func__);
			ipsec->xs->xso.real_dev = NULL;
		}
	}
	spin_unlock_bh(&bond->ipsec_lock);
out:
	rcu_read_unlock();
}

/**
 * bond_ipsec_del_sa - clear out this specific SA
 * @xs: pointer to transformer state struct
 **/
static void bond_ipsec_del_sa(struct xfrm_state *xs)
{
	struct net_device *bond_dev = xs->xso.dev;
	struct bond_ipsec *ipsec;
	struct bonding *bond;
	struct slave *slave;

	if (!bond_dev)
		return;

	rcu_read_lock();
	bond = netdev_priv(bond_dev);
	slave = rcu_dereference(bond->curr_active_slave);

	if (!slave)
		goto out;

	if (!xs->xso.real_dev)
		goto out;

	WARN_ON(xs->xso.real_dev != slave->dev);

	if (!slave->dev->xfrmdev_ops ||
	    !slave->dev->xfrmdev_ops->xdo_dev_state_delete ||
	    netif_is_bond_master(slave->dev)) {
		slave_warn(bond_dev, slave->dev, "%s: no slave xdo_dev_state_delete\n", __func__);
		goto out;
	}

	slave->dev->xfrmdev_ops->xdo_dev_state_delete(xs);
out:
	spin_lock_bh(&bond->ipsec_lock);
	list_for_each_entry(ipsec, &bond->ipsec_list, list) {
		if (ipsec->xs == xs) {
			list_del(&ipsec->list);
			kfree(ipsec);
			break;
		}
	}
	spin_unlock_bh(&bond->ipsec_lock);
	rcu_read_unlock();
}

static void bond_ipsec_del_sa_all(struct bonding *bond)
{
	struct net_device *bond_dev = bond->dev;
	struct bond_ipsec *ipsec;
	struct slave *slave;

	rcu_read_lock();
	slave = rcu_dereference(bond->curr_active_slave);
	if (!slave) {
		rcu_read_unlock();
		return;
	}

	spin_lock_bh(&bond->ipsec_lock);
	list_for_each_entry(ipsec, &bond->ipsec_list, list) {
		if (!ipsec->xs->xso.real_dev)
			continue;

		if (!slave->dev->xfrmdev_ops ||
		    !slave->dev->xfrmdev_ops->xdo_dev_state_delete ||
		    netif_is_bond_master(slave->dev)) {
			slave_warn(bond_dev, slave->dev,
				   "%s: no slave xdo_dev_state_delete\n",
				   __func__);
		} else {
			slave->dev->xfrmdev_ops->xdo_dev_state_delete(ipsec->xs);
		}
		ipsec->xs->xso.real_dev = NULL;
	}
	spin_unlock_bh(&bond->ipsec_lock);
	rcu_read_unlock();
}

/**
 * bond_ipsec_offload_ok - can this packet use the xfrm hw offload
 * @skb: current data packet
 * @xs: pointer to transformer state struct
 **/
static bool bond_ipsec_offload_ok(struct sk_buff *skb, struct xfrm_state *xs)
{
	struct net_device *bond_dev = xs->xso.dev;
	struct net_device *real_dev;
	struct slave *curr_active;
	struct bonding *bond;
	int err;

	bond = netdev_priv(bond_dev);
	rcu_read_lock();
	curr_active = rcu_dereference(bond->curr_active_slave);
	real_dev = curr_active->dev;

	if (BOND_MODE(bond) != BOND_MODE_ACTIVEBACKUP) {
		err = false;
		goto out;
	}

	if (!xs->xso.real_dev) {
		err = false;
		goto out;
	}

	if (!real_dev->xfrmdev_ops ||
	    !real_dev->xfrmdev_ops->xdo_dev_offload_ok ||
	    netif_is_bond_master(real_dev)) {
		err = false;
		goto out;
	}

	err = real_dev->xfrmdev_ops->xdo_dev_offload_ok(skb, xs);
out:
	rcu_read_unlock();
	return err;
}

static const struct xfrmdev_ops bond_xfrmdev_ops = {
	.xdo_dev_state_add = bond_ipsec_add_sa,
	.xdo_dev_state_delete = bond_ipsec_del_sa,
	.xdo_dev_offload_ok = bond_ipsec_offload_ok,
};
#endif /* CONFIG_XFRM_OFFLOAD */

/*------------------------------- Link status -------------------------------*/

/* Set the carrier state for the master according to the state of its
 * slaves.  If any slaves are up, the master is up.  In 802.3ad mode,
 * do special 802.3ad magic.
 *
 * Returns zero if carrier state does not change, nonzero if it does.
 */
int bond_set_carrier(struct bonding *bond)
{
	struct list_head *iter;
	struct slave *slave;

	if (!bond_has_slaves(bond))
		goto down;

	if (BOND_MODE(bond) == BOND_MODE_8023AD)
		return bond_3ad_set_carrier(bond);

	bond_for_each_slave(bond, slave, iter) {
		if (slave->link == BOND_LINK_UP) {
			if (!netif_carrier_ok(bond->dev)) {
				netif_carrier_on(bond->dev);
				return 1;
			}
			return 0;
		}
	}

down:
	if (netif_carrier_ok(bond->dev)) {
		netif_carrier_off(bond->dev);
		return 1;
	}
	return 0;
}

/* Get link speed and duplex from the slave's base driver
 * using ethtool. If for some reason the call fails or the
 * values are invalid, set speed and duplex to -1,
 * and return. Return 1 if speed or duplex settings are
 * UNKNOWN; 0 otherwise.
 */
static int bond_update_speed_duplex(struct slave *slave)
{
	struct net_device *slave_dev = slave->dev;
	struct ethtool_link_ksettings ecmd;
	int res;

	slave->speed = SPEED_UNKNOWN;
	slave->duplex = DUPLEX_UNKNOWN;

	res = __ethtool_get_link_ksettings(slave_dev, &ecmd);
	if (res < 0)
		return 1;
	if (ecmd.base.speed == 0 || ecmd.base.speed == ((__u32)-1))
		return 1;
	switch (ecmd.base.duplex) {
	case DUPLEX_FULL:
	case DUPLEX_HALF:
		break;
	default:
		return 1;
	}

	slave->speed = ecmd.base.speed;
	slave->duplex = ecmd.base.duplex;

	return 0;
}

const char *bond_slave_link_status(s8 link)
{
	switch (link) {
	case BOND_LINK_UP:
		return "up";
	case BOND_LINK_FAIL:
		return "going down";
	case BOND_LINK_DOWN:
		return "down";
	case BOND_LINK_BACK:
		return "going back";
	default:
		return "unknown";
	}
}

/* if <dev> supports MII link status reporting, check its link status.
 *
 * We either do MII/ETHTOOL ioctls, or check netif_carrier_ok(),
 * depending upon the setting of the use_carrier parameter.
 *
 * Return either BMSR_LSTATUS, meaning that the link is up (or we
 * can't tell and just pretend it is), or 0, meaning that the link is
 * down.
 *
 * If reporting is non-zero, instead of faking link up, return -1 if
 * both ETHTOOL and MII ioctls fail (meaning the device does not
 * support them).  If use_carrier is set, return whatever it says.
 * It'd be nice if there was a good way to tell if a driver supports
 * netif_carrier, but there really isn't.
 */
static int bond_check_dev_link(struct bonding *bond,
			       struct net_device *slave_dev, int reporting)
{
	const struct net_device_ops *slave_ops = slave_dev->netdev_ops;
	int (*ioctl)(struct net_device *, struct ifreq *, int);
	struct ifreq ifr;
	struct mii_ioctl_data *mii;

	if (!reporting && !netif_running(slave_dev))
		return 0;

	if (bond->params.use_carrier)
		return netif_carrier_ok(slave_dev) ? BMSR_LSTATUS : 0;

	/* Try to get link status using Ethtool first. */
	if (slave_dev->ethtool_ops->get_link)
		return slave_dev->ethtool_ops->get_link(slave_dev) ?
			BMSR_LSTATUS : 0;

	/* Ethtool can't be used, fallback to MII ioctls. */
	ioctl = slave_ops->ndo_eth_ioctl;
	if (ioctl) {
		/* TODO: set pointer to correct ioctl on a per team member
		 *       bases to make this more efficient. that is, once
		 *       we determine the correct ioctl, we will always
		 *       call it and not the others for that team
		 *       member.
		 */

		/* We cannot assume that SIOCGMIIPHY will also read a
		 * register; not all network drivers (e.g., e100)
		 * support that.
		 */

		/* Yes, the mii is overlaid on the ifreq.ifr_ifru */
		strscpy_pad(ifr.ifr_name, slave_dev->name, IFNAMSIZ);
		mii = if_mii(&ifr);
		if (ioctl(slave_dev, &ifr, SIOCGMIIPHY) == 0) {
			mii->reg_num = MII_BMSR;
			if (ioctl(slave_dev, &ifr, SIOCGMIIREG) == 0)
				return mii->val_out & BMSR_LSTATUS;
		}
	}

	/* If reporting, report that either there's no ndo_eth_ioctl,
	 * or both SIOCGMIIREG and get_link failed (meaning that we
	 * cannot report link status).  If not reporting, pretend
	 * we're ok.
	 */
	return reporting ? -1 : BMSR_LSTATUS;
}

/*----------------------------- Multicast list ------------------------------*/

/* Push the promiscuity flag down to appropriate slaves */
static int bond_set_promiscuity(struct bonding *bond, int inc)
{
	struct list_head *iter;
	int err = 0;

	if (bond_uses_primary(bond)) {
		struct slave *curr_active = rtnl_dereference(bond->curr_active_slave);

		if (curr_active)
			err = dev_set_promiscuity(curr_active->dev, inc);
	} else {
		struct slave *slave;

		bond_for_each_slave(bond, slave, iter) {
			err = dev_set_promiscuity(slave->dev, inc);
			if (err)
				return err;
		}
	}
	return err;
}

/* Push the allmulti flag down to all slaves */
static int bond_set_allmulti(struct bonding *bond, int inc)
{
	struct list_head *iter;
	int err = 0;

	if (bond_uses_primary(bond)) {
		struct slave *curr_active = rtnl_dereference(bond->curr_active_slave);

		if (curr_active)
			err = dev_set_allmulti(curr_active->dev, inc);
	} else {
		struct slave *slave;

		bond_for_each_slave(bond, slave, iter) {
			err = dev_set_allmulti(slave->dev, inc);
			if (err)
				return err;
		}
	}
	return err;
}

/* Retrieve the list of registered multicast addresses for the bonding
 * device and retransmit an IGMP JOIN request to the current active
 * slave.
 */
static void bond_resend_igmp_join_requests_delayed(struct work_struct *work)
{
	struct bonding *bond = container_of(work, struct bonding,
					    mcast_work.work);

	if (!rtnl_trylock()) {
		queue_delayed_work(bond->wq, &bond->mcast_work, 1);
		return;
	}
	call_netdevice_notifiers(NETDEV_RESEND_IGMP, bond->dev);

	if (bond->igmp_retrans > 1) {
		bond->igmp_retrans--;
		queue_delayed_work(bond->wq, &bond->mcast_work, HZ/5);
	}
	rtnl_unlock();
}

/* Flush bond's hardware addresses from slave */
static void bond_hw_addr_flush(struct net_device *bond_dev,
			       struct net_device *slave_dev)
{
	struct bonding *bond = netdev_priv(bond_dev);

	dev_uc_unsync(slave_dev, bond_dev);
	dev_mc_unsync(slave_dev, bond_dev);

	if (BOND_MODE(bond) == BOND_MODE_8023AD) {
		/* del lacpdu mc addr from mc list */
		u8 lacpdu_multicast[ETH_ALEN] = MULTICAST_LACPDU_ADDR;

		dev_mc_del(slave_dev, lacpdu_multicast);
	}
}

/*--------------------------- Active slave change ---------------------------*/

/* Update the hardware address list and promisc/allmulti for the new and
 * old active slaves (if any).  Modes that are not using primary keep all
 * slaves up date at all times; only the modes that use primary need to call
 * this function to swap these settings during a failover.
 */
static void bond_hw_addr_swap(struct bonding *bond, struct slave *new_active,
			      struct slave *old_active)
{
	if (old_active) {
		if (bond->dev->flags & IFF_PROMISC)
			dev_set_promiscuity(old_active->dev, -1);

		if (bond->dev->flags & IFF_ALLMULTI)
			dev_set_allmulti(old_active->dev, -1);

		bond_hw_addr_flush(bond->dev, old_active->dev);
	}

	if (new_active) {
		/* FIXME: Signal errors upstream. */
		if (bond->dev->flags & IFF_PROMISC)
			dev_set_promiscuity(new_active->dev, 1);

		if (bond->dev->flags & IFF_ALLMULTI)
			dev_set_allmulti(new_active->dev, 1);

		netif_addr_lock_bh(bond->dev);
		dev_uc_sync(new_active->dev, bond->dev);
		dev_mc_sync(new_active->dev, bond->dev);
		netif_addr_unlock_bh(bond->dev);
	}
}

/**
 * bond_set_dev_addr - clone slave's address to bond
 * @bond_dev: bond net device
 * @slave_dev: slave net device
 *
 * Should be called with RTNL held.
 */
static int bond_set_dev_addr(struct net_device *bond_dev,
			     struct net_device *slave_dev)
{
	int err;

	slave_dbg(bond_dev, slave_dev, "bond_dev=%p slave_dev=%p slave_dev->addr_len=%d\n",
		  bond_dev, slave_dev, slave_dev->addr_len);
	err = dev_pre_changeaddr_notify(bond_dev, slave_dev->dev_addr, NULL);
	if (err)
		return err;

	__dev_addr_set(bond_dev, slave_dev->dev_addr, slave_dev->addr_len);
	bond_dev->addr_assign_type = NET_ADDR_STOLEN;
	call_netdevice_notifiers(NETDEV_CHANGEADDR, bond_dev);
	return 0;
}

static struct slave *bond_get_old_active(struct bonding *bond,
					 struct slave *new_active)
{
	struct slave *slave;
	struct list_head *iter;

	bond_for_each_slave(bond, slave, iter) {
		if (slave == new_active)
			continue;

		if (ether_addr_equal(bond->dev->dev_addr, slave->dev->dev_addr))
			return slave;
	}

	return NULL;
}

/* bond_do_fail_over_mac
 *
 * Perform special MAC address swapping for fail_over_mac settings
 *
 * Called with RTNL
 */
static void bond_do_fail_over_mac(struct bonding *bond,
				  struct slave *new_active,
				  struct slave *old_active)
{
	u8 tmp_mac[MAX_ADDR_LEN];
	struct sockaddr_storage ss;
	int rv;

	switch (bond->params.fail_over_mac) {
	case BOND_FOM_ACTIVE:
		if (new_active) {
			rv = bond_set_dev_addr(bond->dev, new_active->dev);
			if (rv)
				slave_err(bond->dev, new_active->dev, "Error %d setting bond MAC from slave\n",
					  -rv);
		}
		break;
	case BOND_FOM_FOLLOW:
		/* if new_active && old_active, swap them
		 * if just old_active, do nothing (going to no active slave)
		 * if just new_active, set new_active to bond's MAC
		 */
		if (!new_active)
			return;

		if (!old_active)
			old_active = bond_get_old_active(bond, new_active);

		if (old_active) {
			bond_hw_addr_copy(tmp_mac, new_active->dev->dev_addr,
					  new_active->dev->addr_len);
			bond_hw_addr_copy(ss.__data,
					  old_active->dev->dev_addr,
					  old_active->dev->addr_len);
			ss.ss_family = new_active->dev->type;
		} else {
			bond_hw_addr_copy(ss.__data, bond->dev->dev_addr,
					  bond->dev->addr_len);
			ss.ss_family = bond->dev->type;
		}

		rv = dev_set_mac_address(new_active->dev,
					 (struct sockaddr *)&ss, NULL);
		if (rv) {
			slave_err(bond->dev, new_active->dev, "Error %d setting MAC of new active slave\n",
				  -rv);
			goto out;
		}

		if (!old_active)
			goto out;

		bond_hw_addr_copy(ss.__data, tmp_mac,
				  new_active->dev->addr_len);
		ss.ss_family = old_active->dev->type;

		rv = dev_set_mac_address(old_active->dev,
					 (struct sockaddr *)&ss, NULL);
		if (rv)
			slave_err(bond->dev, old_active->dev, "Error %d setting MAC of old active slave\n",
				  -rv);
out:
		break;
	default:
		netdev_err(bond->dev, "bond_do_fail_over_mac impossible: bad policy %d\n",
			   bond->params.fail_over_mac);
		break;
	}

}

static struct slave *bond_choose_primary_or_current(struct bonding *bond)
{
	struct slave *prim = rtnl_dereference(bond->primary_slave);
	struct slave *curr = rtnl_dereference(bond->curr_active_slave);

	if (!prim || prim->link != BOND_LINK_UP) {
		if (!curr || curr->link != BOND_LINK_UP)
			return NULL;
		return curr;
	}

	if (bond->force_primary) {
		bond->force_primary = false;
		return prim;
	}

	if (!curr || curr->link != BOND_LINK_UP)
		return prim;

	/* At this point, prim and curr are both up */
	switch (bond->params.primary_reselect) {
	case BOND_PRI_RESELECT_ALWAYS:
		return prim;
	case BOND_PRI_RESELECT_BETTER:
		if (prim->speed < curr->speed)
			return curr;
		if (prim->speed == curr->speed && prim->duplex <= curr->duplex)
			return curr;
		return prim;
	case BOND_PRI_RESELECT_FAILURE:
		return curr;
	default:
		netdev_err(bond->dev, "impossible primary_reselect %d\n",
			   bond->params.primary_reselect);
		return curr;
	}
}

/**
 * bond_find_best_slave - select the best available slave to be the active one
 * @bond: our bonding struct
 */
static struct slave *bond_find_best_slave(struct bonding *bond)
{
	struct slave *slave, *bestslave = NULL;
	struct list_head *iter;
	int mintime = bond->params.updelay;

	slave = bond_choose_primary_or_current(bond);
	if (slave)
		return slave;

	bond_for_each_slave(bond, slave, iter) {
		if (slave->link == BOND_LINK_UP)
			return slave;
		if (slave->link == BOND_LINK_BACK && bond_slave_is_up(slave) &&
		    slave->delay < mintime) {
			mintime = slave->delay;
			bestslave = slave;
		}
	}

	return bestslave;
}

static bool bond_should_notify_peers(struct bonding *bond)
{
	struct slave *slave;

	rcu_read_lock();
	slave = rcu_dereference(bond->curr_active_slave);
	rcu_read_unlock();

	if (!slave || !bond->send_peer_notif ||
	    bond->send_peer_notif %
	    max(1, bond->params.peer_notif_delay) != 0 ||
	    !netif_carrier_ok(bond->dev) ||
	    test_bit(__LINK_STATE_LINKWATCH_PENDING, &slave->dev->state))
		return false;

	netdev_dbg(bond->dev, "bond_should_notify_peers: slave %s\n",
		   slave ? slave->dev->name : "NULL");

	return true;
}

/**
 * bond_change_active_slave - change the active slave into the specified one
 * @bond: our bonding struct
 * @new_active: the new slave to make the active one
 *
 * Set the new slave to the bond's settings and unset them on the old
 * curr_active_slave.
 * Setting include flags, mc-list, promiscuity, allmulti, etc.
 *
 * If @new's link state is %BOND_LINK_BACK we'll set it to %BOND_LINK_UP,
 * because it is apparently the best available slave we have, even though its
 * updelay hasn't timed out yet.
 *
 * Caller must hold RTNL.
 */
void bond_change_active_slave(struct bonding *bond, struct slave *new_active)
{
	struct slave *old_active;

	ASSERT_RTNL();

	old_active = rtnl_dereference(bond->curr_active_slave);

	if (old_active == new_active)
		return;

#ifdef CONFIG_XFRM_OFFLOAD
	bond_ipsec_del_sa_all(bond);
#endif /* CONFIG_XFRM_OFFLOAD */

	if (new_active) {
		new_active->last_link_up = jiffies;

		if (new_active->link == BOND_LINK_BACK) {
			if (bond_uses_primary(bond)) {
				slave_info(bond->dev, new_active->dev, "making interface the new active one %d ms earlier\n",
					   (bond->params.updelay - new_active->delay) * bond->params.miimon);
			}

			new_active->delay = 0;
			bond_set_slave_link_state(new_active, BOND_LINK_UP,
						  BOND_SLAVE_NOTIFY_NOW);

			if (BOND_MODE(bond) == BOND_MODE_8023AD)
				bond_3ad_handle_link_change(new_active, BOND_LINK_UP);

			if (bond_is_lb(bond))
				bond_alb_handle_link_change(bond, new_active, BOND_LINK_UP);
		} else {
			if (bond_uses_primary(bond))
				slave_info(bond->dev, new_active->dev, "making interface the new active one\n");
		}
	}

	if (bond_uses_primary(bond))
		bond_hw_addr_swap(bond, new_active, old_active);

	if (bond_is_lb(bond)) {
		bond_alb_handle_active_change(bond, new_active);
		if (old_active)
			bond_set_slave_inactive_flags(old_active,
						      BOND_SLAVE_NOTIFY_NOW);
		if (new_active)
			bond_set_slave_active_flags(new_active,
						    BOND_SLAVE_NOTIFY_NOW);
	} else {
		rcu_assign_pointer(bond->curr_active_slave, new_active);
	}

	if (BOND_MODE(bond) == BOND_MODE_ACTIVEBACKUP) {
		if (old_active)
			bond_set_slave_inactive_flags(old_active,
						      BOND_SLAVE_NOTIFY_NOW);

		if (new_active) {
			bool should_notify_peers = false;

			bond_set_slave_active_flags(new_active,
						    BOND_SLAVE_NOTIFY_NOW);

			if (bond->params.fail_over_mac)
				bond_do_fail_over_mac(bond, new_active,
						      old_active);

			if (netif_running(bond->dev)) {
				bond->send_peer_notif =
					bond->params.num_peer_notif *
					max(1, bond->params.peer_notif_delay);
				should_notify_peers =
					bond_should_notify_peers(bond);
			}

			call_netdevice_notifiers(NETDEV_BONDING_FAILOVER, bond->dev);
			if (should_notify_peers) {
				bond->send_peer_notif--;
				call_netdevice_notifiers(NETDEV_NOTIFY_PEERS,
							 bond->dev);
			}
		}
	}

#ifdef CONFIG_XFRM_OFFLOAD
	bond_ipsec_add_sa_all(bond);
#endif /* CONFIG_XFRM_OFFLOAD */

	/* resend IGMP joins since active slave has changed or
	 * all were sent on curr_active_slave.
	 * resend only if bond is brought up with the affected
	 * bonding modes and the retransmission is enabled
	 */
	if (netif_running(bond->dev) && (bond->params.resend_igmp > 0) &&
	    ((bond_uses_primary(bond) && new_active) ||
	     BOND_MODE(bond) == BOND_MODE_ROUNDROBIN)) {
		bond->igmp_retrans = bond->params.resend_igmp;
		queue_delayed_work(bond->wq, &bond->mcast_work, 1);
	}
}

/**
 * bond_select_active_slave - select a new active slave, if needed
 * @bond: our bonding struct
 *
 * This functions should be called when one of the following occurs:
 * - The old curr_active_slave has been released or lost its link.
 * - The primary_slave has got its link back.
 * - A slave has got its link back and there's no old curr_active_slave.
 *
 * Caller must hold RTNL.
 */
void bond_select_active_slave(struct bonding *bond)
{
	struct slave *best_slave;
	int rv;

	ASSERT_RTNL();

	best_slave = bond_find_best_slave(bond);
	if (best_slave != rtnl_dereference(bond->curr_active_slave)) {
		bond_change_active_slave(bond, best_slave);
		rv = bond_set_carrier(bond);
		if (!rv)
			return;

		if (netif_carrier_ok(bond->dev))
			netdev_info(bond->dev, "active interface up!\n");
		else
			netdev_info(bond->dev, "now running without any active interface!\n");
	}
}

#ifdef CONFIG_NET_POLL_CONTROLLER
static inline int slave_enable_netpoll(struct slave *slave)
{
	struct netpoll *np;
	int err = 0;

	np = kzalloc(sizeof(*np), GFP_KERNEL);
	err = -ENOMEM;
	if (!np)
		goto out;

	err = __netpoll_setup(np, slave->dev);
	if (err) {
		kfree(np);
		goto out;
	}
	slave->np = np;
out:
	return err;
}
static inline void slave_disable_netpoll(struct slave *slave)
{
	struct netpoll *np = slave->np;

	if (!np)
		return;

	slave->np = NULL;

	__netpoll_free(np);
}

static void bond_poll_controller(struct net_device *bond_dev)
{
	struct bonding *bond = netdev_priv(bond_dev);
	struct slave *slave = NULL;
	struct list_head *iter;
	struct ad_info ad_info;

	if (BOND_MODE(bond) == BOND_MODE_8023AD)
		if (bond_3ad_get_active_agg_info(bond, &ad_info))
			return;

	bond_for_each_slave_rcu(bond, slave, iter) {
		if (!bond_slave_is_up(slave))
			continue;

		if (BOND_MODE(bond) == BOND_MODE_8023AD) {
			struct aggregator *agg =
			    SLAVE_AD_INFO(slave)->port.aggregator;

			if (agg &&
			    agg->aggregator_identifier != ad_info.aggregator_id)
				continue;
		}

		netpoll_poll_dev(slave->dev);
	}
}

static void bond_netpoll_cleanup(struct net_device *bond_dev)
{
	struct bonding *bond = netdev_priv(bond_dev);
	struct list_head *iter;
	struct slave *slave;

	bond_for_each_slave(bond, slave, iter)
		if (bond_slave_is_up(slave))
			slave_disable_netpoll(slave);
}

static int bond_netpoll_setup(struct net_device *dev, struct netpoll_info *ni)
{
	struct bonding *bond = netdev_priv(dev);
	struct list_head *iter;
	struct slave *slave;
	int err = 0;

	bond_for_each_slave(bond, slave, iter) {
		err = slave_enable_netpoll(slave);
		if (err) {
			bond_netpoll_cleanup(dev);
			break;
		}
	}
	return err;
}
#else
static inline int slave_enable_netpoll(struct slave *slave)
{
	return 0;
}
static inline void slave_disable_netpoll(struct slave *slave)
{
}
static void bond_netpoll_cleanup(struct net_device *bond_dev)
{
}
#endif

/*---------------------------------- IOCTL ----------------------------------*/

static netdev_features_t bond_fix_features(struct net_device *dev,
					   netdev_features_t features)
{
	struct bonding *bond = netdev_priv(dev);
	struct list_head *iter;
	netdev_features_t mask;
	struct slave *slave;

#if IS_ENABLED(CONFIG_TLS_DEVICE)
	if (bond_sk_check(bond))
		features |= BOND_TLS_FEATURES;
	else
		features &= ~BOND_TLS_FEATURES;
#endif

	mask = features;

	features &= ~NETIF_F_ONE_FOR_ALL;
	features |= NETIF_F_ALL_FOR_ALL;

	bond_for_each_slave(bond, slave, iter) {
		features = netdev_increment_features(features,
						     slave->dev->features,
						     mask);
	}
	features = netdev_add_tso_features(features, mask);

	return features;
}

#define BOND_VLAN_FEATURES	(NETIF_F_HW_CSUM | NETIF_F_SG | \
				 NETIF_F_FRAGLIST | NETIF_F_GSO_SOFTWARE | \
				 NETIF_F_HIGHDMA | NETIF_F_LRO)

#define BOND_ENC_FEATURES	(NETIF_F_HW_CSUM | NETIF_F_SG | \
				 NETIF_F_RXCSUM | NETIF_F_GSO_SOFTWARE)

#define BOND_MPLS_FEATURES	(NETIF_F_HW_CSUM | NETIF_F_SG | \
				 NETIF_F_GSO_SOFTWARE)


static void bond_compute_features(struct bonding *bond)
{
	unsigned int dst_release_flag = IFF_XMIT_DST_RELEASE |
					IFF_XMIT_DST_RELEASE_PERM;
	netdev_features_t vlan_features = BOND_VLAN_FEATURES;
	netdev_features_t enc_features  = BOND_ENC_FEATURES;
#ifdef CONFIG_XFRM_OFFLOAD
	netdev_features_t xfrm_features  = BOND_XFRM_FEATURES;
#endif /* CONFIG_XFRM_OFFLOAD */
	netdev_features_t mpls_features  = BOND_MPLS_FEATURES;
	struct net_device *bond_dev = bond->dev;
	struct list_head *iter;
	struct slave *slave;
	unsigned short max_hard_header_len = ETH_HLEN;
	unsigned int gso_max_size = GSO_MAX_SIZE;
	u16 gso_max_segs = GSO_MAX_SEGS;

	if (!bond_has_slaves(bond))
		goto done;
	vlan_features &= NETIF_F_ALL_FOR_ALL;
	mpls_features &= NETIF_F_ALL_FOR_ALL;

	bond_for_each_slave(bond, slave, iter) {
		vlan_features = netdev_increment_features(vlan_features,
			slave->dev->vlan_features, BOND_VLAN_FEATURES);

		enc_features = netdev_increment_features(enc_features,
							 slave->dev->hw_enc_features,
							 BOND_ENC_FEATURES);

#ifdef CONFIG_XFRM_OFFLOAD
		xfrm_features = netdev_increment_features(xfrm_features,
							  slave->dev->hw_enc_features,
							  BOND_XFRM_FEATURES);
#endif /* CONFIG_XFRM_OFFLOAD */

		mpls_features = netdev_increment_features(mpls_features,
							  slave->dev->mpls_features,
							  BOND_MPLS_FEATURES);

		dst_release_flag &= slave->dev->priv_flags;
		if (slave->dev->hard_header_len > max_hard_header_len)
			max_hard_header_len = slave->dev->hard_header_len;

		gso_max_size = min(gso_max_size, slave->dev->gso_max_size);
		gso_max_segs = min(gso_max_segs, slave->dev->gso_max_segs);
	}
	bond_dev->hard_header_len = max_hard_header_len;

done:
	bond_dev->vlan_features = vlan_features;
	bond_dev->hw_enc_features = enc_features | NETIF_F_GSO_ENCAP_ALL |
				    NETIF_F_HW_VLAN_CTAG_TX |
				    NETIF_F_HW_VLAN_STAG_TX;
#ifdef CONFIG_XFRM_OFFLOAD
	bond_dev->hw_enc_features |= xfrm_features;
#endif /* CONFIG_XFRM_OFFLOAD */
	bond_dev->mpls_features = mpls_features;
	netif_set_gso_max_segs(bond_dev, gso_max_segs);
	netif_set_gso_max_size(bond_dev, gso_max_size);

	bond_dev->priv_flags &= ~IFF_XMIT_DST_RELEASE;
	if ((bond_dev->priv_flags & IFF_XMIT_DST_RELEASE_PERM) &&
	    dst_release_flag == (IFF_XMIT_DST_RELEASE | IFF_XMIT_DST_RELEASE_PERM))
		bond_dev->priv_flags |= IFF_XMIT_DST_RELEASE;

	netdev_change_features(bond_dev);
}

static void bond_setup_by_slave(struct net_device *bond_dev,
				struct net_device *slave_dev)
{
	bond_dev->header_ops	    = slave_dev->header_ops;

	bond_dev->type		    = slave_dev->type;
	bond_dev->hard_header_len   = slave_dev->hard_header_len;
	bond_dev->needed_headroom   = slave_dev->needed_headroom;
	bond_dev->addr_len	    = slave_dev->addr_len;

	memcpy(bond_dev->broadcast, slave_dev->broadcast,
		slave_dev->addr_len);
}

/* On bonding slaves other than the currently active slave, suppress
 * duplicates except for alb non-mcast/bcast.
 */
static bool bond_should_deliver_exact_match(struct sk_buff *skb,
					    struct slave *slave,
					    struct bonding *bond)
{
	if (bond_is_slave_inactive(slave)) {
		if (BOND_MODE(bond) == BOND_MODE_ALB &&
		    skb->pkt_type != PACKET_BROADCAST &&
		    skb->pkt_type != PACKET_MULTICAST)
			return false;
		return true;
	}
	return false;
}

static rx_handler_result_t bond_handle_frame(struct sk_buff **pskb)
{
	struct sk_buff *skb = *pskb;
	struct slave *slave;
	struct bonding *bond;
	int (*recv_probe)(const struct sk_buff *, struct bonding *,
			  struct slave *);
	int ret = RX_HANDLER_ANOTHER;

	skb = skb_share_check(skb, GFP_ATOMIC);
	if (unlikely(!skb))
		return RX_HANDLER_CONSUMED;

	*pskb = skb;

	slave = bond_slave_get_rcu(skb->dev);
	bond = slave->bond;

	recv_probe = READ_ONCE(bond->recv_probe);
	if (recv_probe) {
		ret = recv_probe(skb, bond, slave);
		if (ret == RX_HANDLER_CONSUMED) {
			consume_skb(skb);
			return ret;
		}
	}

	/*
	 * For packets determined by bond_should_deliver_exact_match() call to
	 * be suppressed we want to make an exception for link-local packets.
	 * This is necessary for e.g. LLDP daemons to be able to monitor
	 * inactive slave links without being forced to bind to them
	 * explicitly.
	 *
	 * At the same time, packets that are passed to the bonding master
	 * (including link-local ones) can have their originating interface
	 * determined via PACKET_ORIGDEV socket option.
	 */
	if (bond_should_deliver_exact_match(skb, slave, bond)) {
		if (is_link_local_ether_addr(eth_hdr(skb)->h_dest))
			return RX_HANDLER_PASS;
		return RX_HANDLER_EXACT;
	}

	skb->dev = bond->dev;

	if (BOND_MODE(bond) == BOND_MODE_ALB &&
	    netif_is_bridge_port(bond->dev) &&
	    skb->pkt_type == PACKET_HOST) {

		if (unlikely(skb_cow_head(skb,
					  skb->data - skb_mac_header(skb)))) {
			kfree_skb(skb);
			return RX_HANDLER_CONSUMED;
		}
		bond_hw_addr_copy(eth_hdr(skb)->h_dest, bond->dev->dev_addr,
				  bond->dev->addr_len);
	}

	return ret;
}

static enum netdev_lag_tx_type bond_lag_tx_type(struct bonding *bond)
{
	switch (BOND_MODE(bond)) {
	case BOND_MODE_ROUNDROBIN:
		return NETDEV_LAG_TX_TYPE_ROUNDROBIN;
	case BOND_MODE_ACTIVEBACKUP:
		return NETDEV_LAG_TX_TYPE_ACTIVEBACKUP;
	case BOND_MODE_BROADCAST:
		return NETDEV_LAG_TX_TYPE_BROADCAST;
	case BOND_MODE_XOR:
	case BOND_MODE_8023AD:
		return NETDEV_LAG_TX_TYPE_HASH;
	default:
		return NETDEV_LAG_TX_TYPE_UNKNOWN;
	}
}

static enum netdev_lag_hash bond_lag_hash_type(struct bonding *bond,
					       enum netdev_lag_tx_type type)
{
	if (type != NETDEV_LAG_TX_TYPE_HASH)
		return NETDEV_LAG_HASH_NONE;

	switch (bond->params.xmit_policy) {
	case BOND_XMIT_POLICY_LAYER2:
		return NETDEV_LAG_HASH_L2;
	case BOND_XMIT_POLICY_LAYER34:
		return NETDEV_LAG_HASH_L34;
	case BOND_XMIT_POLICY_LAYER23:
		return NETDEV_LAG_HASH_L23;
	case BOND_XMIT_POLICY_ENCAP23:
		return NETDEV_LAG_HASH_E23;
	case BOND_XMIT_POLICY_ENCAP34:
		return NETDEV_LAG_HASH_E34;
	case BOND_XMIT_POLICY_VLAN_SRCMAC:
		return NETDEV_LAG_HASH_VLAN_SRCMAC;
	default:
		return NETDEV_LAG_HASH_UNKNOWN;
	}
}

static int bond_master_upper_dev_link(struct bonding *bond, struct slave *slave,
				      struct netlink_ext_ack *extack)
{
	struct netdev_lag_upper_info lag_upper_info;
	enum netdev_lag_tx_type type;

	type = bond_lag_tx_type(bond);
	lag_upper_info.tx_type = type;
	lag_upper_info.hash_type = bond_lag_hash_type(bond, type);

	return netdev_master_upper_dev_link(slave->dev, bond->dev, slave,
					    &lag_upper_info, extack);
}

static void bond_upper_dev_unlink(struct bonding *bond, struct slave *slave)
{
	netdev_upper_dev_unlink(slave->dev, bond->dev);
	slave->dev->flags &= ~IFF_SLAVE;
}

static void slave_kobj_release(struct kobject *kobj)
{
	struct slave *slave = to_slave(kobj);
	struct bonding *bond = bond_get_bond_by_slave(slave);

	cancel_delayed_work_sync(&slave->notify_work);
	if (BOND_MODE(bond) == BOND_MODE_8023AD)
		kfree(SLAVE_AD_INFO(slave));

	kfree(slave);
}

static struct kobj_type slave_ktype = {
	.release = slave_kobj_release,
#ifdef CONFIG_SYSFS
	.sysfs_ops = &slave_sysfs_ops,
#endif
};

static int bond_kobj_init(struct slave *slave)
{
	int err;

	err = kobject_init_and_add(&slave->kobj, &slave_ktype,
				   &(slave->dev->dev.kobj), "bonding_slave");
	if (err)
		kobject_put(&slave->kobj);

	return err;
}

static struct slave *bond_alloc_slave(struct bonding *bond,
				      struct net_device *slave_dev)
{
	struct slave *slave = NULL;

	slave = kzalloc(sizeof(*slave), GFP_KERNEL);
	if (!slave)
		return NULL;

	slave->bond = bond;
	slave->dev = slave_dev;
	INIT_DELAYED_WORK(&slave->notify_work, bond_netdev_notify_work);

	if (bond_kobj_init(slave))
		return NULL;

	if (BOND_MODE(bond) == BOND_MODE_8023AD) {
		SLAVE_AD_INFO(slave) = kzalloc(sizeof(struct ad_slave_info),
					       GFP_KERNEL);
		if (!SLAVE_AD_INFO(slave)) {
			kobject_put(&slave->kobj);
			return NULL;
		}
	}

	return slave;
}

static void bond_fill_ifbond(struct bonding *bond, struct ifbond *info)
{
	info->bond_mode = BOND_MODE(bond);
	info->miimon = bond->params.miimon;
	info->num_slaves = bond->slave_cnt;
}

static void bond_fill_ifslave(struct slave *slave, struct ifslave *info)
{
	strcpy(info->slave_name, slave->dev->name);
	info->link = slave->link;
	info->state = bond_slave_state(slave);
	info->link_failure_count = slave->link_failure_count;
}

static void bond_netdev_notify_work(struct work_struct *_work)
{
	struct slave *slave = container_of(_work, struct slave,
					   notify_work.work);

	if (rtnl_trylock()) {
		struct netdev_bonding_info binfo;

		bond_fill_ifslave(slave, &binfo.slave);
		bond_fill_ifbond(slave->bond, &binfo.master);
		netdev_bonding_info_change(slave->dev, &binfo);
		rtnl_unlock();
	} else {
		queue_delayed_work(slave->bond->wq, &slave->notify_work, 1);
	}
}

void bond_queue_slave_event(struct slave *slave)
{
	queue_delayed_work(slave->bond->wq, &slave->notify_work, 0);
}

void bond_lower_state_changed(struct slave *slave)
{
	struct netdev_lag_lower_state_info info;

	info.link_up = slave->link == BOND_LINK_UP ||
		       slave->link == BOND_LINK_FAIL;
	info.tx_enabled = bond_is_active_slave(slave);
	netdev_lower_state_changed(slave->dev, &info);
}

#define BOND_NL_ERR(bond_dev, extack, errmsg) do {		\
	if (extack)						\
		NL_SET_ERR_MSG(extack, errmsg);			\
	else							\
		netdev_err(bond_dev, "Error: %s\n", errmsg);	\
} while (0)

#define SLAVE_NL_ERR(bond_dev, slave_dev, extack, errmsg) do {		\
	if (extack)							\
		NL_SET_ERR_MSG(extack, errmsg);				\
	else								\
		slave_err(bond_dev, slave_dev, "Error: %s\n", errmsg);	\
} while (0)

/* enslave device <slave> to bond device <master> */
int bond_enslave(struct net_device *bond_dev, struct net_device *slave_dev,
		 struct netlink_ext_ack *extack)
{
	struct bonding *bond = netdev_priv(bond_dev);
	const struct net_device_ops *slave_ops = slave_dev->netdev_ops;
	struct slave *new_slave = NULL, *prev_slave;
	struct sockaddr_storage ss;
	int link_reporting;
	int res = 0, i;

	if (slave_dev->flags & IFF_MASTER &&
	    !netif_is_bond_master(slave_dev)) {
		BOND_NL_ERR(bond_dev, extack,
			    "Device type (master device) cannot be enslaved");
		return -EPERM;
	}

	if (!bond->params.use_carrier &&
	    slave_dev->ethtool_ops->get_link == NULL &&
	    slave_ops->ndo_eth_ioctl == NULL) {
		slave_warn(bond_dev, slave_dev, "no link monitoring support\n");
	}

	/* already in-use? */
	if (netdev_is_rx_handler_busy(slave_dev)) {
		SLAVE_NL_ERR(bond_dev, slave_dev, extack,
			     "Device is in use and cannot be enslaved");
		return -EBUSY;
	}

	if (bond_dev == slave_dev) {
		BOND_NL_ERR(bond_dev, extack, "Cannot enslave bond to itself.");
		return -EPERM;
	}

	/* vlan challenged mutual exclusion */
	/* no need to lock since we're protected by rtnl_lock */
	if (slave_dev->features & NETIF_F_VLAN_CHALLENGED) {
		slave_dbg(bond_dev, slave_dev, "is NETIF_F_VLAN_CHALLENGED\n");
		if (vlan_uses_dev(bond_dev)) {
			SLAVE_NL_ERR(bond_dev, slave_dev, extack,
				     "Can not enslave VLAN challenged device to VLAN enabled bond");
			return -EPERM;
		} else {
			slave_warn(bond_dev, slave_dev, "enslaved VLAN challenged slave. Adding VLANs will be blocked as long as it is part of bond.\n");
		}
	} else {
		slave_dbg(bond_dev, slave_dev, "is !NETIF_F_VLAN_CHALLENGED\n");
	}

	if (slave_dev->features & NETIF_F_HW_ESP)
		slave_dbg(bond_dev, slave_dev, "is esp-hw-offload capable\n");

	/* Old ifenslave binaries are no longer supported.  These can
	 * be identified with moderate accuracy by the state of the slave:
	 * the current ifenslave will set the interface down prior to
	 * enslaving it; the old ifenslave will not.
	 */
	if (slave_dev->flags & IFF_UP) {
		SLAVE_NL_ERR(bond_dev, slave_dev, extack,
			     "Device can not be enslaved while up");
		return -EPERM;
	}

	/* set bonding device ether type by slave - bonding netdevices are
	 * created with ether_setup, so when the slave type is not ARPHRD_ETHER
	 * there is a need to override some of the type dependent attribs/funcs.
	 *
	 * bond ether type mutual exclusion - don't allow slaves of dissimilar
	 * ether type (eg ARPHRD_ETHER and ARPHRD_INFINIBAND) share the same bond
	 */
	if (!bond_has_slaves(bond)) {
		if (bond_dev->type != slave_dev->type) {
			slave_dbg(bond_dev, slave_dev, "change device type from %d to %d\n",
				  bond_dev->type, slave_dev->type);

			res = call_netdevice_notifiers(NETDEV_PRE_TYPE_CHANGE,
						       bond_dev);
			res = notifier_to_errno(res);
			if (res) {
				slave_err(bond_dev, slave_dev, "refused to change device type\n");
				return -EBUSY;
			}

			/* Flush unicast and multicast addresses */
			dev_uc_flush(bond_dev);
			dev_mc_flush(bond_dev);

			if (slave_dev->type != ARPHRD_ETHER)
				bond_setup_by_slave(bond_dev, slave_dev);
			else {
				ether_setup(bond_dev);
				bond_dev->priv_flags &= ~IFF_TX_SKB_SHARING;
			}

			call_netdevice_notifiers(NETDEV_POST_TYPE_CHANGE,
						 bond_dev);
		}
	} else if (bond_dev->type != slave_dev->type) {
		SLAVE_NL_ERR(bond_dev, slave_dev, extack,
			     "Device type is different from other slaves");
		return -EINVAL;
	}

	if (slave_dev->type == ARPHRD_INFINIBAND &&
	    BOND_MODE(bond) != BOND_MODE_ACTIVEBACKUP) {
		SLAVE_NL_ERR(bond_dev, slave_dev, extack,
			     "Only active-backup mode is supported for infiniband slaves");
		res = -EOPNOTSUPP;
		goto err_undo_flags;
	}

	if (!slave_ops->ndo_set_mac_address ||
	    slave_dev->type == ARPHRD_INFINIBAND) {
		slave_warn(bond_dev, slave_dev, "The slave device specified does not support setting the MAC address\n");
		if (BOND_MODE(bond) == BOND_MODE_ACTIVEBACKUP &&
		    bond->params.fail_over_mac != BOND_FOM_ACTIVE) {
			if (!bond_has_slaves(bond)) {
				bond->params.fail_over_mac = BOND_FOM_ACTIVE;
				slave_warn(bond_dev, slave_dev, "Setting fail_over_mac to active for active-backup mode\n");
			} else {
				SLAVE_NL_ERR(bond_dev, slave_dev, extack,
					     "Slave device does not support setting the MAC address, but fail_over_mac is not set to active");
				res = -EOPNOTSUPP;
				goto err_undo_flags;
			}
		}
	}

	call_netdevice_notifiers(NETDEV_JOIN, slave_dev);

	/* If this is the first slave, then we need to set the master's hardware
	 * address to be the same as the slave's.
	 */
	if (!bond_has_slaves(bond) &&
	    bond->dev->addr_assign_type == NET_ADDR_RANDOM) {
		res = bond_set_dev_addr(bond->dev, slave_dev);
		if (res)
			goto err_undo_flags;
	}

	new_slave = bond_alloc_slave(bond, slave_dev);
	if (!new_slave) {
		res = -ENOMEM;
		goto err_undo_flags;
	}

	/* Set the new_slave's queue_id to be zero.  Queue ID mapping
	 * is set via sysfs or module option if desired.
	 */
	new_slave->queue_id = 0;

	/* Save slave's original mtu and then set it to match the bond */
	new_slave->original_mtu = slave_dev->mtu;
	res = dev_set_mtu(slave_dev, bond->dev->mtu);
	if (res) {
		slave_err(bond_dev, slave_dev, "Error %d calling dev_set_mtu\n", res);
		goto err_free;
	}

	/* Save slave's original ("permanent") mac address for modes
	 * that need it, and for restoring it upon release, and then
	 * set it to the master's address
	 */
	bond_hw_addr_copy(new_slave->perm_hwaddr, slave_dev->dev_addr,
			  slave_dev->addr_len);

	if (!bond->params.fail_over_mac ||
	    BOND_MODE(bond) != BOND_MODE_ACTIVEBACKUP) {
		/* Set slave to master's mac address.  The application already
		 * set the master's mac address to that of the first slave
		 */
		memcpy(ss.__data, bond_dev->dev_addr, bond_dev->addr_len);
		ss.ss_family = slave_dev->type;
		res = dev_set_mac_address(slave_dev, (struct sockaddr *)&ss,
					  extack);
		if (res) {
			slave_err(bond_dev, slave_dev, "Error %d calling set_mac_address\n", res);
			goto err_restore_mtu;
		}
	}

	/* set slave flag before open to prevent IPv6 addrconf */
	slave_dev->flags |= IFF_SLAVE;

	/* open the slave since the application closed it */
	res = dev_open(slave_dev, extack);
	if (res) {
		slave_err(bond_dev, slave_dev, "Opening slave failed\n");
		goto err_restore_mac;
	}

	slave_dev->priv_flags |= IFF_BONDING;
	/* initialize slave stats */
	dev_get_stats(new_slave->dev, &new_slave->slave_stats);

	if (bond_is_lb(bond)) {
		/* bond_alb_init_slave() must be called before all other stages since
		 * it might fail and we do not want to have to undo everything
		 */
		res = bond_alb_init_slave(bond, new_slave);
		if (res)
			goto err_close;
	}

	res = vlan_vids_add_by_dev(slave_dev, bond_dev);
	if (res) {
		slave_err(bond_dev, slave_dev, "Couldn't add bond vlan ids\n");
		goto err_close;
	}

	prev_slave = bond_last_slave(bond);

	new_slave->delay = 0;
	new_slave->link_failure_count = 0;

	if (bond_update_speed_duplex(new_slave) &&
	    bond_needs_speed_duplex(bond))
		new_slave->link = BOND_LINK_DOWN;

	new_slave->last_rx = jiffies -
		(msecs_to_jiffies(bond->params.arp_interval) + 1);
	for (i = 0; i < BOND_MAX_ARP_TARGETS; i++)
		new_slave->target_last_arp_rx[i] = new_slave->last_rx;

	if (bond->params.miimon && !bond->params.use_carrier) {
		link_reporting = bond_check_dev_link(bond, slave_dev, 1);

		if ((link_reporting == -1) && !bond->params.arp_interval) {
			/* miimon is set but a bonded network driver
			 * does not support ETHTOOL/MII and
			 * arp_interval is not set.  Note: if
			 * use_carrier is enabled, we will never go
			 * here (because netif_carrier is always
			 * supported); thus, we don't need to change
			 * the messages for netif_carrier.
			 */
			slave_warn(bond_dev, slave_dev, "MII and ETHTOOL support not available for slave, and arp_interval/arp_ip_target module parameters not specified, thus bonding will not detect link failures! see bonding.txt for details\n");
		} else if (link_reporting == -1) {
			/* unable get link status using mii/ethtool */
			slave_warn(bond_dev, slave_dev, "can't get link status from slave; the network driver associated with this interface does not support MII or ETHTOOL link status reporting, thus miimon has no effect on this interface\n");
		}
	}

	/* check for initial state */
	new_slave->link = BOND_LINK_NOCHANGE;
	if (bond->params.miimon) {
		if (bond_check_dev_link(bond, slave_dev, 0) == BMSR_LSTATUS) {
			if (bond->params.updelay) {
				bond_set_slave_link_state(new_slave,
							  BOND_LINK_BACK,
							  BOND_SLAVE_NOTIFY_NOW);
				new_slave->delay = bond->params.updelay;
			} else {
				bond_set_slave_link_state(new_slave,
							  BOND_LINK_UP,
							  BOND_SLAVE_NOTIFY_NOW);
			}
		} else {
			bond_set_slave_link_state(new_slave, BOND_LINK_DOWN,
						  BOND_SLAVE_NOTIFY_NOW);
		}
	} else if (bond->params.arp_interval) {
		bond_set_slave_link_state(new_slave,
					  (netif_carrier_ok(slave_dev) ?
					  BOND_LINK_UP : BOND_LINK_DOWN),
					  BOND_SLAVE_NOTIFY_NOW);
	} else {
		bond_set_slave_link_state(new_slave, BOND_LINK_UP,
					  BOND_SLAVE_NOTIFY_NOW);
	}

	if (new_slave->link != BOND_LINK_DOWN)
		new_slave->last_link_up = jiffies;
	slave_dbg(bond_dev, slave_dev, "Initial state of slave is BOND_LINK_%s\n",
		  new_slave->link == BOND_LINK_DOWN ? "DOWN" :
		  (new_slave->link == BOND_LINK_UP ? "UP" : "BACK"));

	if (bond_uses_primary(bond) && bond->params.primary[0]) {
		/* if there is a primary slave, remember it */
		if (strcmp(bond->params.primary, new_slave->dev->name) == 0) {
			rcu_assign_pointer(bond->primary_slave, new_slave);
			bond->force_primary = true;
		}
	}

	switch (BOND_MODE(bond)) {
	case BOND_MODE_ACTIVEBACKUP:
		bond_set_slave_inactive_flags(new_slave,
					      BOND_SLAVE_NOTIFY_NOW);
		break;
	case BOND_MODE_8023AD:
		/* in 802.3ad mode, the internal mechanism
		 * will activate the slaves in the selected
		 * aggregator
		 */
		bond_set_slave_inactive_flags(new_slave, BOND_SLAVE_NOTIFY_NOW);
		/* if this is the first slave */
		if (!prev_slave) {
			SLAVE_AD_INFO(new_slave)->id = 1;
			/* Initialize AD with the number of times that the AD timer is called in 1 second
			 * can be called only after the mac address of the bond is set
			 */
			bond_3ad_initialize(bond, 1000/AD_TIMER_INTERVAL);
		} else {
			SLAVE_AD_INFO(new_slave)->id =
				SLAVE_AD_INFO(prev_slave)->id + 1;
		}

		bond_3ad_bind_slave(new_slave);
		break;
	case BOND_MODE_TLB:
	case BOND_MODE_ALB:
		bond_set_active_slave(new_slave);
		bond_set_slave_inactive_flags(new_slave, BOND_SLAVE_NOTIFY_NOW);
		break;
	default:
		slave_dbg(bond_dev, slave_dev, "This slave is always active in trunk mode\n");

		/* always active in trunk mode */
		bond_set_active_slave(new_slave);

		/* In trunking mode there is little meaning to curr_active_slave
		 * anyway (it holds no special properties of the bond device),
		 * so we can change it without calling change_active_interface()
		 */
		if (!rcu_access_pointer(bond->curr_active_slave) &&
		    new_slave->link == BOND_LINK_UP)
			rcu_assign_pointer(bond->curr_active_slave, new_slave);

		break;
	} /* switch(bond_mode) */

#ifdef CONFIG_NET_POLL_CONTROLLER
	if (bond->dev->npinfo) {
		if (slave_enable_netpoll(new_slave)) {
			slave_info(bond_dev, slave_dev, "master_dev is using netpoll, but new slave device does not support netpoll\n");
			res = -EBUSY;
			goto err_detach;
		}
	}
#endif

	if (!(bond_dev->features & NETIF_F_LRO))
		dev_disable_lro(slave_dev);

	res = netdev_rx_handler_register(slave_dev, bond_handle_frame,
					 new_slave);
	if (res) {
		slave_dbg(bond_dev, slave_dev, "Error %d calling netdev_rx_handler_register\n", res);
		goto err_detach;
	}

	res = bond_master_upper_dev_link(bond, new_slave, extack);
	if (res) {
		slave_dbg(bond_dev, slave_dev, "Error %d calling bond_master_upper_dev_link\n", res);
		goto err_unregister;
	}

	bond_lower_state_changed(new_slave);

	res = bond_sysfs_slave_add(new_slave);
	if (res) {
		slave_dbg(bond_dev, slave_dev, "Error %d calling bond_sysfs_slave_add\n", res);
		goto err_upper_unlink;
	}

	/* If the mode uses primary, then the following is handled by
	 * bond_change_active_slave().
	 */
	if (!bond_uses_primary(bond)) {
		/* set promiscuity level to new slave */
		if (bond_dev->flags & IFF_PROMISC) {
			res = dev_set_promiscuity(slave_dev, 1);
			if (res)
				goto err_sysfs_del;
		}

		/* set allmulti level to new slave */
		if (bond_dev->flags & IFF_ALLMULTI) {
			res = dev_set_allmulti(slave_dev, 1);
			if (res) {
				if (bond_dev->flags & IFF_PROMISC)
					dev_set_promiscuity(slave_dev, -1);
				goto err_sysfs_del;
			}
		}

		netif_addr_lock_bh(bond_dev);
		dev_mc_sync_multiple(slave_dev, bond_dev);
		dev_uc_sync_multiple(slave_dev, bond_dev);
		netif_addr_unlock_bh(bond_dev);

		if (BOND_MODE(bond) == BOND_MODE_8023AD) {
			/* add lacpdu mc addr to mc list */
			u8 lacpdu_multicast[ETH_ALEN] = MULTICAST_LACPDU_ADDR;

			dev_mc_add(slave_dev, lacpdu_multicast);
		}
	}

	bond->slave_cnt++;
	bond_compute_features(bond);
	bond_set_carrier(bond);

	if (bond_uses_primary(bond)) {
		block_netpoll_tx();
		bond_select_active_slave(bond);
		unblock_netpoll_tx();
	}

	if (bond_mode_can_use_xmit_hash(bond))
		bond_update_slave_arr(bond, NULL);


	if (!slave_dev->netdev_ops->ndo_bpf ||
	    !slave_dev->netdev_ops->ndo_xdp_xmit) {
		if (bond->xdp_prog) {
			SLAVE_NL_ERR(bond_dev, slave_dev, extack,
				     "Slave does not support XDP");
			res = -EOPNOTSUPP;
			goto err_sysfs_del;
		}
	} else if (bond->xdp_prog) {
		struct netdev_bpf xdp = {
			.command = XDP_SETUP_PROG,
			.flags   = 0,
			.prog    = bond->xdp_prog,
			.extack  = extack,
		};

		if (dev_xdp_prog_count(slave_dev) > 0) {
			SLAVE_NL_ERR(bond_dev, slave_dev, extack,
				     "Slave has XDP program loaded, please unload before enslaving");
			res = -EOPNOTSUPP;
			goto err_sysfs_del;
		}

		res = slave_dev->netdev_ops->ndo_bpf(slave_dev, &xdp);
		if (res < 0) {
			/* ndo_bpf() sets extack error message */
			slave_dbg(bond_dev, slave_dev, "Error %d calling ndo_bpf\n", res);
			goto err_sysfs_del;
		}
		if (bond->xdp_prog)
			bpf_prog_inc(bond->xdp_prog);
	}

	slave_info(bond_dev, slave_dev, "Enslaving as %s interface with %s link\n",
		   bond_is_active_slave(new_slave) ? "an active" : "a backup",
		   new_slave->link != BOND_LINK_DOWN ? "an up" : "a down");

	/* enslave is successful */
	bond_queue_slave_event(new_slave);
	return 0;

/* Undo stages on error */
err_sysfs_del:
	bond_sysfs_slave_del(new_slave);

err_upper_unlink:
	bond_upper_dev_unlink(bond, new_slave);

err_unregister:
	netdev_rx_handler_unregister(slave_dev);

err_detach:
	vlan_vids_del_by_dev(slave_dev, bond_dev);
	if (rcu_access_pointer(bond->primary_slave) == new_slave)
		RCU_INIT_POINTER(bond->primary_slave, NULL);
	if (rcu_access_pointer(bond->curr_active_slave) == new_slave) {
		block_netpoll_tx();
		bond_change_active_slave(bond, NULL);
		bond_select_active_slave(bond);
		unblock_netpoll_tx();
	}
	/* either primary_slave or curr_active_slave might've changed */
	synchronize_rcu();
	slave_disable_netpoll(new_slave);

err_close:
	if (!netif_is_bond_master(slave_dev))
		slave_dev->priv_flags &= ~IFF_BONDING;
	dev_close(slave_dev);

err_restore_mac:
	slave_dev->flags &= ~IFF_SLAVE;
	if (!bond->params.fail_over_mac ||
	    BOND_MODE(bond) != BOND_MODE_ACTIVEBACKUP) {
		/* XXX TODO - fom follow mode needs to change master's
		 * MAC if this slave's MAC is in use by the bond, or at
		 * least print a warning.
		 */
		bond_hw_addr_copy(ss.__data, new_slave->perm_hwaddr,
				  new_slave->dev->addr_len);
		ss.ss_family = slave_dev->type;
		dev_set_mac_address(slave_dev, (struct sockaddr *)&ss, NULL);
	}

err_restore_mtu:
	dev_set_mtu(slave_dev, new_slave->original_mtu);

err_free:
	kobject_put(&new_slave->kobj);

err_undo_flags:
	/* Enslave of first slave has failed and we need to fix master's mac */
	if (!bond_has_slaves(bond)) {
		if (ether_addr_equal_64bits(bond_dev->dev_addr,
					    slave_dev->dev_addr))
			eth_hw_addr_random(bond_dev);
		if (bond_dev->type != ARPHRD_ETHER) {
			dev_close(bond_dev);
			ether_setup(bond_dev);
			bond_dev->flags |= IFF_MASTER;
			bond_dev->priv_flags &= ~IFF_TX_SKB_SHARING;
		}
	}

	return res;
}

/* Try to release the slave device <slave> from the bond device <master>
 * It is legal to access curr_active_slave without a lock because all the function
 * is RTNL-locked. If "all" is true it means that the function is being called
 * while destroying a bond interface and all slaves are being released.
 *
 * The rules for slave state should be:
 *   for Active/Backup:
 *     Active stays on all backups go down
 *   for Bonded connections:
 *     The first up interface should be left on and all others downed.
 */
static int __bond_release_one(struct net_device *bond_dev,
			      struct net_device *slave_dev,
			      bool all, bool unregister)
{
	struct bonding *bond = netdev_priv(bond_dev);
	struct slave *slave, *oldcurrent;
	struct sockaddr_storage ss;
	int old_flags = bond_dev->flags;
	netdev_features_t old_features = bond_dev->features;

	/* slave is not a slave or master is not master of this slave */
	if (!(slave_dev->flags & IFF_SLAVE) ||
	    !netdev_has_upper_dev(slave_dev, bond_dev)) {
		slave_dbg(bond_dev, slave_dev, "cannot release slave\n");
		return -EINVAL;
	}

	block_netpoll_tx();

	slave = bond_get_slave_by_dev(bond, slave_dev);
	if (!slave) {
		/* not a slave of this bond */
		slave_info(bond_dev, slave_dev, "interface not enslaved\n");
		unblock_netpoll_tx();
		return -EINVAL;
	}

	bond_set_slave_inactive_flags(slave, BOND_SLAVE_NOTIFY_NOW);

	bond_sysfs_slave_del(slave);

	/* recompute stats just before removing the slave */
	bond_get_stats(bond->dev, &bond->bond_stats);

	if (bond->xdp_prog) {
		struct netdev_bpf xdp = {
			.command = XDP_SETUP_PROG,
			.flags   = 0,
			.prog	 = NULL,
			.extack  = NULL,
		};
		if (slave_dev->netdev_ops->ndo_bpf(slave_dev, &xdp))
			slave_warn(bond_dev, slave_dev, "failed to unload XDP program\n");
	}

	/* unregister rx_handler early so bond_handle_frame wouldn't be called
	 * for this slave anymore.
	 */
	netdev_rx_handler_unregister(slave_dev);

	if (BOND_MODE(bond) == BOND_MODE_8023AD)
		bond_3ad_unbind_slave(slave);

	bond_upper_dev_unlink(bond, slave);

	if (bond_mode_can_use_xmit_hash(bond))
		bond_update_slave_arr(bond, slave);

	slave_info(bond_dev, slave_dev, "Releasing %s interface\n",
		    bond_is_active_slave(slave) ? "active" : "backup");

	oldcurrent = rcu_access_pointer(bond->curr_active_slave);

	RCU_INIT_POINTER(bond->current_arp_slave, NULL);

	if (!all && (!bond->params.fail_over_mac ||
		     BOND_MODE(bond) != BOND_MODE_ACTIVEBACKUP)) {
		if (ether_addr_equal_64bits(bond_dev->dev_addr, slave->perm_hwaddr) &&
		    bond_has_slaves(bond))
			slave_warn(bond_dev, slave_dev, "the permanent HWaddr of slave - %pM - is still in use by bond - set the HWaddr of slave to a different address to avoid conflicts\n",
				   slave->perm_hwaddr);
	}

	if (rtnl_dereference(bond->primary_slave) == slave)
		RCU_INIT_POINTER(bond->primary_slave, NULL);

	if (oldcurrent == slave)
		bond_change_active_slave(bond, NULL);

	if (bond_is_lb(bond)) {
		/* Must be called only after the slave has been
		 * detached from the list and the curr_active_slave
		 * has been cleared (if our_slave == old_current),
		 * but before a new active slave is selected.
		 */
		bond_alb_deinit_slave(bond, slave);
	}

	if (all) {
		RCU_INIT_POINTER(bond->curr_active_slave, NULL);
	} else if (oldcurrent == slave) {
		/* Note that we hold RTNL over this sequence, so there
		 * is no concern that another slave add/remove event
		 * will interfere.
		 */
		bond_select_active_slave(bond);
	}

	if (!bond_has_slaves(bond)) {
		bond_set_carrier(bond);
		eth_hw_addr_random(bond_dev);
	}

	unblock_netpoll_tx();
	synchronize_rcu();
	bond->slave_cnt--;

	if (!bond_has_slaves(bond)) {
		call_netdevice_notifiers(NETDEV_CHANGEADDR, bond->dev);
		call_netdevice_notifiers(NETDEV_RELEASE, bond->dev);
	}

	bond_compute_features(bond);
	if (!(bond_dev->features & NETIF_F_VLAN_CHALLENGED) &&
	    (old_features & NETIF_F_VLAN_CHALLENGED))
		slave_info(bond_dev, slave_dev, "last VLAN challenged slave left bond - VLAN blocking is removed\n");

	vlan_vids_del_by_dev(slave_dev, bond_dev);

	/* If the mode uses primary, then this case was handled above by
	 * bond_change_active_slave(..., NULL)
	 */
	if (!bond_uses_primary(bond)) {
		/* unset promiscuity level from slave
		 * NOTE: The NETDEV_CHANGEADDR call above may change the value
		 * of the IFF_PROMISC flag in the bond_dev, but we need the
		 * value of that flag before that change, as that was the value
		 * when this slave was attached, so we cache at the start of the
		 * function and use it here. Same goes for ALLMULTI below
		 */
		if (old_flags & IFF_PROMISC)
			dev_set_promiscuity(slave_dev, -1);

		/* unset allmulti level from slave */
		if (old_flags & IFF_ALLMULTI)
			dev_set_allmulti(slave_dev, -1);

		bond_hw_addr_flush(bond_dev, slave_dev);
	}

	slave_disable_netpoll(slave);

	/* close slave before restoring its mac address */
	dev_close(slave_dev);

	if (bond->params.fail_over_mac != BOND_FOM_ACTIVE ||
	    BOND_MODE(bond) != BOND_MODE_ACTIVEBACKUP) {
		/* restore original ("permanent") mac address */
		bond_hw_addr_copy(ss.__data, slave->perm_hwaddr,
				  slave->dev->addr_len);
		ss.ss_family = slave_dev->type;
		dev_set_mac_address(slave_dev, (struct sockaddr *)&ss, NULL);
	}

	if (unregister)
		__dev_set_mtu(slave_dev, slave->original_mtu);
	else
		dev_set_mtu(slave_dev, slave->original_mtu);

	if (!netif_is_bond_master(slave_dev))
		slave_dev->priv_flags &= ~IFF_BONDING;

	kobject_put(&slave->kobj);

	return 0;
}

/* A wrapper used because of ndo_del_link */
int bond_release(struct net_device *bond_dev, struct net_device *slave_dev)
{
	return __bond_release_one(bond_dev, slave_dev, false, false);
}

/* First release a slave and then destroy the bond if no more slaves are left.
 * Must be under rtnl_lock when this function is called.
 */
static int bond_release_and_destroy(struct net_device *bond_dev,
				    struct net_device *slave_dev)
{
	struct bonding *bond = netdev_priv(bond_dev);
	int ret;

	ret = __bond_release_one(bond_dev, slave_dev, false, true);
	if (ret == 0 && !bond_has_slaves(bond) &&
	    bond_dev->reg_state != NETREG_UNREGISTERING) {
		bond_dev->priv_flags |= IFF_DISABLE_NETPOLL;
		netdev_info(bond_dev, "Destroying bond\n");
		bond_remove_proc_entry(bond);
		unregister_netdevice(bond_dev);
	}
	return ret;
}

static void bond_info_query(struct net_device *bond_dev, struct ifbond *info)
{
	struct bonding *bond = netdev_priv(bond_dev);

	bond_fill_ifbond(bond, info);
}

static int bond_slave_info_query(struct net_device *bond_dev, struct ifslave *info)
{
	struct bonding *bond = netdev_priv(bond_dev);
	struct list_head *iter;
	int i = 0, res = -ENODEV;
	struct slave *slave;

	bond_for_each_slave(bond, slave, iter) {
		if (i++ == (int)info->slave_id) {
			res = 0;
			bond_fill_ifslave(slave, info);
			break;
		}
	}

	return res;
}

/*-------------------------------- Monitoring -------------------------------*/

/* called with rcu_read_lock() */
static int bond_miimon_inspect(struct bonding *bond)
{
	int link_state, commit = 0;
	struct list_head *iter;
	struct slave *slave;
	bool ignore_updelay;

	ignore_updelay = !rcu_dereference(bond->curr_active_slave);

	bond_for_each_slave_rcu(bond, slave, iter) {
		bond_propose_link_state(slave, BOND_LINK_NOCHANGE);

		link_state = bond_check_dev_link(bond, slave->dev, 0);

		switch (slave->link) {
		case BOND_LINK_UP:
			if (link_state)
				continue;

			bond_propose_link_state(slave, BOND_LINK_FAIL);
			commit++;
			slave->delay = bond->params.downdelay;
			if (slave->delay) {
				slave_info(bond->dev, slave->dev, "link status down for %sinterface, disabling it in %d ms\n",
					   (BOND_MODE(bond) ==
					    BOND_MODE_ACTIVEBACKUP) ?
					    (bond_is_active_slave(slave) ?
					     "active " : "backup ") : "",
					   bond->params.downdelay * bond->params.miimon);
			}
			fallthrough;
		case BOND_LINK_FAIL:
			if (link_state) {
				/* recovered before downdelay expired */
				bond_propose_link_state(slave, BOND_LINK_UP);
				slave->last_link_up = jiffies;
				slave_info(bond->dev, slave->dev, "link status up again after %d ms\n",
					   (bond->params.downdelay - slave->delay) *
					   bond->params.miimon);
				commit++;
				continue;
			}

			if (slave->delay <= 0) {
				bond_propose_link_state(slave, BOND_LINK_DOWN);
				commit++;
				continue;
			}

			slave->delay--;
			break;

		case BOND_LINK_DOWN:
			if (!link_state)
				continue;

			bond_propose_link_state(slave, BOND_LINK_BACK);
			commit++;
			slave->delay = bond->params.updelay;

			if (slave->delay) {
				slave_info(bond->dev, slave->dev, "link status up, enabling it in %d ms\n",
					   ignore_updelay ? 0 :
					   bond->params.updelay *
					   bond->params.miimon);
			}
			fallthrough;
		case BOND_LINK_BACK:
			if (!link_state) {
				bond_propose_link_state(slave, BOND_LINK_DOWN);
				slave_info(bond->dev, slave->dev, "link status down again after %d ms\n",
					   (bond->params.updelay - slave->delay) *
					   bond->params.miimon);
				commit++;
				continue;
			}

			if (ignore_updelay)
				slave->delay = 0;

			if (slave->delay <= 0) {
				bond_propose_link_state(slave, BOND_LINK_UP);
				commit++;
				ignore_updelay = false;
				continue;
			}

			slave->delay--;
			break;
		}
	}

	return commit;
}

static void bond_miimon_link_change(struct bonding *bond,
				    struct slave *slave,
				    char link)
{
	switch (BOND_MODE(bond)) {
	case BOND_MODE_8023AD:
		bond_3ad_handle_link_change(slave, link);
		break;
	case BOND_MODE_TLB:
	case BOND_MODE_ALB:
		bond_alb_handle_link_change(bond, slave, link);
		break;
	case BOND_MODE_XOR:
		bond_update_slave_arr(bond, NULL);
		break;
	}
}

static void bond_miimon_commit(struct bonding *bond)
{
	struct list_head *iter;
	struct slave *slave, *primary;

	bond_for_each_slave(bond, slave, iter) {
		switch (slave->link_new_state) {
		case BOND_LINK_NOCHANGE:
			/* For 802.3ad mode, check current slave speed and
			 * duplex again in case its port was disabled after
			 * invalid speed/duplex reporting but recovered before
			 * link monitoring could make a decision on the actual
			 * link status
			 */
			if (BOND_MODE(bond) == BOND_MODE_8023AD &&
			    slave->link == BOND_LINK_UP)
				bond_3ad_adapter_speed_duplex_changed(slave);
			continue;

		case BOND_LINK_UP:
			if (bond_update_speed_duplex(slave) &&
			    bond_needs_speed_duplex(bond)) {
				slave->link = BOND_LINK_DOWN;
				if (net_ratelimit())
					slave_warn(bond->dev, slave->dev,
						   "failed to get link speed/duplex\n");
				continue;
			}
			bond_set_slave_link_state(slave, BOND_LINK_UP,
						  BOND_SLAVE_NOTIFY_NOW);
			slave->last_link_up = jiffies;

			primary = rtnl_dereference(bond->primary_slave);
			if (BOND_MODE(bond) == BOND_MODE_8023AD) {
				/* prevent it from being the active one */
				bond_set_backup_slave(slave);
			} else if (BOND_MODE(bond) != BOND_MODE_ACTIVEBACKUP) {
				/* make it immediately active */
				bond_set_active_slave(slave);
			}

			slave_info(bond->dev, slave->dev, "link status definitely up, %u Mbps %s duplex\n",
				   slave->speed == SPEED_UNKNOWN ? 0 : slave->speed,
				   slave->duplex ? "full" : "half");

			bond_miimon_link_change(bond, slave, BOND_LINK_UP);

			if (!bond->curr_active_slave || slave == primary)
				goto do_failover;

			continue;

		case BOND_LINK_DOWN:
			if (slave->link_failure_count < UINT_MAX)
				slave->link_failure_count++;

			bond_set_slave_link_state(slave, BOND_LINK_DOWN,
						  BOND_SLAVE_NOTIFY_NOW);

			if (BOND_MODE(bond) == BOND_MODE_ACTIVEBACKUP ||
			    BOND_MODE(bond) == BOND_MODE_8023AD)
				bond_set_slave_inactive_flags(slave,
							      BOND_SLAVE_NOTIFY_NOW);

			slave_info(bond->dev, slave->dev, "link status definitely down, disabling slave\n");

			bond_miimon_link_change(bond, slave, BOND_LINK_DOWN);

			if (slave == rcu_access_pointer(bond->curr_active_slave))
				goto do_failover;

			continue;

		default:
			slave_err(bond->dev, slave->dev, "invalid new link %d on slave\n",
				  slave->link_new_state);
			bond_propose_link_state(slave, BOND_LINK_NOCHANGE);

			continue;
		}

do_failover:
		block_netpoll_tx();
		bond_select_active_slave(bond);
		unblock_netpoll_tx();
	}

	bond_set_carrier(bond);
}

/* bond_mii_monitor
 *
 * Really a wrapper that splits the mii monitor into two phases: an
 * inspection, then (if inspection indicates something needs to be done)
 * an acquisition of appropriate locks followed by a commit phase to
 * implement whatever link state changes are indicated.
 */
static void bond_mii_monitor(struct work_struct *work)
{
	struct bonding *bond = container_of(work, struct bonding,
					    mii_work.work);
	bool should_notify_peers = false;
	bool commit;
	unsigned long delay;
	struct slave *slave;
	struct list_head *iter;

	delay = msecs_to_jiffies(bond->params.miimon);

	if (!bond_has_slaves(bond))
		goto re_arm;

	rcu_read_lock();
	should_notify_peers = bond_should_notify_peers(bond);
	commit = !!bond_miimon_inspect(bond);
	if (bond->send_peer_notif) {
		rcu_read_unlock();
		if (rtnl_trylock()) {
			bond->send_peer_notif--;
			rtnl_unlock();
		}
	} else {
		rcu_read_unlock();
	}

	if (commit) {
		/* Race avoidance with bond_close cancel of workqueue */
		if (!rtnl_trylock()) {
			delay = 1;
			should_notify_peers = false;
			goto re_arm;
		}

		bond_for_each_slave(bond, slave, iter) {
			bond_commit_link_state(slave, BOND_SLAVE_NOTIFY_LATER);
		}
		bond_miimon_commit(bond);

		rtnl_unlock();	/* might sleep, hold no other locks */
	}

re_arm:
	if (bond->params.miimon)
		queue_delayed_work(bond->wq, &bond->mii_work, delay);

	if (should_notify_peers) {
		if (!rtnl_trylock())
			return;
		call_netdevice_notifiers(NETDEV_NOTIFY_PEERS, bond->dev);
		rtnl_unlock();
	}
}

static int bond_upper_dev_walk(struct net_device *upper,
			       struct netdev_nested_priv *priv)
{
	__be32 ip = *(__be32 *)priv->data;

	return ip == bond_confirm_addr(upper, 0, ip);
}

static bool bond_has_this_ip(struct bonding *bond, __be32 ip)
{
	struct netdev_nested_priv priv = {
		.data = (void *)&ip,
	};
	bool ret = false;

	if (ip == bond_confirm_addr(bond->dev, 0, ip))
		return true;

	rcu_read_lock();
	if (netdev_walk_all_upper_dev_rcu(bond->dev, bond_upper_dev_walk, &priv))
		ret = true;
	rcu_read_unlock();

	return ret;
}

/* We go to the (large) trouble of VLAN tagging ARP frames because
 * switches in VLAN mode (especially if ports are configured as
 * "native" to a VLAN) might not pass non-tagged frames.
 */
static void bond_arp_send(struct slave *slave, int arp_op, __be32 dest_ip,
			  __be32 src_ip, struct bond_vlan_tag *tags)
{
	struct sk_buff *skb;
	struct bond_vlan_tag *outer_tag = tags;
	struct net_device *slave_dev = slave->dev;
	struct net_device *bond_dev = slave->bond->dev;

	slave_dbg(bond_dev, slave_dev, "arp %d on slave: dst %pI4 src %pI4\n",
		  arp_op, &dest_ip, &src_ip);

	skb = arp_create(arp_op, ETH_P_ARP, dest_ip, slave_dev, src_ip,
			 NULL, slave_dev->dev_addr, NULL);

	if (!skb) {
		net_err_ratelimited("ARP packet allocation failed\n");
		return;
	}

	if (!tags || tags->vlan_proto == VLAN_N_VID)
		goto xmit;

	tags++;

	/* Go through all the tags backwards and add them to the packet */
	while (tags->vlan_proto != VLAN_N_VID) {
		if (!tags->vlan_id) {
			tags++;
			continue;
		}

		slave_dbg(bond_dev, slave_dev, "inner tag: proto %X vid %X\n",
			  ntohs(outer_tag->vlan_proto), tags->vlan_id);
		skb = vlan_insert_tag_set_proto(skb, tags->vlan_proto,
						tags->vlan_id);
		if (!skb) {
			net_err_ratelimited("failed to insert inner VLAN tag\n");
			return;
		}

		tags++;
	}
	/* Set the outer tag */
	if (outer_tag->vlan_id) {
		slave_dbg(bond_dev, slave_dev, "outer tag: proto %X vid %X\n",
			  ntohs(outer_tag->vlan_proto), outer_tag->vlan_id);
		__vlan_hwaccel_put_tag(skb, outer_tag->vlan_proto,
				       outer_tag->vlan_id);
	}

xmit:
	arp_xmit(skb);
}

/* Validate the device path between the @start_dev and the @end_dev.
 * The path is valid if the @end_dev is reachable through device
 * stacking.
 * When the path is validated, collect any vlan information in the
 * path.
 */
struct bond_vlan_tag *bond_verify_device_path(struct net_device *start_dev,
					      struct net_device *end_dev,
					      int level)
{
	struct bond_vlan_tag *tags;
	struct net_device *upper;
	struct list_head  *iter;

	if (start_dev == end_dev) {
		tags = kcalloc(level + 1, sizeof(*tags), GFP_ATOMIC);
		if (!tags)
			return ERR_PTR(-ENOMEM);
		tags[level].vlan_proto = VLAN_N_VID;
		return tags;
	}

	netdev_for_each_upper_dev_rcu(start_dev, upper, iter) {
		tags = bond_verify_device_path(upper, end_dev, level + 1);
		if (IS_ERR_OR_NULL(tags)) {
			if (IS_ERR(tags))
				return tags;
			continue;
		}
		if (is_vlan_dev(upper)) {
			tags[level].vlan_proto = vlan_dev_vlan_proto(upper);
			tags[level].vlan_id = vlan_dev_vlan_id(upper);
		}

		return tags;
	}

	return NULL;
}

static void bond_arp_send_all(struct bonding *bond, struct slave *slave)
{
	struct rtable *rt;
	struct bond_vlan_tag *tags;
	__be32 *targets = bond->params.arp_targets, addr;
	int i;

	for (i = 0; i < BOND_MAX_ARP_TARGETS && targets[i]; i++) {
		slave_dbg(bond->dev, slave->dev, "%s: target %pI4\n",
			  __func__, &targets[i]);
		tags = NULL;

		/* Find out through which dev should the packet go */
		rt = ip_route_output(dev_net(bond->dev), targets[i], 0,
				     RTO_ONLINK, 0);
		if (IS_ERR(rt)) {
			/* there's no route to target - try to send arp
			 * probe to generate any traffic (arp_validate=0)
			 */
			if (bond->params.arp_validate)
				pr_warn_once("%s: no route to arp_ip_target %pI4 and arp_validate is set\n",
					     bond->dev->name,
					     &targets[i]);
			bond_arp_send(slave, ARPOP_REQUEST, targets[i],
				      0, tags);
			continue;
		}

		/* bond device itself */
		if (rt->dst.dev == bond->dev)
			goto found;

		rcu_read_lock();
		tags = bond_verify_device_path(bond->dev, rt->dst.dev, 0);
		rcu_read_unlock();

		if (!IS_ERR_OR_NULL(tags))
			goto found;

		/* Not our device - skip */
		slave_dbg(bond->dev, slave->dev, "no path to arp_ip_target %pI4 via rt.dev %s\n",
			   &targets[i], rt->dst.dev ? rt->dst.dev->name : "NULL");

		ip_rt_put(rt);
		continue;

found:
		addr = bond_confirm_addr(rt->dst.dev, targets[i], 0);
		ip_rt_put(rt);
		bond_arp_send(slave, ARPOP_REQUEST, targets[i], addr, tags);
		kfree(tags);
	}
}

static void bond_validate_arp(struct bonding *bond, struct slave *slave, __be32 sip, __be32 tip)
{
	int i;

	if (!sip || !bond_has_this_ip(bond, tip)) {
		slave_dbg(bond->dev, slave->dev, "%s: sip %pI4 tip %pI4 not found\n",
			   __func__, &sip, &tip);
		return;
	}

	i = bond_get_targets_ip(bond->params.arp_targets, sip);
	if (i == -1) {
		slave_dbg(bond->dev, slave->dev, "%s: sip %pI4 not found in targets\n",
			   __func__, &sip);
		return;
	}
	slave->last_rx = jiffies;
	slave->target_last_arp_rx[i] = jiffies;
}

int bond_arp_rcv(const struct sk_buff *skb, struct bonding *bond,
		 struct slave *slave)
{
	struct arphdr *arp = (struct arphdr *)skb->data;
	struct slave *curr_active_slave, *curr_arp_slave;
	unsigned char *arp_ptr;
	__be32 sip, tip;
	int is_arp = skb->protocol == __cpu_to_be16(ETH_P_ARP);
	unsigned int alen;

	if (!slave_do_arp_validate(bond, slave)) {
		if ((slave_do_arp_validate_only(bond) && is_arp) ||
		    !slave_do_arp_validate_only(bond))
			slave->last_rx = jiffies;
		return RX_HANDLER_ANOTHER;
	} else if (!is_arp) {
		return RX_HANDLER_ANOTHER;
	}

	alen = arp_hdr_len(bond->dev);

	slave_dbg(bond->dev, slave->dev, "%s: skb->dev %s\n",
		   __func__, skb->dev->name);

	if (alen > skb_headlen(skb)) {
		arp = kmalloc(alen, GFP_ATOMIC);
		if (!arp)
			goto out_unlock;
		if (skb_copy_bits(skb, 0, arp, alen) < 0)
			goto out_unlock;
	}

	if (arp->ar_hln != bond->dev->addr_len ||
	    skb->pkt_type == PACKET_OTHERHOST ||
	    skb->pkt_type == PACKET_LOOPBACK ||
	    arp->ar_hrd != htons(ARPHRD_ETHER) ||
	    arp->ar_pro != htons(ETH_P_IP) ||
	    arp->ar_pln != 4)
		goto out_unlock;

	arp_ptr = (unsigned char *)(arp + 1);
	arp_ptr += bond->dev->addr_len;
	memcpy(&sip, arp_ptr, 4);
	arp_ptr += 4 + bond->dev->addr_len;
	memcpy(&tip, arp_ptr, 4);

	slave_dbg(bond->dev, slave->dev, "%s: %s/%d av %d sv %d sip %pI4 tip %pI4\n",
		  __func__, slave->dev->name, bond_slave_state(slave),
		  bond->params.arp_validate, slave_do_arp_validate(bond, slave),
		  &sip, &tip);

	curr_active_slave = rcu_dereference(bond->curr_active_slave);
	curr_arp_slave = rcu_dereference(bond->current_arp_slave);

	/* We 'trust' the received ARP enough to validate it if:
	 *
	 * (a) the slave receiving the ARP is active (which includes the
	 * current ARP slave, if any), or
	 *
	 * (b) the receiving slave isn't active, but there is a currently
	 * active slave and it received valid arp reply(s) after it became
	 * the currently active slave, or
	 *
	 * (c) there is an ARP slave that sent an ARP during the prior ARP
	 * interval, and we receive an ARP reply on any slave.  We accept
	 * these because switch FDB update delays may deliver the ARP
	 * reply to a slave other than the sender of the ARP request.
	 *
	 * Note: for (b), backup slaves are receiving the broadcast ARP
	 * request, not a reply.  This request passes from the sending
	 * slave through the L2 switch(es) to the receiving slave.  Since
	 * this is checking the request, sip/tip are swapped for
	 * validation.
	 *
	 * This is done to avoid endless looping when we can't reach the
	 * arp_ip_target and fool ourselves with our own arp requests.
	 */
	if (bond_is_active_slave(slave))
		bond_validate_arp(bond, slave, sip, tip);
	else if (curr_active_slave &&
		 time_after(slave_last_rx(bond, curr_active_slave),
			    curr_active_slave->last_link_up))
		bond_validate_arp(bond, slave, tip, sip);
	else if (curr_arp_slave && (arp->ar_op == htons(ARPOP_REPLY)) &&
		 bond_time_in_interval(bond,
				       dev_trans_start(curr_arp_slave->dev), 1))
		bond_validate_arp(bond, slave, sip, tip);

out_unlock:
	if (arp != (struct arphdr *)skb->data)
		kfree(arp);
	return RX_HANDLER_ANOTHER;
}

/* function to verify if we're in the arp_interval timeslice, returns true if
 * (last_act - arp_interval) <= jiffies <= (last_act + mod * arp_interval +
 * arp_interval/2) . the arp_interval/2 is needed for really fast networks.
 */
static bool bond_time_in_interval(struct bonding *bond, unsigned long last_act,
				  int mod)
{
	int delta_in_ticks = msecs_to_jiffies(bond->params.arp_interval);

	return time_in_range(jiffies,
			     last_act - delta_in_ticks,
			     last_act + mod * delta_in_ticks + delta_in_ticks/2);
}

/* This function is called regularly to monitor each slave's link
 * ensuring that traffic is being sent and received when arp monitoring
 * is used in load-balancing mode. if the adapter has been dormant, then an
 * arp is transmitted to generate traffic. see activebackup_arp_monitor for
 * arp monitoring in active backup mode.
 */
static void bond_loadbalance_arp_mon(struct bonding *bond)
{
	struct slave *slave, *oldcurrent;
	struct list_head *iter;
	int do_failover = 0, slave_state_changed = 0;

	if (!bond_has_slaves(bond))
		goto re_arm;

	rcu_read_lock();

	oldcurrent = rcu_dereference(bond->curr_active_slave);
	/* see if any of the previous devices are up now (i.e. they have
	 * xmt and rcv traffic). the curr_active_slave does not come into
	 * the picture unless it is null. also, slave->last_link_up is not
	 * needed here because we send an arp on each slave and give a slave
	 * as long as it needs to get the tx/rx within the delta.
	 * TODO: what about up/down delay in arp mode? it wasn't here before
	 *       so it can wait
	 */
	bond_for_each_slave_rcu(bond, slave, iter) {
		unsigned long trans_start = dev_trans_start(slave->dev);

		bond_propose_link_state(slave, BOND_LINK_NOCHANGE);

		if (slave->link != BOND_LINK_UP) {
			if (bond_time_in_interval(bond, trans_start, 1) &&
			    bond_time_in_interval(bond, slave->last_rx, 1)) {

				bond_propose_link_state(slave, BOND_LINK_UP);
				slave_state_changed = 1;

				/* primary_slave has no meaning in round-robin
				 * mode. the window of a slave being up and
				 * curr_active_slave being null after enslaving
				 * is closed.
				 */
				if (!oldcurrent) {
					slave_info(bond->dev, slave->dev, "link status definitely up\n");
					do_failover = 1;
				} else {
					slave_info(bond->dev, slave->dev, "interface is now up\n");
				}
			}
		} else {
			/* slave->link == BOND_LINK_UP */

			/* not all switches will respond to an arp request
			 * when the source ip is 0, so don't take the link down
			 * if we don't know our ip yet
			 */
			if (!bond_time_in_interval(bond, trans_start, bond->params.missed_max) ||
			    !bond_time_in_interval(bond, slave->last_rx, bond->params.missed_max)) {

				bond_propose_link_state(slave, BOND_LINK_DOWN);
				slave_state_changed = 1;

				if (slave->link_failure_count < UINT_MAX)
					slave->link_failure_count++;

				slave_info(bond->dev, slave->dev, "interface is now down\n");

				if (slave == oldcurrent)
					do_failover = 1;
			}
		}

		/* note: if switch is in round-robin mode, all links
		 * must tx arp to ensure all links rx an arp - otherwise
		 * links may oscillate or not come up at all; if switch is
		 * in something like xor mode, there is nothing we can
		 * do - all replies will be rx'ed on same link causing slaves
		 * to be unstable during low/no traffic periods
		 */
		if (bond_slave_is_up(slave))
			bond_arp_send_all(bond, slave);
	}

	rcu_read_unlock();

	if (do_failover || slave_state_changed) {
		if (!rtnl_trylock())
			goto re_arm;

		bond_for_each_slave(bond, slave, iter) {
			if (slave->link_new_state != BOND_LINK_NOCHANGE)
				slave->link = slave->link_new_state;
		}

		if (slave_state_changed) {
			bond_slave_state_change(bond);
			if (BOND_MODE(bond) == BOND_MODE_XOR)
				bond_update_slave_arr(bond, NULL);
		}
		if (do_failover) {
			block_netpoll_tx();
			bond_select_active_slave(bond);
			unblock_netpoll_tx();
		}
		rtnl_unlock();
	}

re_arm:
	if (bond->params.arp_interval)
		queue_delayed_work(bond->wq, &bond->arp_work,
				   msecs_to_jiffies(bond->params.arp_interval));
}

/* Called to inspect slaves for active-backup mode ARP monitor link state
 * changes.  Sets proposed link state in slaves to specify what action
 * should take place for the slave.  Returns 0 if no changes are found, >0
 * if changes to link states must be committed.
 *
 * Called with rcu_read_lock held.
 */
static int bond_ab_arp_inspect(struct bonding *bond)
{
	unsigned long trans_start, last_rx;
	struct list_head *iter;
	struct slave *slave;
	int commit = 0;

	bond_for_each_slave_rcu(bond, slave, iter) {
		bond_propose_link_state(slave, BOND_LINK_NOCHANGE);
		last_rx = slave_last_rx(bond, slave);

		if (slave->link != BOND_LINK_UP) {
			if (bond_time_in_interval(bond, last_rx, 1)) {
				bond_propose_link_state(slave, BOND_LINK_UP);
				commit++;
			} else if (slave->link == BOND_LINK_BACK) {
				bond_propose_link_state(slave, BOND_LINK_FAIL);
				commit++;
			}
			continue;
		}

		/* Give slaves 2*delta after being enslaved or made
		 * active.  This avoids bouncing, as the last receive
		 * times need a full ARP monitor cycle to be updated.
		 */
		if (bond_time_in_interval(bond, slave->last_link_up, 2))
			continue;

		/* Backup slave is down if:
		 * - No current_arp_slave AND
		 * - more than (missed_max+1)*delta since last receive AND
		 * - the bond has an IP address
		 *
		 * Note: a non-null current_arp_slave indicates
		 * the curr_active_slave went down and we are
		 * searching for a new one; under this condition
		 * we only take the curr_active_slave down - this
		 * gives each slave a chance to tx/rx traffic
		 * before being taken out
		 */
		if (!bond_is_active_slave(slave) &&
		    !rcu_access_pointer(bond->current_arp_slave) &&
		    !bond_time_in_interval(bond, last_rx, bond->params.missed_max + 1)) {
			bond_propose_link_state(slave, BOND_LINK_DOWN);
			commit++;
		}

		/* Active slave is down if:
		 * - more than missed_max*delta since transmitting OR
		 * - (more than missed_max*delta since receive AND
		 *    the bond has an IP address)
		 */
		trans_start = dev_trans_start(slave->dev);
		if (bond_is_active_slave(slave) &&
		    (!bond_time_in_interval(bond, trans_start, bond->params.missed_max) ||
		     !bond_time_in_interval(bond, last_rx, bond->params.missed_max))) {
			bond_propose_link_state(slave, BOND_LINK_DOWN);
			commit++;
		}
	}

	return commit;
}

/* Called to commit link state changes noted by inspection step of
 * active-backup mode ARP monitor.
 *
 * Called with RTNL hold.
 */
static void bond_ab_arp_commit(struct bonding *bond)
{
	unsigned long trans_start;
	struct list_head *iter;
	struct slave *slave;

	bond_for_each_slave(bond, slave, iter) {
		switch (slave->link_new_state) {
		case BOND_LINK_NOCHANGE:
			continue;

		case BOND_LINK_UP:
			trans_start = dev_trans_start(slave->dev);
			if (rtnl_dereference(bond->curr_active_slave) != slave ||
			    (!rtnl_dereference(bond->curr_active_slave) &&
			     bond_time_in_interval(bond, trans_start, 1))) {
				struct slave *current_arp_slave;

				current_arp_slave = rtnl_dereference(bond->current_arp_slave);
				bond_set_slave_link_state(slave, BOND_LINK_UP,
							  BOND_SLAVE_NOTIFY_NOW);
				if (current_arp_slave) {
					bond_set_slave_inactive_flags(
						current_arp_slave,
						BOND_SLAVE_NOTIFY_NOW);
					RCU_INIT_POINTER(bond->current_arp_slave, NULL);
				}

				slave_info(bond->dev, slave->dev, "link status definitely up\n");

				if (!rtnl_dereference(bond->curr_active_slave) ||
				    slave == rtnl_dereference(bond->primary_slave))
					goto do_failover;

			}

			continue;

		case BOND_LINK_DOWN:
			if (slave->link_failure_count < UINT_MAX)
				slave->link_failure_count++;

			bond_set_slave_link_state(slave, BOND_LINK_DOWN,
						  BOND_SLAVE_NOTIFY_NOW);
			bond_set_slave_inactive_flags(slave,
						      BOND_SLAVE_NOTIFY_NOW);

			slave_info(bond->dev, slave->dev, "link status definitely down, disabling slave\n");

			if (slave == rtnl_dereference(bond->curr_active_slave)) {
				RCU_INIT_POINTER(bond->current_arp_slave, NULL);
				goto do_failover;
			}

			continue;

		case BOND_LINK_FAIL:
			bond_set_slave_link_state(slave, BOND_LINK_FAIL,
						  BOND_SLAVE_NOTIFY_NOW);
			bond_set_slave_inactive_flags(slave,
						      BOND_SLAVE_NOTIFY_NOW);

			/* A slave has just been enslaved and has become
			 * the current active slave.
			 */
			if (rtnl_dereference(bond->curr_active_slave))
				RCU_INIT_POINTER(bond->current_arp_slave, NULL);
			continue;

		default:
			slave_err(bond->dev, slave->dev,
				  "impossible: link_new_state %d on slave\n",
				  slave->link_new_state);
			continue;
		}

do_failover:
		block_netpoll_tx();
		bond_select_active_slave(bond);
		unblock_netpoll_tx();
	}

	bond_set_carrier(bond);
}

/* Send ARP probes for active-backup mode ARP monitor.
 *
 * Called with rcu_read_lock held.
 */
static bool bond_ab_arp_probe(struct bonding *bond)
{
	struct slave *slave, *before = NULL, *new_slave = NULL,
		     *curr_arp_slave = rcu_dereference(bond->current_arp_slave),
		     *curr_active_slave = rcu_dereference(bond->curr_active_slave);
	struct list_head *iter;
	bool found = false;
	bool should_notify_rtnl = BOND_SLAVE_NOTIFY_LATER;

	if (curr_arp_slave && curr_active_slave)
		netdev_info(bond->dev, "PROBE: c_arp %s && cas %s BAD\n",
			    curr_arp_slave->dev->name,
			    curr_active_slave->dev->name);

	if (curr_active_slave) {
		bond_arp_send_all(bond, curr_active_slave);
		return should_notify_rtnl;
	}

	/* if we don't have a curr_active_slave, search for the next available
	 * backup slave from the current_arp_slave and make it the candidate
	 * for becoming the curr_active_slave
	 */

	if (!curr_arp_slave) {
		curr_arp_slave = bond_first_slave_rcu(bond);
		if (!curr_arp_slave)
			return should_notify_rtnl;
	}

	bond_for_each_slave_rcu(bond, slave, iter) {
		if (!found && !before && bond_slave_is_up(slave))
			before = slave;

		if (found && !new_slave && bond_slave_is_up(slave))
			new_slave = slave;
		/* if the link state is up at this point, we
		 * mark it down - this can happen if we have
		 * simultaneous link failures and
		 * reselect_active_interface doesn't make this
		 * one the current slave so it is still marked
		 * up when it is actually down
		 */
		if (!bond_slave_is_up(slave) && slave->link == BOND_LINK_UP) {
			bond_set_slave_link_state(slave, BOND_LINK_DOWN,
						  BOND_SLAVE_NOTIFY_LATER);
			if (slave->link_failure_count < UINT_MAX)
				slave->link_failure_count++;

			bond_set_slave_inactive_flags(slave,
						      BOND_SLAVE_NOTIFY_LATER);

			slave_info(bond->dev, slave->dev, "backup interface is now down\n");
		}
		if (slave == curr_arp_slave)
			found = true;
	}

	if (!new_slave && before)
		new_slave = before;

	if (!new_slave)
		goto check_state;

	bond_set_slave_link_state(new_slave, BOND_LINK_BACK,
				  BOND_SLAVE_NOTIFY_LATER);
	bond_set_slave_active_flags(new_slave, BOND_SLAVE_NOTIFY_LATER);
	bond_arp_send_all(bond, new_slave);
	new_slave->last_link_up = jiffies;
	rcu_assign_pointer(bond->current_arp_slave, new_slave);

check_state:
	bond_for_each_slave_rcu(bond, slave, iter) {
		if (slave->should_notify || slave->should_notify_link) {
			should_notify_rtnl = BOND_SLAVE_NOTIFY_NOW;
			break;
		}
	}
	return should_notify_rtnl;
}

static void bond_activebackup_arp_mon(struct bonding *bond)
{
	bool should_notify_peers = false;
	bool should_notify_rtnl = false;
	int delta_in_ticks;

	delta_in_ticks = msecs_to_jiffies(bond->params.arp_interval);

	if (!bond_has_slaves(bond))
		goto re_arm;

	rcu_read_lock();

	should_notify_peers = bond_should_notify_peers(bond);

	if (bond_ab_arp_inspect(bond)) {
		rcu_read_unlock();

		/* Race avoidance with bond_close flush of workqueue */
		if (!rtnl_trylock()) {
			delta_in_ticks = 1;
			should_notify_peers = false;
			goto re_arm;
		}

		bond_ab_arp_commit(bond);

		rtnl_unlock();
		rcu_read_lock();
	}

	should_notify_rtnl = bond_ab_arp_probe(bond);
	rcu_read_unlock();

re_arm:
	if (bond->params.arp_interval)
		queue_delayed_work(bond->wq, &bond->arp_work, delta_in_ticks);

	if (should_notify_peers || should_notify_rtnl) {
		if (!rtnl_trylock())
			return;

		if (should_notify_peers)
			call_netdevice_notifiers(NETDEV_NOTIFY_PEERS,
						 bond->dev);
		if (should_notify_rtnl) {
			bond_slave_state_notify(bond);
			bond_slave_link_notify(bond);
		}

		rtnl_unlock();
	}
}

static void bond_arp_monitor(struct work_struct *work)
{
	struct bonding *bond = container_of(work, struct bonding,
					    arp_work.work);

	if (BOND_MODE(bond) == BOND_MODE_ACTIVEBACKUP)
		bond_activebackup_arp_mon(bond);
	else
		bond_loadbalance_arp_mon(bond);
}

/*-------------------------- netdev event handling --------------------------*/

/* Change device name */
static int bond_event_changename(struct bonding *bond)
{
	bond_remove_proc_entry(bond);
	bond_create_proc_entry(bond);

	bond_debug_reregister(bond);

	return NOTIFY_DONE;
}

static int bond_master_netdev_event(unsigned long event,
				    struct net_device *bond_dev)
{
	struct bonding *event_bond = netdev_priv(bond_dev);

	netdev_dbg(bond_dev, "%s called\n", __func__);

	switch (event) {
	case NETDEV_CHANGENAME:
		return bond_event_changename(event_bond);
	case NETDEV_UNREGISTER:
		bond_remove_proc_entry(event_bond);
#ifdef CONFIG_XFRM_OFFLOAD
		xfrm_dev_state_flush(dev_net(bond_dev), bond_dev, true);
#endif /* CONFIG_XFRM_OFFLOAD */
		break;
	case NETDEV_REGISTER:
		bond_create_proc_entry(event_bond);
		break;
	default:
		break;
	}

	return NOTIFY_DONE;
}

static int bond_slave_netdev_event(unsigned long event,
				   struct net_device *slave_dev)
{
	struct slave *slave = bond_slave_get_rtnl(slave_dev), *primary;
	struct bonding *bond;
	struct net_device *bond_dev;

	/* A netdev event can be generated while enslaving a device
	 * before netdev_rx_handler_register is called in which case
	 * slave will be NULL
	 */
	if (!slave) {
		netdev_dbg(slave_dev, "%s called on NULL slave\n", __func__);
		return NOTIFY_DONE;
	}

	bond_dev = slave->bond->dev;
	bond = slave->bond;
	primary = rtnl_dereference(bond->primary_slave);

	slave_dbg(bond_dev, slave_dev, "%s called\n", __func__);

	switch (event) {
	case NETDEV_UNREGISTER:
		if (bond_dev->type != ARPHRD_ETHER)
			bond_release_and_destroy(bond_dev, slave_dev);
		else
			__bond_release_one(bond_dev, slave_dev, false, true);
		break;
	case NETDEV_UP:
	case NETDEV_CHANGE:
		/* For 802.3ad mode only:
		 * Getting invalid Speed/Duplex values here will put slave
		 * in weird state. Mark it as link-fail if the link was
		 * previously up or link-down if it hasn't yet come up, and
		 * let link-monitoring (miimon) set it right when correct
		 * speeds/duplex are available.
		 */
		if (bond_update_speed_duplex(slave) &&
		    BOND_MODE(bond) == BOND_MODE_8023AD) {
			if (slave->last_link_up)
				slave->link = BOND_LINK_FAIL;
			else
				slave->link = BOND_LINK_DOWN;
		}

		if (BOND_MODE(bond) == BOND_MODE_8023AD)
			bond_3ad_adapter_speed_duplex_changed(slave);
		fallthrough;
	case NETDEV_DOWN:
		/* Refresh slave-array if applicable!
		 * If the setup does not use miimon or arpmon (mode-specific!),
		 * then these events will not cause the slave-array to be
		 * refreshed. This will cause xmit to use a slave that is not
		 * usable. Avoid such situation by refeshing the array at these
		 * events. If these (miimon/arpmon) parameters are configured
		 * then array gets refreshed twice and that should be fine!
		 */
		if (bond_mode_can_use_xmit_hash(bond))
			bond_update_slave_arr(bond, NULL);
		break;
	case NETDEV_CHANGEMTU:
		/* TODO: Should slaves be allowed to
		 * independently alter their MTU?  For
		 * an active-backup bond, slaves need
		 * not be the same type of device, so
		 * MTUs may vary.  For other modes,
		 * slaves arguably should have the
		 * same MTUs. To do this, we'd need to
		 * take over the slave's change_mtu
		 * function for the duration of their
		 * servitude.
		 */
		break;
	case NETDEV_CHANGENAME:
		/* we don't care if we don't have primary set */
		if (!bond_uses_primary(bond) ||
		    !bond->params.primary[0])
			break;

		if (slave == primary) {
			/* slave's name changed - he's no longer primary */
			RCU_INIT_POINTER(bond->primary_slave, NULL);
		} else if (!strcmp(slave_dev->name, bond->params.primary)) {
			/* we have a new primary slave */
			rcu_assign_pointer(bond->primary_slave, slave);
		} else { /* we didn't change primary - exit */
			break;
		}

		netdev_info(bond->dev, "Primary slave changed to %s, reselecting active slave\n",
			    primary ? slave_dev->name : "none");

		block_netpoll_tx();
		bond_select_active_slave(bond);
		unblock_netpoll_tx();
		break;
	case NETDEV_FEAT_CHANGE:
		bond_compute_features(bond);
		break;
	case NETDEV_RESEND_IGMP:
		/* Propagate to master device */
		call_netdevice_notifiers(event, slave->bond->dev);
		break;
	default:
		break;
	}

	return NOTIFY_DONE;
}

/* bond_netdev_event: handle netdev notifier chain events.
 *
 * This function receives events for the netdev chain.  The caller (an
 * ioctl handler calling blocking_notifier_call_chain) holds the necessary
 * locks for us to safely manipulate the slave devices (RTNL lock,
 * dev_probe_lock).
 */
static int bond_netdev_event(struct notifier_block *this,
			     unsigned long event, void *ptr)
{
	struct net_device *event_dev = netdev_notifier_info_to_dev(ptr);

	netdev_dbg(event_dev, "%s received %s\n",
		   __func__, netdev_cmd_to_name(event));

	if (!(event_dev->priv_flags & IFF_BONDING))
		return NOTIFY_DONE;

	if (event_dev->flags & IFF_MASTER) {
		int ret;

		ret = bond_master_netdev_event(event, event_dev);
		if (ret != NOTIFY_DONE)
			return ret;
	}

	if (event_dev->flags & IFF_SLAVE)
		return bond_slave_netdev_event(event, event_dev);

	return NOTIFY_DONE;
}

static struct notifier_block bond_netdev_notifier = {
	.notifier_call = bond_netdev_event,
};

/*---------------------------- Hashing Policies -----------------------------*/

/* Helper to access data in a packet, with or without a backing skb.
 * If skb is given the data is linearized if necessary via pskb_may_pull.
 */
static inline const void *bond_pull_data(struct sk_buff *skb,
					 const void *data, int hlen, int n)
{
	if (likely(n <= hlen))
		return data;
	else if (skb && likely(pskb_may_pull(skb, n)))
		return skb->head;

	return NULL;
}

/* L2 hash helper */
static inline u32 bond_eth_hash(struct sk_buff *skb, const void *data, int mhoff, int hlen)
{
	struct ethhdr *ep;

	data = bond_pull_data(skb, data, hlen, mhoff + sizeof(struct ethhdr));
	if (!data)
		return 0;

	ep = (struct ethhdr *)(data + mhoff);
	return ep->h_dest[5] ^ ep->h_source[5] ^ be16_to_cpu(ep->h_proto);
}

static bool bond_flow_ip(struct sk_buff *skb, struct flow_keys *fk, const void *data,
			 int hlen, __be16 l2_proto, int *nhoff, int *ip_proto, bool l34)
{
	const struct ipv6hdr *iph6;
	const struct iphdr *iph;

	if (l2_proto == htons(ETH_P_IP)) {
		data = bond_pull_data(skb, data, hlen, *nhoff + sizeof(*iph));
		if (!data)
			return false;

		iph = (const struct iphdr *)(data + *nhoff);
		iph_to_flow_copy_v4addrs(fk, iph);
		*nhoff += iph->ihl << 2;
		if (!ip_is_fragment(iph))
			*ip_proto = iph->protocol;
	} else if (l2_proto == htons(ETH_P_IPV6)) {
		data = bond_pull_data(skb, data, hlen, *nhoff + sizeof(*iph6));
		if (!data)
			return false;

		iph6 = (const struct ipv6hdr *)(data + *nhoff);
		iph_to_flow_copy_v6addrs(fk, iph6);
		*nhoff += sizeof(*iph6);
		*ip_proto = iph6->nexthdr;
	} else {
		return false;
	}

	if (l34 && *ip_proto >= 0)
		fk->ports.ports = __skb_flow_get_ports(skb, *nhoff, *ip_proto, data, hlen);

	return true;
}

static u32 bond_vlan_srcmac_hash(struct sk_buff *skb, const void *data, int mhoff, int hlen)
{
	u32 srcmac_vendor = 0, srcmac_dev = 0;
	struct ethhdr *mac_hdr;
	u16 vlan = 0;
	int i;

	data = bond_pull_data(skb, data, hlen, mhoff + sizeof(struct ethhdr));
	if (!data)
		return 0;
	mac_hdr = (struct ethhdr *)(data + mhoff);

	for (i = 0; i < 3; i++)
		srcmac_vendor = (srcmac_vendor << 8) | mac_hdr->h_source[i];

	for (i = 3; i < ETH_ALEN; i++)
		srcmac_dev = (srcmac_dev << 8) | mac_hdr->h_source[i];

	if (skb && skb_vlan_tag_present(skb))
		vlan = skb_vlan_tag_get(skb);

	return vlan ^ srcmac_vendor ^ srcmac_dev;
}

/* Extract the appropriate headers based on bond's xmit policy */
static bool bond_flow_dissect(struct bonding *bond, struct sk_buff *skb, const void *data,
			      __be16 l2_proto, int nhoff, int hlen, struct flow_keys *fk)
{
	bool l34 = bond->params.xmit_policy == BOND_XMIT_POLICY_LAYER34;
	int ip_proto = -1;

	switch (bond->params.xmit_policy) {
	case BOND_XMIT_POLICY_ENCAP23:
	case BOND_XMIT_POLICY_ENCAP34:
		memset(fk, 0, sizeof(*fk));
		return __skb_flow_dissect(NULL, skb, &flow_keys_bonding,
					  fk, data, l2_proto, nhoff, hlen, 0);
	default:
		break;
	}

	fk->ports.ports = 0;
	memset(&fk->icmp, 0, sizeof(fk->icmp));
	if (!bond_flow_ip(skb, fk, data, hlen, l2_proto, &nhoff, &ip_proto, l34))
		return false;

	/* ICMP error packets contains at least 8 bytes of the header
	 * of the packet which generated the error. Use this information
	 * to correlate ICMP error packets within the same flow which
	 * generated the error.
	 */
	if (ip_proto == IPPROTO_ICMP || ip_proto == IPPROTO_ICMPV6) {
		skb_flow_get_icmp_tci(skb, &fk->icmp, data, nhoff, hlen);
		if (ip_proto == IPPROTO_ICMP) {
			if (!icmp_is_err(fk->icmp.type))
				return true;

			nhoff += sizeof(struct icmphdr);
		} else if (ip_proto == IPPROTO_ICMPV6) {
			if (!icmpv6_is_err(fk->icmp.type))
				return true;

			nhoff += sizeof(struct icmp6hdr);
		}
		return bond_flow_ip(skb, fk, data, hlen, l2_proto, &nhoff, &ip_proto, l34);
	}

	return true;
}

static u32 bond_ip_hash(u32 hash, struct flow_keys *flow)
{
	hash ^= (__force u32)flow_get_u32_dst(flow) ^
		(__force u32)flow_get_u32_src(flow);
	hash ^= (hash >> 16);
	hash ^= (hash >> 8);
	/* discard lowest hash bit to deal with the common even ports pattern */
	return hash >> 1;
}

/* Generate hash based on xmit policy. If @skb is given it is used to linearize
 * the data as required, but this function can be used without it if the data is
 * known to be linear (e.g. with xdp_buff).
 */
static u32 __bond_xmit_hash(struct bonding *bond, struct sk_buff *skb, const void *data,
			    __be16 l2_proto, int mhoff, int nhoff, int hlen)
{
	struct flow_keys flow;
	u32 hash;

	if (bond->params.xmit_policy == BOND_XMIT_POLICY_VLAN_SRCMAC)
		return bond_vlan_srcmac_hash(skb, data, mhoff, hlen);

	if (bond->params.xmit_policy == BOND_XMIT_POLICY_LAYER2 ||
	    !bond_flow_dissect(bond, skb, data, l2_proto, nhoff, hlen, &flow))
		return bond_eth_hash(skb, data, mhoff, hlen);

	if (bond->params.xmit_policy == BOND_XMIT_POLICY_LAYER23 ||
	    bond->params.xmit_policy == BOND_XMIT_POLICY_ENCAP23) {
		hash = bond_eth_hash(skb, data, mhoff, hlen);
	} else {
		if (flow.icmp.id)
			memcpy(&hash, &flow.icmp, sizeof(hash));
		else
			memcpy(&hash, &flow.ports.ports, sizeof(hash));
	}

	return bond_ip_hash(hash, &flow);
}

/**
 * bond_xmit_hash - generate a hash value based on the xmit policy
 * @bond: bonding device
 * @skb: buffer to use for headers
 *
 * This function will extract the necessary headers from the skb buffer and use
 * them to generate a hash based on the xmit_policy set in the bonding device
 */
u32 bond_xmit_hash(struct bonding *bond, struct sk_buff *skb)
{
	if (bond->params.xmit_policy == BOND_XMIT_POLICY_ENCAP34 &&
	    skb->l4_hash)
		return skb->hash;

	return __bond_xmit_hash(bond, skb, skb->data, skb->protocol,
				skb_mac_offset(skb), skb_network_offset(skb),
				skb_headlen(skb));
}

/**
 * bond_xmit_hash_xdp - generate a hash value based on the xmit policy
 * @bond: bonding device
 * @xdp: buffer to use for headers
 *
 * The XDP variant of bond_xmit_hash.
 */
static u32 bond_xmit_hash_xdp(struct bonding *bond, struct xdp_buff *xdp)
{
	struct ethhdr *eth;

	if (xdp->data + sizeof(struct ethhdr) > xdp->data_end)
		return 0;

	eth = (struct ethhdr *)xdp->data;

	return __bond_xmit_hash(bond, NULL, xdp->data, eth->h_proto, 0,
				sizeof(struct ethhdr), xdp->data_end - xdp->data);
}

/*-------------------------- Device entry points ----------------------------*/

void bond_work_init_all(struct bonding *bond)
{
	INIT_DELAYED_WORK(&bond->mcast_work,
			  bond_resend_igmp_join_requests_delayed);
	INIT_DELAYED_WORK(&bond->alb_work, bond_alb_monitor);
	INIT_DELAYED_WORK(&bond->mii_work, bond_mii_monitor);
	INIT_DELAYED_WORK(&bond->arp_work, bond_arp_monitor);
	INIT_DELAYED_WORK(&bond->ad_work, bond_3ad_state_machine_handler);
	INIT_DELAYED_WORK(&bond->slave_arr_work, bond_slave_arr_handler);
}

static void bond_work_cancel_all(struct bonding *bond)
{
	cancel_delayed_work_sync(&bond->mii_work);
	cancel_delayed_work_sync(&bond->arp_work);
	cancel_delayed_work_sync(&bond->alb_work);
	cancel_delayed_work_sync(&bond->ad_work);
	cancel_delayed_work_sync(&bond->mcast_work);
	cancel_delayed_work_sync(&bond->slave_arr_work);
}

static int bond_open(struct net_device *bond_dev)
{
	struct bonding *bond = netdev_priv(bond_dev);
	struct list_head *iter;
	struct slave *slave;

	/* reset slave->backup and slave->inactive */
	if (bond_has_slaves(bond)) {
		bond_for_each_slave(bond, slave, iter) {
			if (bond_uses_primary(bond) &&
			    slave != rcu_access_pointer(bond->curr_active_slave)) {
				bond_set_slave_inactive_flags(slave,
							      BOND_SLAVE_NOTIFY_NOW);
			} else if (BOND_MODE(bond) != BOND_MODE_8023AD) {
				bond_set_slave_active_flags(slave,
							    BOND_SLAVE_NOTIFY_NOW);
			}
		}
	}

	if (bond_is_lb(bond)) {
		/* bond_alb_initialize must be called before the timer
		 * is started.
		 */
		if (bond_alb_initialize(bond, (BOND_MODE(bond) == BOND_MODE_ALB)))
			return -ENOMEM;
		if (bond->params.tlb_dynamic_lb || BOND_MODE(bond) == BOND_MODE_ALB)
			queue_delayed_work(bond->wq, &bond->alb_work, 0);
	}

	if (bond->params.miimon)  /* link check interval, in milliseconds. */
		queue_delayed_work(bond->wq, &bond->mii_work, 0);

	if (bond->params.arp_interval) {  /* arp interval, in milliseconds. */
		queue_delayed_work(bond->wq, &bond->arp_work, 0);
		bond->recv_probe = bond_arp_rcv;
	}

	if (BOND_MODE(bond) == BOND_MODE_8023AD) {
		queue_delayed_work(bond->wq, &bond->ad_work, 0);
		/* register to receive LACPDUs */
		bond->recv_probe = bond_3ad_lacpdu_recv;
		bond_3ad_initiate_agg_selection(bond, 1);
	}

	if (bond_mode_can_use_xmit_hash(bond))
		bond_update_slave_arr(bond, NULL);

	return 0;
}

static int bond_close(struct net_device *bond_dev)
{
	struct bonding *bond = netdev_priv(bond_dev);

	bond_work_cancel_all(bond);
	bond->send_peer_notif = 0;
	if (bond_is_lb(bond))
		bond_alb_deinitialize(bond);
	bond->recv_probe = NULL;

	return 0;
}

/* fold stats, assuming all rtnl_link_stats64 fields are u64, but
 * that some drivers can provide 32bit values only.
 */
static void bond_fold_stats(struct rtnl_link_stats64 *_res,
			    const struct rtnl_link_stats64 *_new,
			    const struct rtnl_link_stats64 *_old)
{
	const u64 *new = (const u64 *)_new;
	const u64 *old = (const u64 *)_old;
	u64 *res = (u64 *)_res;
	int i;

	for (i = 0; i < sizeof(*_res) / sizeof(u64); i++) {
		u64 nv = new[i];
		u64 ov = old[i];
		s64 delta = nv - ov;

		/* detects if this particular field is 32bit only */
		if (((nv | ov) >> 32) == 0)
			delta = (s64)(s32)((u32)nv - (u32)ov);

		/* filter anomalies, some drivers reset their stats
		 * at down/up events.
		 */
		if (delta > 0)
			res[i] += delta;
	}
}

#ifdef CONFIG_LOCKDEP
static int bond_get_lowest_level_rcu(struct net_device *dev)
{
	struct net_device *ldev, *next, *now, *dev_stack[MAX_NEST_DEV + 1];
	struct list_head *niter, *iter, *iter_stack[MAX_NEST_DEV + 1];
	int cur = 0, max = 0;

	now = dev;
	iter = &dev->adj_list.lower;

	while (1) {
		next = NULL;
		while (1) {
			ldev = netdev_next_lower_dev_rcu(now, &iter);
			if (!ldev)
				break;

			next = ldev;
			niter = &ldev->adj_list.lower;
			dev_stack[cur] = now;
			iter_stack[cur++] = iter;
			if (max <= cur)
				max = cur;
			break;
		}

		if (!next) {
			if (!cur)
				return max;
			next = dev_stack[--cur];
			niter = iter_stack[cur];
		}

		now = next;
		iter = niter;
	}

	return max;
}
#endif

static void bond_get_stats(struct net_device *bond_dev,
			   struct rtnl_link_stats64 *stats)
{
	struct bonding *bond = netdev_priv(bond_dev);
	struct rtnl_link_stats64 temp;
	struct list_head *iter;
	struct slave *slave;
	int nest_level = 0;


	rcu_read_lock();
#ifdef CONFIG_LOCKDEP
	nest_level = bond_get_lowest_level_rcu(bond_dev);
#endif

	spin_lock_nested(&bond->stats_lock, nest_level);
	memcpy(stats, &bond->bond_stats, sizeof(*stats));

	bond_for_each_slave_rcu(bond, slave, iter) {
		const struct rtnl_link_stats64 *new =
			dev_get_stats(slave->dev, &temp);

		bond_fold_stats(stats, new, &slave->slave_stats);

		/* save off the slave stats for the next run */
		memcpy(&slave->slave_stats, new, sizeof(*new));
	}

	memcpy(&bond->bond_stats, stats, sizeof(*stats));
	spin_unlock(&bond->stats_lock);
	rcu_read_unlock();
}

static int bond_eth_ioctl(struct net_device *bond_dev, struct ifreq *ifr, int cmd)
{
	struct bonding *bond = netdev_priv(bond_dev);
	struct mii_ioctl_data *mii = NULL;
	const struct net_device_ops *ops;
	struct net_device *real_dev;
	struct hwtstamp_config cfg;
	struct ifreq ifrr;
	int res = 0;

	netdev_dbg(bond_dev, "bond_eth_ioctl: cmd=%d\n", cmd);

	switch (cmd) {
	case SIOCGMIIPHY:
		mii = if_mii(ifr);
		if (!mii)
			return -EINVAL;

		mii->phy_id = 0;
		fallthrough;
	case SIOCGMIIREG:
		/* We do this again just in case we were called by SIOCGMIIREG
		 * instead of SIOCGMIIPHY.
		 */
		mii = if_mii(ifr);
		if (!mii)
			return -EINVAL;

		if (mii->reg_num == 1) {
			mii->val_out = 0;
			if (netif_carrier_ok(bond->dev))
				mii->val_out = BMSR_LSTATUS;
		}

		break;
	case SIOCSHWTSTAMP:
		if (copy_from_user(&cfg, ifr->ifr_data, sizeof(cfg)))
			return -EFAULT;

		if (!(cfg.flags & HWTSTAMP_FLAG_BONDED_PHC_INDEX))
			return -EOPNOTSUPP;

		fallthrough;
	case SIOCGHWTSTAMP:
		real_dev = bond_option_active_slave_get_rcu(bond);
		if (!real_dev)
			return -EOPNOTSUPP;

		strscpy_pad(ifrr.ifr_name, real_dev->name, IFNAMSIZ);
		ifrr.ifr_ifru = ifr->ifr_ifru;

		ops = real_dev->netdev_ops;
		if (netif_device_present(real_dev) && ops->ndo_eth_ioctl) {
			res = ops->ndo_eth_ioctl(real_dev, &ifrr, cmd);
			if (res)
				return res;

			ifr->ifr_ifru = ifrr.ifr_ifru;
			if (copy_from_user(&cfg, ifr->ifr_data, sizeof(cfg)))
				return -EFAULT;

			/* Set the BOND_PHC_INDEX flag to notify user space */
			cfg.flags |= HWTSTAMP_FLAG_BONDED_PHC_INDEX;

			return copy_to_user(ifr->ifr_data, &cfg, sizeof(cfg)) ?
				-EFAULT : 0;
		}
		fallthrough;
	default:
		res = -EOPNOTSUPP;
	}

	return res;
}

static int bond_do_ioctl(struct net_device *bond_dev, struct ifreq *ifr, int cmd)
{
	struct bonding *bond = netdev_priv(bond_dev);
	struct net_device *slave_dev = NULL;
	struct ifbond k_binfo;
	struct ifbond __user *u_binfo = NULL;
	struct ifslave k_sinfo;
	struct ifslave __user *u_sinfo = NULL;
	struct bond_opt_value newval;
	struct net *net;
	int res = 0;

	netdev_dbg(bond_dev, "bond_ioctl: cmd=%d\n", cmd);

	switch (cmd) {
	case SIOCBONDINFOQUERY:
		u_binfo = (struct ifbond __user *)ifr->ifr_data;

		if (copy_from_user(&k_binfo, u_binfo, sizeof(ifbond)))
			return -EFAULT;

		bond_info_query(bond_dev, &k_binfo);
		if (copy_to_user(u_binfo, &k_binfo, sizeof(ifbond)))
			return -EFAULT;

		return 0;
	case SIOCBONDSLAVEINFOQUERY:
		u_sinfo = (struct ifslave __user *)ifr->ifr_data;

		if (copy_from_user(&k_sinfo, u_sinfo, sizeof(ifslave)))
			return -EFAULT;

		res = bond_slave_info_query(bond_dev, &k_sinfo);
		if (res == 0 &&
		    copy_to_user(u_sinfo, &k_sinfo, sizeof(ifslave)))
			return -EFAULT;

		return res;
	default:
		break;
	}

	net = dev_net(bond_dev);

	if (!ns_capable(net->user_ns, CAP_NET_ADMIN))
		return -EPERM;

	slave_dev = __dev_get_by_name(net, ifr->ifr_slave);

	slave_dbg(bond_dev, slave_dev, "slave_dev=%p:\n", slave_dev);

	if (!slave_dev)
		return -ENODEV;

	switch (cmd) {
	case SIOCBONDENSLAVE:
		res = bond_enslave(bond_dev, slave_dev, NULL);
		break;
	case SIOCBONDRELEASE:
		res = bond_release(bond_dev, slave_dev);
		break;
	case SIOCBONDSETHWADDR:
		res = bond_set_dev_addr(bond_dev, slave_dev);
		break;
	case SIOCBONDCHANGEACTIVE:
		bond_opt_initstr(&newval, slave_dev->name);
		res = __bond_opt_set_notify(bond, BOND_OPT_ACTIVE_SLAVE,
					    &newval);
		break;
	default:
		res = -EOPNOTSUPP;
	}

	return res;
}

static int bond_siocdevprivate(struct net_device *bond_dev, struct ifreq *ifr,
			       void __user *data, int cmd)
{
	struct ifreq ifrdata = { .ifr_data = data };

	switch (cmd) {
	case BOND_INFO_QUERY_OLD:
		return bond_do_ioctl(bond_dev, &ifrdata, SIOCBONDINFOQUERY);
	case BOND_SLAVE_INFO_QUERY_OLD:
		return bond_do_ioctl(bond_dev, &ifrdata, SIOCBONDSLAVEINFOQUERY);
	case BOND_ENSLAVE_OLD:
		return bond_do_ioctl(bond_dev, ifr, SIOCBONDENSLAVE);
	case BOND_RELEASE_OLD:
		return bond_do_ioctl(bond_dev, ifr, SIOCBONDRELEASE);
	case BOND_SETHWADDR_OLD:
		return bond_do_ioctl(bond_dev, ifr, SIOCBONDSETHWADDR);
	case BOND_CHANGE_ACTIVE_OLD:
		return bond_do_ioctl(bond_dev, ifr, SIOCBONDCHANGEACTIVE);
	}

	return -EOPNOTSUPP;
}

static void bond_change_rx_flags(struct net_device *bond_dev, int change)
{
	struct bonding *bond = netdev_priv(bond_dev);

	if (change & IFF_PROMISC)
		bond_set_promiscuity(bond,
				     bond_dev->flags & IFF_PROMISC ? 1 : -1);

	if (change & IFF_ALLMULTI)
		bond_set_allmulti(bond,
				  bond_dev->flags & IFF_ALLMULTI ? 1 : -1);
}

static void bond_set_rx_mode(struct net_device *bond_dev)
{
	struct bonding *bond = netdev_priv(bond_dev);
	struct list_head *iter;
	struct slave *slave;

	rcu_read_lock();
	if (bond_uses_primary(bond)) {
		slave = rcu_dereference(bond->curr_active_slave);
		if (slave) {
			dev_uc_sync(slave->dev, bond_dev);
			dev_mc_sync(slave->dev, bond_dev);
		}
	} else {
		bond_for_each_slave_rcu(bond, slave, iter) {
			dev_uc_sync_multiple(slave->dev, bond_dev);
			dev_mc_sync_multiple(slave->dev, bond_dev);
		}
	}
	rcu_read_unlock();
}

static int bond_neigh_init(struct neighbour *n)
{
	struct bonding *bond = netdev_priv(n->dev);
	const struct net_device_ops *slave_ops;
	struct neigh_parms parms;
	struct slave *slave;
	int ret = 0;

	rcu_read_lock();
	slave = bond_first_slave_rcu(bond);
	if (!slave)
		goto out;
	slave_ops = slave->dev->netdev_ops;
	if (!slave_ops->ndo_neigh_setup)
		goto out;

	/* TODO: find another way [1] to implement this.
	 * Passing a zeroed structure is fragile,
	 * but at least we do not pass garbage.
	 *
	 * [1] One way would be that ndo_neigh_setup() never touch
	 *     struct neigh_parms, but propagate the new neigh_setup()
	 *     back to ___neigh_create() / neigh_parms_alloc()
	 */
	memset(&parms, 0, sizeof(parms));
	ret = slave_ops->ndo_neigh_setup(slave->dev, &parms);

	if (ret)
		goto out;

	if (parms.neigh_setup)
		ret = parms.neigh_setup(n);
out:
	rcu_read_unlock();
	return ret;
}

/* The bonding ndo_neigh_setup is called at init time beofre any
 * slave exists. So we must declare proxy setup function which will
 * be used at run time to resolve the actual slave neigh param setup.
 *
 * It's also called by master devices (such as vlans) to setup their
 * underlying devices. In that case - do nothing, we're already set up from
 * our init.
 */
static int bond_neigh_setup(struct net_device *dev,
			    struct neigh_parms *parms)
{
	/* modify only our neigh_parms */
	if (parms->dev == dev)
		parms->neigh_setup = bond_neigh_init;

	return 0;
}

/* Change the MTU of all of a master's slaves to match the master */
static int bond_change_mtu(struct net_device *bond_dev, int new_mtu)
{
	struct bonding *bond = netdev_priv(bond_dev);
	struct slave *slave, *rollback_slave;
	struct list_head *iter;
	int res = 0;

	netdev_dbg(bond_dev, "bond=%p, new_mtu=%d\n", bond, new_mtu);

	bond_for_each_slave(bond, slave, iter) {
		slave_dbg(bond_dev, slave->dev, "s %p c_m %p\n",
			   slave, slave->dev->netdev_ops->ndo_change_mtu);

		res = dev_set_mtu(slave->dev, new_mtu);

		if (res) {
			/* If we failed to set the slave's mtu to the new value
			 * we must abort the operation even in ACTIVE_BACKUP
			 * mode, because if we allow the backup slaves to have
			 * different mtu values than the active slave we'll
			 * need to change their mtu when doing a failover. That
			 * means changing their mtu from timer context, which
			 * is probably not a good idea.
			 */
			slave_dbg(bond_dev, slave->dev, "err %d setting mtu to %d\n",
				  res, new_mtu);
			goto unwind;
		}
	}

	bond_dev->mtu = new_mtu;

	return 0;

unwind:
	/* unwind from head to the slave that failed */
	bond_for_each_slave(bond, rollback_slave, iter) {
		int tmp_res;

		if (rollback_slave == slave)
			break;

		tmp_res = dev_set_mtu(rollback_slave->dev, bond_dev->mtu);
		if (tmp_res)
			slave_dbg(bond_dev, rollback_slave->dev, "unwind err %d\n",
				  tmp_res);
	}

	return res;
}

/* Change HW address
 *
 * Note that many devices must be down to change the HW address, and
 * downing the master releases all slaves.  We can make bonds full of
 * bonding devices to test this, however.
 */
static int bond_set_mac_address(struct net_device *bond_dev, void *addr)
{
	struct bonding *bond = netdev_priv(bond_dev);
	struct slave *slave, *rollback_slave;
	struct sockaddr_storage *ss = addr, tmp_ss;
	struct list_head *iter;
	int res = 0;

	if (BOND_MODE(bond) == BOND_MODE_ALB)
		return bond_alb_set_mac_address(bond_dev, addr);


	netdev_dbg(bond_dev, "%s: bond=%p\n", __func__, bond);

	/* If fail_over_mac is enabled, do nothing and return success.
	 * Returning an error causes ifenslave to fail.
	 */
	if (bond->params.fail_over_mac &&
	    BOND_MODE(bond) == BOND_MODE_ACTIVEBACKUP)
		return 0;

	if (!is_valid_ether_addr(ss->__data))
		return -EADDRNOTAVAIL;

	bond_for_each_slave(bond, slave, iter) {
		slave_dbg(bond_dev, slave->dev, "%s: slave=%p\n",
			  __func__, slave);
		res = dev_set_mac_address(slave->dev, addr, NULL);
		if (res) {
			/* TODO: consider downing the slave
			 * and retry ?
			 * User should expect communications
			 * breakage anyway until ARP finish
			 * updating, so...
			 */
			slave_dbg(bond_dev, slave->dev, "%s: err %d\n",
				  __func__, res);
			goto unwind;
		}
	}

	/* success */
	dev_addr_set(bond_dev, ss->__data);
	return 0;

unwind:
	memcpy(tmp_ss.__data, bond_dev->dev_addr, bond_dev->addr_len);
	tmp_ss.ss_family = bond_dev->type;

	/* unwind from head to the slave that failed */
	bond_for_each_slave(bond, rollback_slave, iter) {
		int tmp_res;

		if (rollback_slave == slave)
			break;

		tmp_res = dev_set_mac_address(rollback_slave->dev,
					      (struct sockaddr *)&tmp_ss, NULL);
		if (tmp_res) {
			slave_dbg(bond_dev, rollback_slave->dev, "%s: unwind err %d\n",
				   __func__, tmp_res);
		}
	}

	return res;
}

/**
 * bond_get_slave_by_id - get xmit slave with slave_id
 * @bond: bonding device that is transmitting
 * @slave_id: slave id up to slave_cnt-1 through which to transmit
 *
 * This function tries to get slave with slave_id but in case
 * it fails, it tries to find the first available slave for transmission.
 */
static struct slave *bond_get_slave_by_id(struct bonding *bond,
					  int slave_id)
{
	struct list_head *iter;
	struct slave *slave;
	int i = slave_id;

	/* Here we start from the slave with slave_id */
	bond_for_each_slave_rcu(bond, slave, iter) {
		if (--i < 0) {
			if (bond_slave_can_tx(slave))
				return slave;
		}
	}

	/* Here we start from the first slave up to slave_id */
	i = slave_id;
	bond_for_each_slave_rcu(bond, slave, iter) {
		if (--i < 0)
			break;
		if (bond_slave_can_tx(slave))
			return slave;
	}
	/* no slave that can tx has been found */
	return NULL;
}

/**
 * bond_rr_gen_slave_id - generate slave id based on packets_per_slave
 * @bond: bonding device to use
 *
 * Based on the value of the bonding device's packets_per_slave parameter
 * this function generates a slave id, which is usually used as the next
 * slave to transmit through.
 */
static u32 bond_rr_gen_slave_id(struct bonding *bond)
{
	u32 slave_id;
	struct reciprocal_value reciprocal_packets_per_slave;
	int packets_per_slave = bond->params.packets_per_slave;

	switch (packets_per_slave) {
	case 0:
		slave_id = prandom_u32();
		break;
	case 1:
		slave_id = this_cpu_inc_return(*bond->rr_tx_counter);
		break;
	default:
		reciprocal_packets_per_slave =
			bond->params.reciprocal_packets_per_slave;
		slave_id = this_cpu_inc_return(*bond->rr_tx_counter);
		slave_id = reciprocal_divide(slave_id,
					     reciprocal_packets_per_slave);
		break;
	}

	return slave_id;
}

static struct slave *bond_xmit_roundrobin_slave_get(struct bonding *bond,
						    struct sk_buff *skb)
{
	struct slave *slave;
	int slave_cnt;
	u32 slave_id;

	/* Start with the curr_active_slave that joined the bond as the
	 * default for sending IGMP traffic.  For failover purposes one
	 * needs to maintain some consistency for the interface that will
	 * send the join/membership reports.  The curr_active_slave found
	 * will send all of this type of traffic.
	 */
	if (skb->protocol == htons(ETH_P_IP)) {
		int noff = skb_network_offset(skb);
		struct iphdr *iph;

		if (unlikely(!pskb_may_pull(skb, noff + sizeof(*iph))))
			goto non_igmp;

		iph = ip_hdr(skb);
		if (iph->protocol == IPPROTO_IGMP) {
			slave = rcu_dereference(bond->curr_active_slave);
			if (slave)
				return slave;
			return bond_get_slave_by_id(bond, 0);
		}
	}

non_igmp:
	slave_cnt = READ_ONCE(bond->slave_cnt);
	if (likely(slave_cnt)) {
		slave_id = bond_rr_gen_slave_id(bond) % slave_cnt;
		return bond_get_slave_by_id(bond, slave_id);
	}
	return NULL;
}

static struct slave *bond_xdp_xmit_roundrobin_slave_get(struct bonding *bond,
							struct xdp_buff *xdp)
{
	struct slave *slave;
	int slave_cnt;
	u32 slave_id;
	const struct ethhdr *eth;
	void *data = xdp->data;

	if (data + sizeof(struct ethhdr) > xdp->data_end)
		goto non_igmp;

	eth = (struct ethhdr *)data;
	data += sizeof(struct ethhdr);

	/* See comment on IGMP in bond_xmit_roundrobin_slave_get() */
	if (eth->h_proto == htons(ETH_P_IP)) {
		const struct iphdr *iph;

		if (data + sizeof(struct iphdr) > xdp->data_end)
			goto non_igmp;

		iph = (struct iphdr *)data;

		if (iph->protocol == IPPROTO_IGMP) {
			slave = rcu_dereference(bond->curr_active_slave);
			if (slave)
				return slave;
			return bond_get_slave_by_id(bond, 0);
		}
	}

non_igmp:
	slave_cnt = READ_ONCE(bond->slave_cnt);
	if (likely(slave_cnt)) {
		slave_id = bond_rr_gen_slave_id(bond) % slave_cnt;
		return bond_get_slave_by_id(bond, slave_id);
	}
	return NULL;
}

static netdev_tx_t bond_xmit_roundrobin(struct sk_buff *skb,
					struct net_device *bond_dev)
{
	struct bonding *bond = netdev_priv(bond_dev);
	struct slave *slave;

	slave = bond_xmit_roundrobin_slave_get(bond, skb);
	if (likely(slave))
		return bond_dev_queue_xmit(bond, skb, slave->dev);

	return bond_tx_drop(bond_dev, skb);
}

static struct slave *bond_xmit_activebackup_slave_get(struct bonding *bond)
{
	return rcu_dereference(bond->curr_active_slave);
}

/* In active-backup mode, we know that bond->curr_active_slave is always valid if
 * the bond has a usable interface.
 */
static netdev_tx_t bond_xmit_activebackup(struct sk_buff *skb,
					  struct net_device *bond_dev)
{
	struct bonding *bond = netdev_priv(bond_dev);
	struct slave *slave;

	slave = bond_xmit_activebackup_slave_get(bond);
	if (slave)
		return bond_dev_queue_xmit(bond, skb, slave->dev);

	return bond_tx_drop(bond_dev, skb);
}

/* Use this to update slave_array when (a) it's not appropriate to update
 * slave_array right away (note that update_slave_array() may sleep)
 * and / or (b) RTNL is not held.
 */
void bond_slave_arr_work_rearm(struct bonding *bond, unsigned long delay)
{
	queue_delayed_work(bond->wq, &bond->slave_arr_work, delay);
}

/* Slave array work handler. Holds only RTNL */
static void bond_slave_arr_handler(struct work_struct *work)
{
	struct bonding *bond = container_of(work, struct bonding,
					    slave_arr_work.work);
	int ret;

	if (!rtnl_trylock())
		goto err;

	ret = bond_update_slave_arr(bond, NULL);
	rtnl_unlock();
	if (ret) {
		pr_warn_ratelimited("Failed to update slave array from WT\n");
		goto err;
	}
	return;

err:
	bond_slave_arr_work_rearm(bond, 1);
}

static void bond_skip_slave(struct bond_up_slave *slaves,
			    struct slave *skipslave)
{
	int idx;

	/* Rare situation where caller has asked to skip a specific
	 * slave but allocation failed (most likely!). BTW this is
	 * only possible when the call is initiated from
	 * __bond_release_one(). In this situation; overwrite the
	 * skipslave entry in the array with the last entry from the
	 * array to avoid a situation where the xmit path may choose
	 * this to-be-skipped slave to send a packet out.
	 */
	for (idx = 0; slaves && idx < slaves->count; idx++) {
		if (skipslave == slaves->arr[idx]) {
			slaves->arr[idx] =
				slaves->arr[slaves->count - 1];
			slaves->count--;
			break;
		}
	}
}

static void bond_set_slave_arr(struct bonding *bond,
			       struct bond_up_slave *usable_slaves,
			       struct bond_up_slave *all_slaves)
{
	struct bond_up_slave *usable, *all;

	usable = rtnl_dereference(bond->usable_slaves);
	rcu_assign_pointer(bond->usable_slaves, usable_slaves);
	kfree_rcu(usable, rcu);

	all = rtnl_dereference(bond->all_slaves);
	rcu_assign_pointer(bond->all_slaves, all_slaves);
	kfree_rcu(all, rcu);
}

static void bond_reset_slave_arr(struct bonding *bond)
{
	struct bond_up_slave *usable, *all;

	usable = rtnl_dereference(bond->usable_slaves);
	if (usable) {
		RCU_INIT_POINTER(bond->usable_slaves, NULL);
		kfree_rcu(usable, rcu);
	}

	all = rtnl_dereference(bond->all_slaves);
	if (all) {
		RCU_INIT_POINTER(bond->all_slaves, NULL);
		kfree_rcu(all, rcu);
	}
}

/* Build the usable slaves array in control path for modes that use xmit-hash
 * to determine the slave interface -
 * (a) BOND_MODE_8023AD
 * (b) BOND_MODE_XOR
 * (c) (BOND_MODE_TLB || BOND_MODE_ALB) && tlb_dynamic_lb == 0
 *
 * The caller is expected to hold RTNL only and NO other lock!
 */
int bond_update_slave_arr(struct bonding *bond, struct slave *skipslave)
{
	struct bond_up_slave *usable_slaves = NULL, *all_slaves = NULL;
	struct slave *slave;
	struct list_head *iter;
	int agg_id = 0;
	int ret = 0;

	might_sleep();

	usable_slaves = kzalloc(struct_size(usable_slaves, arr,
					    bond->slave_cnt), GFP_KERNEL);
	all_slaves = kzalloc(struct_size(all_slaves, arr,
					 bond->slave_cnt), GFP_KERNEL);
	if (!usable_slaves || !all_slaves) {
		ret = -ENOMEM;
		goto out;
	}
	if (BOND_MODE(bond) == BOND_MODE_8023AD) {
		struct ad_info ad_info;

		spin_lock_bh(&bond->mode_lock);
		if (bond_3ad_get_active_agg_info(bond, &ad_info)) {
			spin_unlock_bh(&bond->mode_lock);
			pr_debug("bond_3ad_get_active_agg_info failed\n");
			/* No active aggragator means it's not safe to use
			 * the previous array.
			 */
			bond_reset_slave_arr(bond);
			goto out;
		}
		spin_unlock_bh(&bond->mode_lock);
		agg_id = ad_info.aggregator_id;
	}
	bond_for_each_slave(bond, slave, iter) {
		if (skipslave == slave)
			continue;

		all_slaves->arr[all_slaves->count++] = slave;
		if (BOND_MODE(bond) == BOND_MODE_8023AD) {
			struct aggregator *agg;

			agg = SLAVE_AD_INFO(slave)->port.aggregator;
			if (!agg || agg->aggregator_identifier != agg_id)
				continue;
		}
		if (!bond_slave_can_tx(slave))
			continue;

		slave_dbg(bond->dev, slave->dev, "Adding slave to tx hash array[%d]\n",
			  usable_slaves->count);

		usable_slaves->arr[usable_slaves->count++] = slave;
	}

	bond_set_slave_arr(bond, usable_slaves, all_slaves);
	return ret;
out:
	if (ret != 0 && skipslave) {
		bond_skip_slave(rtnl_dereference(bond->all_slaves),
				skipslave);
		bond_skip_slave(rtnl_dereference(bond->usable_slaves),
				skipslave);
	}
	kfree_rcu(all_slaves, rcu);
	kfree_rcu(usable_slaves, rcu);

	return ret;
}

static struct slave *bond_xmit_3ad_xor_slave_get(struct bonding *bond,
						 struct sk_buff *skb,
						 struct bond_up_slave *slaves)
{
	struct slave *slave;
	unsigned int count;
	u32 hash;

	hash = bond_xmit_hash(bond, skb);
	count = slaves ? READ_ONCE(slaves->count) : 0;
	if (unlikely(!count))
		return NULL;

	slave = slaves->arr[hash % count];
	return slave;
}

static struct slave *bond_xdp_xmit_3ad_xor_slave_get(struct bonding *bond,
						     struct xdp_buff *xdp)
{
	struct bond_up_slave *slaves;
	unsigned int count;
	u32 hash;

	hash = bond_xmit_hash_xdp(bond, xdp);
	slaves = rcu_dereference(bond->usable_slaves);
	count = slaves ? READ_ONCE(slaves->count) : 0;
	if (unlikely(!count))
		return NULL;

	return slaves->arr[hash % count];
}

/* Use this Xmit function for 3AD as well as XOR modes. The current
 * usable slave array is formed in the control path. The xmit function
 * just calculates hash and sends the packet out.
 */
static netdev_tx_t bond_3ad_xor_xmit(struct sk_buff *skb,
				     struct net_device *dev)
{
	struct bonding *bond = netdev_priv(dev);
	struct bond_up_slave *slaves;
	struct slave *slave;

	slaves = rcu_dereference(bond->usable_slaves);
	slave = bond_xmit_3ad_xor_slave_get(bond, skb, slaves);
	if (likely(slave))
		return bond_dev_queue_xmit(bond, skb, slave->dev);

	return bond_tx_drop(dev, skb);
}

/* in broadcast mode, we send everything to all usable interfaces. */
static netdev_tx_t bond_xmit_broadcast(struct sk_buff *skb,
				       struct net_device *bond_dev)
{
	struct bonding *bond = netdev_priv(bond_dev);
	struct slave *slave = NULL;
	struct list_head *iter;
	bool xmit_suc = false;
	bool skb_used = false;

	bond_for_each_slave_rcu(bond, slave, iter) {
		struct sk_buff *skb2;
<<<<<<< HEAD

		if (!(bond_slave_is_up(slave) && slave->link == BOND_LINK_UP))
			continue;

=======

		if (!(bond_slave_is_up(slave) && slave->link == BOND_LINK_UP))
			continue;

>>>>>>> ed9f4f96
		if (bond_is_last_slave(bond, slave)) {
			skb2 = skb;
			skb_used = true;
		} else {
			skb2 = skb_clone(skb, GFP_ATOMIC);
			if (!skb2) {
				net_err_ratelimited("%s: Error: %s: skb_clone() failed\n",
						    bond_dev->name, __func__);
				continue;
			}
		}

		if (bond_dev_queue_xmit(bond, skb2, slave->dev) == NETDEV_TX_OK)
			xmit_suc = true;
	}

	if (!skb_used)
		dev_kfree_skb_any(skb);

	if (xmit_suc)
		return NETDEV_TX_OK;

	atomic_long_inc(&bond_dev->tx_dropped);
	return NET_XMIT_DROP;
}

/*------------------------- Device initialization ---------------------------*/

/* Lookup the slave that corresponds to a qid */
static inline int bond_slave_override(struct bonding *bond,
				      struct sk_buff *skb)
{
	struct slave *slave = NULL;
	struct list_head *iter;

	if (!skb_rx_queue_recorded(skb))
		return 1;

	/* Find out if any slaves have the same mapping as this skb. */
	bond_for_each_slave_rcu(bond, slave, iter) {
		if (slave->queue_id == skb_get_queue_mapping(skb)) {
			if (bond_slave_is_up(slave) &&
			    slave->link == BOND_LINK_UP) {
				bond_dev_queue_xmit(bond, skb, slave->dev);
				return 0;
			}
			/* If the slave isn't UP, use default transmit policy. */
			break;
		}
	}

	return 1;
}


static u16 bond_select_queue(struct net_device *dev, struct sk_buff *skb,
			     struct net_device *sb_dev)
{
	/* This helper function exists to help dev_pick_tx get the correct
	 * destination queue.  Using a helper function skips a call to
	 * skb_tx_hash and will put the skbs in the queue we expect on their
	 * way down to the bonding driver.
	 */
	u16 txq = skb_rx_queue_recorded(skb) ? skb_get_rx_queue(skb) : 0;

	/* Save the original txq to restore before passing to the driver */
	qdisc_skb_cb(skb)->slave_dev_queue_mapping = skb_get_queue_mapping(skb);

	if (unlikely(txq >= dev->real_num_tx_queues)) {
		do {
			txq -= dev->real_num_tx_queues;
		} while (txq >= dev->real_num_tx_queues);
	}
	return txq;
}

static struct net_device *bond_xmit_get_slave(struct net_device *master_dev,
					      struct sk_buff *skb,
					      bool all_slaves)
{
	struct bonding *bond = netdev_priv(master_dev);
	struct bond_up_slave *slaves;
	struct slave *slave = NULL;

	switch (BOND_MODE(bond)) {
	case BOND_MODE_ROUNDROBIN:
		slave = bond_xmit_roundrobin_slave_get(bond, skb);
		break;
	case BOND_MODE_ACTIVEBACKUP:
		slave = bond_xmit_activebackup_slave_get(bond);
		break;
	case BOND_MODE_8023AD:
	case BOND_MODE_XOR:
		if (all_slaves)
			slaves = rcu_dereference(bond->all_slaves);
		else
			slaves = rcu_dereference(bond->usable_slaves);
		slave = bond_xmit_3ad_xor_slave_get(bond, skb, slaves);
		break;
	case BOND_MODE_BROADCAST:
		break;
	case BOND_MODE_ALB:
		slave = bond_xmit_alb_slave_get(bond, skb);
		break;
	case BOND_MODE_TLB:
		slave = bond_xmit_tlb_slave_get(bond, skb);
		break;
	default:
		/* Should never happen, mode already checked */
		WARN_ONCE(true, "Unknown bonding mode");
		break;
	}

	if (slave)
		return slave->dev;
	return NULL;
}

static void bond_sk_to_flow(struct sock *sk, struct flow_keys *flow)
{
	switch (sk->sk_family) {
#if IS_ENABLED(CONFIG_IPV6)
	case AF_INET6:
		if (sk->sk_ipv6only ||
		    ipv6_addr_type(&sk->sk_v6_daddr) != IPV6_ADDR_MAPPED) {
			flow->control.addr_type = FLOW_DISSECTOR_KEY_IPV6_ADDRS;
			flow->addrs.v6addrs.src = inet6_sk(sk)->saddr;
			flow->addrs.v6addrs.dst = sk->sk_v6_daddr;
			break;
		}
		fallthrough;
#endif
	default: /* AF_INET */
		flow->control.addr_type = FLOW_DISSECTOR_KEY_IPV4_ADDRS;
		flow->addrs.v4addrs.src = inet_sk(sk)->inet_rcv_saddr;
		flow->addrs.v4addrs.dst = inet_sk(sk)->inet_daddr;
		break;
	}

	flow->ports.src = inet_sk(sk)->inet_sport;
	flow->ports.dst = inet_sk(sk)->inet_dport;
}

/**
 * bond_sk_hash_l34 - generate a hash value based on the socket's L3 and L4 fields
 * @sk: socket to use for headers
 *
 * This function will extract the necessary field from the socket and use
 * them to generate a hash based on the LAYER34 xmit_policy.
 * Assumes that sk is a TCP or UDP socket.
 */
static u32 bond_sk_hash_l34(struct sock *sk)
{
	struct flow_keys flow;
	u32 hash;

	bond_sk_to_flow(sk, &flow);

	/* L4 */
	memcpy(&hash, &flow.ports.ports, sizeof(hash));
	/* L3 */
	return bond_ip_hash(hash, &flow);
}

static struct net_device *__bond_sk_get_lower_dev(struct bonding *bond,
						  struct sock *sk)
{
	struct bond_up_slave *slaves;
	struct slave *slave;
	unsigned int count;
	u32 hash;

	slaves = rcu_dereference(bond->usable_slaves);
	count = slaves ? READ_ONCE(slaves->count) : 0;
	if (unlikely(!count))
		return NULL;

	hash = bond_sk_hash_l34(sk);
	slave = slaves->arr[hash % count];

	return slave->dev;
}

static struct net_device *bond_sk_get_lower_dev(struct net_device *dev,
						struct sock *sk)
{
	struct bonding *bond = netdev_priv(dev);
	struct net_device *lower = NULL;

	rcu_read_lock();
	if (bond_sk_check(bond))
		lower = __bond_sk_get_lower_dev(bond, sk);
	rcu_read_unlock();

	return lower;
}

#if IS_ENABLED(CONFIG_TLS_DEVICE)
static netdev_tx_t bond_tls_device_xmit(struct bonding *bond, struct sk_buff *skb,
					struct net_device *dev)
{
	if (likely(bond_get_slave_by_dev(bond, tls_get_ctx(skb->sk)->netdev)))
		return bond_dev_queue_xmit(bond, skb, tls_get_ctx(skb->sk)->netdev);
	return bond_tx_drop(dev, skb);
}
#endif

static netdev_tx_t __bond_start_xmit(struct sk_buff *skb, struct net_device *dev)
{
	struct bonding *bond = netdev_priv(dev);

	if (bond_should_override_tx_queue(bond) &&
	    !bond_slave_override(bond, skb))
		return NETDEV_TX_OK;

#if IS_ENABLED(CONFIG_TLS_DEVICE)
	if (skb->sk && tls_is_sk_tx_device_offloaded(skb->sk))
		return bond_tls_device_xmit(bond, skb, dev);
#endif

	switch (BOND_MODE(bond)) {
	case BOND_MODE_ROUNDROBIN:
		return bond_xmit_roundrobin(skb, dev);
	case BOND_MODE_ACTIVEBACKUP:
		return bond_xmit_activebackup(skb, dev);
	case BOND_MODE_8023AD:
	case BOND_MODE_XOR:
		return bond_3ad_xor_xmit(skb, dev);
	case BOND_MODE_BROADCAST:
		return bond_xmit_broadcast(skb, dev);
	case BOND_MODE_ALB:
		return bond_alb_xmit(skb, dev);
	case BOND_MODE_TLB:
		return bond_tlb_xmit(skb, dev);
	default:
		/* Should never happen, mode already checked */
		netdev_err(dev, "Unknown bonding mode %d\n", BOND_MODE(bond));
		WARN_ON_ONCE(1);
		return bond_tx_drop(dev, skb);
	}
}

static netdev_tx_t bond_start_xmit(struct sk_buff *skb, struct net_device *dev)
{
	struct bonding *bond = netdev_priv(dev);
	netdev_tx_t ret = NETDEV_TX_OK;

	/* If we risk deadlock from transmitting this in the
	 * netpoll path, tell netpoll to queue the frame for later tx
	 */
	if (unlikely(is_netpoll_tx_blocked(dev)))
		return NETDEV_TX_BUSY;

	rcu_read_lock();
	if (bond_has_slaves(bond))
		ret = __bond_start_xmit(skb, dev);
	else
		ret = bond_tx_drop(dev, skb);
	rcu_read_unlock();

	return ret;
}

static struct net_device *
bond_xdp_get_xmit_slave(struct net_device *bond_dev, struct xdp_buff *xdp)
{
	struct bonding *bond = netdev_priv(bond_dev);
	struct slave *slave;

	/* Caller needs to hold rcu_read_lock() */

	switch (BOND_MODE(bond)) {
	case BOND_MODE_ROUNDROBIN:
		slave = bond_xdp_xmit_roundrobin_slave_get(bond, xdp);
		break;

	case BOND_MODE_ACTIVEBACKUP:
		slave = bond_xmit_activebackup_slave_get(bond);
		break;

	case BOND_MODE_8023AD:
	case BOND_MODE_XOR:
		slave = bond_xdp_xmit_3ad_xor_slave_get(bond, xdp);
		break;

	default:
		/* Should never happen. Mode guarded by bond_xdp_check() */
		netdev_err(bond_dev, "Unknown bonding mode %d for xdp xmit\n", BOND_MODE(bond));
		WARN_ON_ONCE(1);
		return NULL;
	}

	if (slave)
		return slave->dev;

	return NULL;
}

static int bond_xdp_xmit(struct net_device *bond_dev,
			 int n, struct xdp_frame **frames, u32 flags)
{
	int nxmit, err = -ENXIO;

	rcu_read_lock();

	for (nxmit = 0; nxmit < n; nxmit++) {
		struct xdp_frame *frame = frames[nxmit];
		struct xdp_frame *frames1[] = {frame};
		struct net_device *slave_dev;
		struct xdp_buff xdp;

		xdp_convert_frame_to_buff(frame, &xdp);

		slave_dev = bond_xdp_get_xmit_slave(bond_dev, &xdp);
		if (!slave_dev) {
			err = -ENXIO;
			break;
		}

		err = slave_dev->netdev_ops->ndo_xdp_xmit(slave_dev, 1, frames1, flags);
		if (err < 1)
			break;
	}

	rcu_read_unlock();

	/* If error happened on the first frame then we can pass the error up, otherwise
	 * report the number of frames that were xmitted.
	 */
	if (err < 0)
		return (nxmit == 0 ? err : nxmit);

	return nxmit;
}

static int bond_xdp_set(struct net_device *dev, struct bpf_prog *prog,
			struct netlink_ext_ack *extack)
{
	struct bonding *bond = netdev_priv(dev);
	struct list_head *iter;
	struct slave *slave, *rollback_slave;
	struct bpf_prog *old_prog;
	struct netdev_bpf xdp = {
		.command = XDP_SETUP_PROG,
		.flags   = 0,
		.prog    = prog,
		.extack  = extack,
	};
	int err;

	ASSERT_RTNL();

	if (!bond_xdp_check(bond))
		return -EOPNOTSUPP;

	old_prog = bond->xdp_prog;
	bond->xdp_prog = prog;

	bond_for_each_slave(bond, slave, iter) {
		struct net_device *slave_dev = slave->dev;

		if (!slave_dev->netdev_ops->ndo_bpf ||
		    !slave_dev->netdev_ops->ndo_xdp_xmit) {
			SLAVE_NL_ERR(dev, slave_dev, extack,
				     "Slave device does not support XDP");
			err = -EOPNOTSUPP;
			goto err;
		}

		if (dev_xdp_prog_count(slave_dev) > 0) {
			SLAVE_NL_ERR(dev, slave_dev, extack,
				     "Slave has XDP program loaded, please unload before enslaving");
			err = -EOPNOTSUPP;
			goto err;
		}

		err = slave_dev->netdev_ops->ndo_bpf(slave_dev, &xdp);
		if (err < 0) {
			/* ndo_bpf() sets extack error message */
			slave_err(dev, slave_dev, "Error %d calling ndo_bpf\n", err);
			goto err;
		}
		if (prog)
			bpf_prog_inc(prog);
	}

	if (prog) {
		static_branch_inc(&bpf_master_redirect_enabled_key);
	} else if (old_prog) {
		bpf_prog_put(old_prog);
		static_branch_dec(&bpf_master_redirect_enabled_key);
	}

	return 0;

err:
	/* unwind the program changes */
	bond->xdp_prog = old_prog;
	xdp.prog = old_prog;
	xdp.extack = NULL; /* do not overwrite original error */

	bond_for_each_slave(bond, rollback_slave, iter) {
		struct net_device *slave_dev = rollback_slave->dev;
		int err_unwind;

		if (slave == rollback_slave)
			break;

		err_unwind = slave_dev->netdev_ops->ndo_bpf(slave_dev, &xdp);
		if (err_unwind < 0)
			slave_err(dev, slave_dev,
				  "Error %d when unwinding XDP program change\n", err_unwind);
		else if (xdp.prog)
			bpf_prog_inc(xdp.prog);
	}
	return err;
}

static int bond_xdp(struct net_device *dev, struct netdev_bpf *xdp)
{
	switch (xdp->command) {
	case XDP_SETUP_PROG:
		return bond_xdp_set(dev, xdp->prog, xdp->extack);
	default:
		return -EINVAL;
	}
}

static u32 bond_mode_bcast_speed(struct slave *slave, u32 speed)
{
	if (speed == 0 || speed == SPEED_UNKNOWN)
		speed = slave->speed;
	else
		speed = min(speed, slave->speed);

	return speed;
}

static int bond_ethtool_get_link_ksettings(struct net_device *bond_dev,
					   struct ethtool_link_ksettings *cmd)
{
	struct bonding *bond = netdev_priv(bond_dev);
	struct list_head *iter;
	struct slave *slave;
	u32 speed = 0;

	cmd->base.duplex = DUPLEX_UNKNOWN;
	cmd->base.port = PORT_OTHER;

	/* Since bond_slave_can_tx returns false for all inactive or down slaves, we
	 * do not need to check mode.  Though link speed might not represent
	 * the true receive or transmit bandwidth (not all modes are symmetric)
	 * this is an accurate maximum.
	 */
	bond_for_each_slave(bond, slave, iter) {
		if (bond_slave_can_tx(slave)) {
			if (slave->speed != SPEED_UNKNOWN) {
				if (BOND_MODE(bond) == BOND_MODE_BROADCAST)
					speed = bond_mode_bcast_speed(slave,
								      speed);
				else
					speed += slave->speed;
			}
			if (cmd->base.duplex == DUPLEX_UNKNOWN &&
			    slave->duplex != DUPLEX_UNKNOWN)
				cmd->base.duplex = slave->duplex;
		}
	}
	cmd->base.speed = speed ? : SPEED_UNKNOWN;

	return 0;
}

static void bond_ethtool_get_drvinfo(struct net_device *bond_dev,
				     struct ethtool_drvinfo *drvinfo)
{
	strlcpy(drvinfo->driver, DRV_NAME, sizeof(drvinfo->driver));
	snprintf(drvinfo->fw_version, sizeof(drvinfo->fw_version), "%d",
		 BOND_ABI_VERSION);
}

static int bond_ethtool_get_ts_info(struct net_device *bond_dev,
				    struct ethtool_ts_info *info)
{
	struct bonding *bond = netdev_priv(bond_dev);
	const struct ethtool_ops *ops;
	struct net_device *real_dev;
	struct phy_device *phydev;

	real_dev = bond_option_active_slave_get_rcu(bond);
	if (real_dev) {
		ops = real_dev->ethtool_ops;
		phydev = real_dev->phydev;

		if (phy_has_tsinfo(phydev)) {
			return phy_ts_info(phydev, info);
		} else if (ops->get_ts_info) {
			return ops->get_ts_info(real_dev, info);
		}
	}

	info->so_timestamping = SOF_TIMESTAMPING_RX_SOFTWARE |
				SOF_TIMESTAMPING_SOFTWARE;
	info->phc_index = -1;

	return 0;
}

static const struct ethtool_ops bond_ethtool_ops = {
	.get_drvinfo		= bond_ethtool_get_drvinfo,
	.get_link		= ethtool_op_get_link,
	.get_link_ksettings	= bond_ethtool_get_link_ksettings,
	.get_ts_info		= bond_ethtool_get_ts_info,
};

static const struct net_device_ops bond_netdev_ops = {
	.ndo_init		= bond_init,
	.ndo_uninit		= bond_uninit,
	.ndo_open		= bond_open,
	.ndo_stop		= bond_close,
	.ndo_start_xmit		= bond_start_xmit,
	.ndo_select_queue	= bond_select_queue,
	.ndo_get_stats64	= bond_get_stats,
	.ndo_eth_ioctl		= bond_eth_ioctl,
	.ndo_siocbond		= bond_do_ioctl,
	.ndo_siocdevprivate	= bond_siocdevprivate,
	.ndo_change_rx_flags	= bond_change_rx_flags,
	.ndo_set_rx_mode	= bond_set_rx_mode,
	.ndo_change_mtu		= bond_change_mtu,
	.ndo_set_mac_address	= bond_set_mac_address,
	.ndo_neigh_setup	= bond_neigh_setup,
	.ndo_vlan_rx_add_vid	= bond_vlan_rx_add_vid,
	.ndo_vlan_rx_kill_vid	= bond_vlan_rx_kill_vid,
#ifdef CONFIG_NET_POLL_CONTROLLER
	.ndo_netpoll_setup	= bond_netpoll_setup,
	.ndo_netpoll_cleanup	= bond_netpoll_cleanup,
	.ndo_poll_controller	= bond_poll_controller,
#endif
	.ndo_add_slave		= bond_enslave,
	.ndo_del_slave		= bond_release,
	.ndo_fix_features	= bond_fix_features,
	.ndo_features_check	= passthru_features_check,
	.ndo_get_xmit_slave	= bond_xmit_get_slave,
	.ndo_sk_get_lower_dev	= bond_sk_get_lower_dev,
	.ndo_bpf		= bond_xdp,
	.ndo_xdp_xmit           = bond_xdp_xmit,
	.ndo_xdp_get_xmit_slave = bond_xdp_get_xmit_slave,
};

static const struct device_type bond_type = {
	.name = "bond",
};

static void bond_destructor(struct net_device *bond_dev)
{
	struct bonding *bond = netdev_priv(bond_dev);

	if (bond->wq)
		destroy_workqueue(bond->wq);

	if (bond->rr_tx_counter)
		free_percpu(bond->rr_tx_counter);
}

void bond_setup(struct net_device *bond_dev)
{
	struct bonding *bond = netdev_priv(bond_dev);

	spin_lock_init(&bond->mode_lock);
	bond->params = bonding_defaults;

	/* Initialize pointers */
	bond->dev = bond_dev;

	/* Initialize the device entry points */
	ether_setup(bond_dev);
	bond_dev->max_mtu = ETH_MAX_MTU;
	bond_dev->netdev_ops = &bond_netdev_ops;
	bond_dev->ethtool_ops = &bond_ethtool_ops;

	bond_dev->needs_free_netdev = true;
	bond_dev->priv_destructor = bond_destructor;

	SET_NETDEV_DEVTYPE(bond_dev, &bond_type);

	/* Initialize the device options */
	bond_dev->flags |= IFF_MASTER;
	bond_dev->priv_flags |= IFF_BONDING | IFF_UNICAST_FLT | IFF_NO_QUEUE;
	bond_dev->priv_flags &= ~(IFF_XMIT_DST_RELEASE | IFF_TX_SKB_SHARING);

#ifdef CONFIG_XFRM_OFFLOAD
	/* set up xfrm device ops (only supported in active-backup right now) */
	bond_dev->xfrmdev_ops = &bond_xfrmdev_ops;
	INIT_LIST_HEAD(&bond->ipsec_list);
	spin_lock_init(&bond->ipsec_lock);
#endif /* CONFIG_XFRM_OFFLOAD */

	/* don't acquire bond device's netif_tx_lock when transmitting */
	bond_dev->features |= NETIF_F_LLTX;

	/* By default, we declare the bond to be fully
	 * VLAN hardware accelerated capable. Special
	 * care is taken in the various xmit functions
	 * when there are slaves that are not hw accel
	 * capable
	 */

	/* Don't allow bond devices to change network namespaces. */
	bond_dev->features |= NETIF_F_NETNS_LOCAL;

	bond_dev->hw_features = BOND_VLAN_FEATURES |
				NETIF_F_HW_VLAN_CTAG_RX |
				NETIF_F_HW_VLAN_CTAG_FILTER;

	bond_dev->hw_features |= NETIF_F_GSO_ENCAP_ALL;
	bond_dev->features |= bond_dev->hw_features;
	bond_dev->features |= NETIF_F_HW_VLAN_CTAG_TX | NETIF_F_HW_VLAN_STAG_TX;
#ifdef CONFIG_XFRM_OFFLOAD
	bond_dev->hw_features |= BOND_XFRM_FEATURES;
	/* Only enable XFRM features if this is an active-backup config */
	if (BOND_MODE(bond) == BOND_MODE_ACTIVEBACKUP)
		bond_dev->features |= BOND_XFRM_FEATURES;
#endif /* CONFIG_XFRM_OFFLOAD */
#if IS_ENABLED(CONFIG_TLS_DEVICE)
	if (bond_sk_check(bond))
		bond_dev->features |= BOND_TLS_FEATURES;
#endif
}

/* Destroy a bonding device.
 * Must be under rtnl_lock when this function is called.
 */
static void bond_uninit(struct net_device *bond_dev)
{
	struct bonding *bond = netdev_priv(bond_dev);
	struct bond_up_slave *usable, *all;
	struct list_head *iter;
	struct slave *slave;

	bond_netpoll_cleanup(bond_dev);

	/* Release the bonded slaves */
	bond_for_each_slave(bond, slave, iter)
		__bond_release_one(bond_dev, slave->dev, true, true);
	netdev_info(bond_dev, "Released all slaves\n");

	usable = rtnl_dereference(bond->usable_slaves);
	if (usable) {
		RCU_INIT_POINTER(bond->usable_slaves, NULL);
		kfree_rcu(usable, rcu);
	}

	all = rtnl_dereference(bond->all_slaves);
	if (all) {
		RCU_INIT_POINTER(bond->all_slaves, NULL);
		kfree_rcu(all, rcu);
	}

	list_del(&bond->bond_list);

	bond_debug_unregister(bond);
}

/*------------------------- Module initialization ---------------------------*/

static int bond_check_params(struct bond_params *params)
{
	int arp_validate_value, fail_over_mac_value, primary_reselect_value, i;
	struct bond_opt_value newval;
	const struct bond_opt_value *valptr;
	int arp_all_targets_value = 0;
	u16 ad_actor_sys_prio = 0;
	u16 ad_user_port_key = 0;
	__be32 arp_target[BOND_MAX_ARP_TARGETS] = { 0 };
	int arp_ip_count;
	int bond_mode	= BOND_MODE_ROUNDROBIN;
	int xmit_hashtype = BOND_XMIT_POLICY_LAYER2;
	int lacp_fast = 0;
	int tlb_dynamic_lb;

	/* Convert string parameters. */
	if (mode) {
		bond_opt_initstr(&newval, mode);
		valptr = bond_opt_parse(bond_opt_get(BOND_OPT_MODE), &newval);
		if (!valptr) {
			pr_err("Error: Invalid bonding mode \"%s\"\n", mode);
			return -EINVAL;
		}
		bond_mode = valptr->value;
	}

	if (xmit_hash_policy) {
		if (bond_mode == BOND_MODE_ROUNDROBIN ||
		    bond_mode == BOND_MODE_ACTIVEBACKUP ||
		    bond_mode == BOND_MODE_BROADCAST) {
			pr_info("xmit_hash_policy param is irrelevant in mode %s\n",
				bond_mode_name(bond_mode));
		} else {
			bond_opt_initstr(&newval, xmit_hash_policy);
			valptr = bond_opt_parse(bond_opt_get(BOND_OPT_XMIT_HASH),
						&newval);
			if (!valptr) {
				pr_err("Error: Invalid xmit_hash_policy \"%s\"\n",
				       xmit_hash_policy);
				return -EINVAL;
			}
			xmit_hashtype = valptr->value;
		}
	}

	if (lacp_rate) {
		if (bond_mode != BOND_MODE_8023AD) {
			pr_info("lacp_rate param is irrelevant in mode %s\n",
				bond_mode_name(bond_mode));
		} else {
			bond_opt_initstr(&newval, lacp_rate);
			valptr = bond_opt_parse(bond_opt_get(BOND_OPT_LACP_RATE),
						&newval);
			if (!valptr) {
				pr_err("Error: Invalid lacp rate \"%s\"\n",
				       lacp_rate);
				return -EINVAL;
			}
			lacp_fast = valptr->value;
		}
	}

	if (ad_select) {
		bond_opt_initstr(&newval, ad_select);
		valptr = bond_opt_parse(bond_opt_get(BOND_OPT_AD_SELECT),
					&newval);
		if (!valptr) {
			pr_err("Error: Invalid ad_select \"%s\"\n", ad_select);
			return -EINVAL;
		}
		params->ad_select = valptr->value;
		if (bond_mode != BOND_MODE_8023AD)
			pr_warn("ad_select param only affects 802.3ad mode\n");
	} else {
		params->ad_select = BOND_AD_STABLE;
	}

	if (max_bonds < 0) {
		pr_warn("Warning: max_bonds (%d) not in range %d-%d, so it was reset to BOND_DEFAULT_MAX_BONDS (%d)\n",
			max_bonds, 0, INT_MAX, BOND_DEFAULT_MAX_BONDS);
		max_bonds = BOND_DEFAULT_MAX_BONDS;
	}

	if (miimon < 0) {
		pr_warn("Warning: miimon module parameter (%d), not in range 0-%d, so it was reset to 0\n",
			miimon, INT_MAX);
		miimon = 0;
	}

	if (updelay < 0) {
		pr_warn("Warning: updelay module parameter (%d), not in range 0-%d, so it was reset to 0\n",
			updelay, INT_MAX);
		updelay = 0;
	}

	if (downdelay < 0) {
		pr_warn("Warning: downdelay module parameter (%d), not in range 0-%d, so it was reset to 0\n",
			downdelay, INT_MAX);
		downdelay = 0;
	}

	if ((use_carrier != 0) && (use_carrier != 1)) {
		pr_warn("Warning: use_carrier module parameter (%d), not of valid value (0/1), so it was set to 1\n",
			use_carrier);
		use_carrier = 1;
	}

	if (num_peer_notif < 0 || num_peer_notif > 255) {
		pr_warn("Warning: num_grat_arp/num_unsol_na (%d) not in range 0-255 so it was reset to 1\n",
			num_peer_notif);
		num_peer_notif = 1;
	}

	/* reset values for 802.3ad/TLB/ALB */
	if (!bond_mode_uses_arp(bond_mode)) {
		if (!miimon) {
			pr_warn("Warning: miimon must be specified, otherwise bonding will not detect link failure, speed and duplex which are essential for 802.3ad operation\n");
			pr_warn("Forcing miimon to 100msec\n");
			miimon = BOND_DEFAULT_MIIMON;
		}
	}

	if (tx_queues < 1 || tx_queues > 255) {
		pr_warn("Warning: tx_queues (%d) should be between 1 and 255, resetting to %d\n",
			tx_queues, BOND_DEFAULT_TX_QUEUES);
		tx_queues = BOND_DEFAULT_TX_QUEUES;
	}

	if ((all_slaves_active != 0) && (all_slaves_active != 1)) {
		pr_warn("Warning: all_slaves_active module parameter (%d), not of valid value (0/1), so it was set to 0\n",
			all_slaves_active);
		all_slaves_active = 0;
	}

	if (resend_igmp < 0 || resend_igmp > 255) {
		pr_warn("Warning: resend_igmp (%d) should be between 0 and 255, resetting to %d\n",
			resend_igmp, BOND_DEFAULT_RESEND_IGMP);
		resend_igmp = BOND_DEFAULT_RESEND_IGMP;
	}

	bond_opt_initval(&newval, packets_per_slave);
	if (!bond_opt_parse(bond_opt_get(BOND_OPT_PACKETS_PER_SLAVE), &newval)) {
		pr_warn("Warning: packets_per_slave (%d) should be between 0 and %u resetting to 1\n",
			packets_per_slave, USHRT_MAX);
		packets_per_slave = 1;
	}

	if (bond_mode == BOND_MODE_ALB) {
		pr_notice("In ALB mode you might experience client disconnections upon reconnection of a link if the bonding module updelay parameter (%d msec) is incompatible with the forwarding delay time of the switch\n",
			  updelay);
	}

	if (!miimon) {
		if (updelay || downdelay) {
			/* just warn the user the up/down delay will have
			 * no effect since miimon is zero...
			 */
			pr_warn("Warning: miimon module parameter not set and updelay (%d) or downdelay (%d) module parameter is set; updelay and downdelay have no effect unless miimon is set\n",
				updelay, downdelay);
		}
	} else {
		/* don't allow arp monitoring */
		if (arp_interval) {
			pr_warn("Warning: miimon (%d) and arp_interval (%d) can't be used simultaneously, disabling ARP monitoring\n",
				miimon, arp_interval);
			arp_interval = 0;
		}

		if ((updelay % miimon) != 0) {
			pr_warn("Warning: updelay (%d) is not a multiple of miimon (%d), updelay rounded to %d ms\n",
				updelay, miimon, (updelay / miimon) * miimon);
		}

		updelay /= miimon;

		if ((downdelay % miimon) != 0) {
			pr_warn("Warning: downdelay (%d) is not a multiple of miimon (%d), downdelay rounded to %d ms\n",
				downdelay, miimon,
				(downdelay / miimon) * miimon);
		}

		downdelay /= miimon;
	}

	if (arp_interval < 0) {
		pr_warn("Warning: arp_interval module parameter (%d), not in range 0-%d, so it was reset to 0\n",
			arp_interval, INT_MAX);
		arp_interval = 0;
	}

	for (arp_ip_count = 0, i = 0;
	     (arp_ip_count < BOND_MAX_ARP_TARGETS) && arp_ip_target[i]; i++) {
		__be32 ip;

		/* not a complete check, but good enough to catch mistakes */
		if (!in4_pton(arp_ip_target[i], -1, (u8 *)&ip, -1, NULL) ||
		    !bond_is_ip_target_ok(ip)) {
			pr_warn("Warning: bad arp_ip_target module parameter (%s), ARP monitoring will not be performed\n",
				arp_ip_target[i]);
			arp_interval = 0;
		} else {
			if (bond_get_targets_ip(arp_target, ip) == -1)
				arp_target[arp_ip_count++] = ip;
			else
				pr_warn("Warning: duplicate address %pI4 in arp_ip_target, skipping\n",
					&ip);
		}
	}

	if (arp_interval && !arp_ip_count) {
		/* don't allow arping if no arp_ip_target given... */
		pr_warn("Warning: arp_interval module parameter (%d) specified without providing an arp_ip_target parameter, arp_interval was reset to 0\n",
			arp_interval);
		arp_interval = 0;
	}

	if (arp_validate) {
		if (!arp_interval) {
			pr_err("arp_validate requires arp_interval\n");
			return -EINVAL;
		}

		bond_opt_initstr(&newval, arp_validate);
		valptr = bond_opt_parse(bond_opt_get(BOND_OPT_ARP_VALIDATE),
					&newval);
		if (!valptr) {
			pr_err("Error: invalid arp_validate \"%s\"\n",
			       arp_validate);
			return -EINVAL;
		}
		arp_validate_value = valptr->value;
	} else {
		arp_validate_value = 0;
	}

	if (arp_all_targets) {
		bond_opt_initstr(&newval, arp_all_targets);
		valptr = bond_opt_parse(bond_opt_get(BOND_OPT_ARP_ALL_TARGETS),
					&newval);
		if (!valptr) {
			pr_err("Error: invalid arp_all_targets_value \"%s\"\n",
			       arp_all_targets);
			arp_all_targets_value = 0;
		} else {
			arp_all_targets_value = valptr->value;
		}
	}

	if (miimon) {
		pr_info("MII link monitoring set to %d ms\n", miimon);
	} else if (arp_interval) {
		valptr = bond_opt_get_val(BOND_OPT_ARP_VALIDATE,
					  arp_validate_value);
		pr_info("ARP monitoring set to %d ms, validate %s, with %d target(s):",
			arp_interval, valptr->string, arp_ip_count);

		for (i = 0; i < arp_ip_count; i++)
			pr_cont(" %s", arp_ip_target[i]);

		pr_cont("\n");

	} else if (max_bonds) {
		/* miimon and arp_interval not set, we need one so things
		 * work as expected, see bonding.txt for details
		 */
		pr_debug("Warning: either miimon or arp_interval and arp_ip_target module parameters must be specified, otherwise bonding will not detect link failures! see bonding.txt for details\n");
	}

	if (primary && !bond_mode_uses_primary(bond_mode)) {
		/* currently, using a primary only makes sense
		 * in active backup, TLB or ALB modes
		 */
		pr_warn("Warning: %s primary device specified but has no effect in %s mode\n",
			primary, bond_mode_name(bond_mode));
		primary = NULL;
	}

	if (primary && primary_reselect) {
		bond_opt_initstr(&newval, primary_reselect);
		valptr = bond_opt_parse(bond_opt_get(BOND_OPT_PRIMARY_RESELECT),
					&newval);
		if (!valptr) {
			pr_err("Error: Invalid primary_reselect \"%s\"\n",
			       primary_reselect);
			return -EINVAL;
		}
		primary_reselect_value = valptr->value;
	} else {
		primary_reselect_value = BOND_PRI_RESELECT_ALWAYS;
	}

	if (fail_over_mac) {
		bond_opt_initstr(&newval, fail_over_mac);
		valptr = bond_opt_parse(bond_opt_get(BOND_OPT_FAIL_OVER_MAC),
					&newval);
		if (!valptr) {
			pr_err("Error: invalid fail_over_mac \"%s\"\n",
			       fail_over_mac);
			return -EINVAL;
		}
		fail_over_mac_value = valptr->value;
		if (bond_mode != BOND_MODE_ACTIVEBACKUP)
			pr_warn("Warning: fail_over_mac only affects active-backup mode\n");
	} else {
		fail_over_mac_value = BOND_FOM_NONE;
	}

	bond_opt_initstr(&newval, "default");
	valptr = bond_opt_parse(
			bond_opt_get(BOND_OPT_AD_ACTOR_SYS_PRIO),
				     &newval);
	if (!valptr) {
		pr_err("Error: No ad_actor_sys_prio default value");
		return -EINVAL;
	}
	ad_actor_sys_prio = valptr->value;

	valptr = bond_opt_parse(bond_opt_get(BOND_OPT_AD_USER_PORT_KEY),
				&newval);
	if (!valptr) {
		pr_err("Error: No ad_user_port_key default value");
		return -EINVAL;
	}
	ad_user_port_key = valptr->value;

	bond_opt_initstr(&newval, "default");
	valptr = bond_opt_parse(bond_opt_get(BOND_OPT_TLB_DYNAMIC_LB), &newval);
	if (!valptr) {
		pr_err("Error: No tlb_dynamic_lb default value");
		return -EINVAL;
	}
	tlb_dynamic_lb = valptr->value;

	if (lp_interval == 0) {
		pr_warn("Warning: ip_interval must be between 1 and %d, so it was reset to %d\n",
			INT_MAX, BOND_ALB_DEFAULT_LP_INTERVAL);
		lp_interval = BOND_ALB_DEFAULT_LP_INTERVAL;
	}

	/* fill params struct with the proper values */
	params->mode = bond_mode;
	params->xmit_policy = xmit_hashtype;
	params->miimon = miimon;
	params->num_peer_notif = num_peer_notif;
	params->arp_interval = arp_interval;
	params->arp_validate = arp_validate_value;
	params->arp_all_targets = arp_all_targets_value;
	params->missed_max = 2;
	params->updelay = updelay;
	params->downdelay = downdelay;
	params->peer_notif_delay = 0;
	params->use_carrier = use_carrier;
	params->lacp_active = 1;
	params->lacp_fast = lacp_fast;
	params->primary[0] = 0;
	params->primary_reselect = primary_reselect_value;
	params->fail_over_mac = fail_over_mac_value;
	params->tx_queues = tx_queues;
	params->all_slaves_active = all_slaves_active;
	params->resend_igmp = resend_igmp;
	params->min_links = min_links;
	params->lp_interval = lp_interval;
	params->packets_per_slave = packets_per_slave;
	params->tlb_dynamic_lb = tlb_dynamic_lb;
	params->ad_actor_sys_prio = ad_actor_sys_prio;
	eth_zero_addr(params->ad_actor_system);
	params->ad_user_port_key = ad_user_port_key;
	if (packets_per_slave > 0) {
		params->reciprocal_packets_per_slave =
			reciprocal_value(packets_per_slave);
	} else {
		/* reciprocal_packets_per_slave is unused if
		 * packets_per_slave is 0 or 1, just initialize it
		 */
		params->reciprocal_packets_per_slave =
			(struct reciprocal_value) { 0 };
	}

	if (primary)
		strscpy_pad(params->primary, primary, sizeof(params->primary));

	memcpy(params->arp_targets, arp_target, sizeof(arp_target));

	return 0;
}

/* Called from registration process */
static int bond_init(struct net_device *bond_dev)
{
	struct bonding *bond = netdev_priv(bond_dev);
	struct bond_net *bn = net_generic(dev_net(bond_dev), bond_net_id);

	netdev_dbg(bond_dev, "Begin bond_init\n");

	bond->wq = alloc_ordered_workqueue(bond_dev->name, WQ_MEM_RECLAIM);
	if (!bond->wq)
		return -ENOMEM;

	if (BOND_MODE(bond) == BOND_MODE_ROUNDROBIN) {
		bond->rr_tx_counter = alloc_percpu(u32);
		if (!bond->rr_tx_counter) {
			destroy_workqueue(bond->wq);
			bond->wq = NULL;
			return -ENOMEM;
		}
	}

	spin_lock_init(&bond->stats_lock);
	netdev_lockdep_set_classes(bond_dev);

	list_add_tail(&bond->bond_list, &bn->dev_list);

	bond_prepare_sysfs_group(bond);

	bond_debug_register(bond);

	/* Ensure valid dev_addr */
	if (is_zero_ether_addr(bond_dev->dev_addr) &&
	    bond_dev->addr_assign_type == NET_ADDR_PERM)
		eth_hw_addr_random(bond_dev);

	return 0;
}

unsigned int bond_get_num_tx_queues(void)
{
	return tx_queues;
}

/* Create a new bond based on the specified name and bonding parameters.
 * If name is NULL, obtain a suitable "bond%d" name for us.
 * Caller must NOT hold rtnl_lock; we need to release it here before we
 * set up our sysfs entries.
 */
int bond_create(struct net *net, const char *name)
{
	struct net_device *bond_dev;
	struct bonding *bond;
	struct alb_bond_info *bond_info;
	int res;

	rtnl_lock();

	bond_dev = alloc_netdev_mq(sizeof(struct bonding),
				   name ? name : "bond%d", NET_NAME_UNKNOWN,
				   bond_setup, tx_queues);
	if (!bond_dev) {
		pr_err("%s: eek! can't alloc netdev!\n", name);
		rtnl_unlock();
		return -ENOMEM;
	}

	/*
	 * Initialize rx_hashtbl_used_head to RLB_NULL_INDEX.
	 * It is set to 0 by default which is wrong.
	 */
	bond = netdev_priv(bond_dev);
	bond_info = &(BOND_ALB_INFO(bond));
	bond_info->rx_hashtbl_used_head = RLB_NULL_INDEX;

	dev_net_set(bond_dev, net);
	bond_dev->rtnl_link_ops = &bond_link_ops;

	res = register_netdevice(bond_dev);
	if (res < 0) {
		free_netdev(bond_dev);
		rtnl_unlock();

		return res;
	}

	netif_carrier_off(bond_dev);

	bond_work_init_all(bond);

	rtnl_unlock();
	return 0;
}

static int __net_init bond_net_init(struct net *net)
{
	struct bond_net *bn = net_generic(net, bond_net_id);

	bn->net = net;
	INIT_LIST_HEAD(&bn->dev_list);

	bond_create_proc_dir(bn);
	bond_create_sysfs(bn);

	return 0;
}

static void __net_exit bond_net_exit(struct net *net)
{
	struct bond_net *bn = net_generic(net, bond_net_id);
	struct bonding *bond, *tmp_bond;
	LIST_HEAD(list);

	bond_destroy_sysfs(bn);

	/* Kill off any bonds created after unregistering bond rtnl ops */
	rtnl_lock();
	list_for_each_entry_safe(bond, tmp_bond, &bn->dev_list, bond_list)
		unregister_netdevice_queue(bond->dev, &list);
	unregister_netdevice_many(&list);
	rtnl_unlock();

	bond_destroy_proc_dir(bn);
}

static struct pernet_operations bond_net_ops = {
	.init = bond_net_init,
	.exit = bond_net_exit,
	.id   = &bond_net_id,
	.size = sizeof(struct bond_net),
};

static int __init bonding_init(void)
{
	int i;
	int res;

	res = bond_check_params(&bonding_defaults);
	if (res)
		goto out;

	res = register_pernet_subsys(&bond_net_ops);
	if (res)
		goto out;

	res = bond_netlink_init();
	if (res)
		goto err_link;

	bond_create_debugfs();

	for (i = 0; i < max_bonds; i++) {
		res = bond_create(&init_net, NULL);
		if (res)
			goto err;
	}

	skb_flow_dissector_init(&flow_keys_bonding,
				flow_keys_bonding_keys,
				ARRAY_SIZE(flow_keys_bonding_keys));

	register_netdevice_notifier(&bond_netdev_notifier);
out:
	return res;
err:
	bond_destroy_debugfs();
	bond_netlink_fini();
err_link:
	unregister_pernet_subsys(&bond_net_ops);
	goto out;

}

static void __exit bonding_exit(void)
{
	unregister_netdevice_notifier(&bond_netdev_notifier);

	bond_destroy_debugfs();

	bond_netlink_fini();
	unregister_pernet_subsys(&bond_net_ops);

#ifdef CONFIG_NET_POLL_CONTROLLER
	/* Make sure we don't have an imbalance on our netpoll blocking */
	WARN_ON(atomic_read(&netpoll_block_tx));
#endif
}

module_init(bonding_init);
module_exit(bonding_exit);
MODULE_LICENSE("GPL");
MODULE_DESCRIPTION(DRV_DESCRIPTION);
MODULE_AUTHOR("Thomas Davis, tadavis@lbl.gov and many others");<|MERGE_RESOLUTION|>--- conflicted
+++ resolved
@@ -4887,17 +4887,10 @@
 
 	bond_for_each_slave_rcu(bond, slave, iter) {
 		struct sk_buff *skb2;
-<<<<<<< HEAD
 
 		if (!(bond_slave_is_up(slave) && slave->link == BOND_LINK_UP))
 			continue;
 
-=======
-
-		if (!(bond_slave_is_up(slave) && slave->link == BOND_LINK_UP))
-			continue;
-
->>>>>>> ed9f4f96
 		if (bond_is_last_slave(bond, slave)) {
 			skb2 = skb;
 			skb_used = true;
