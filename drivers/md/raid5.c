--- conflicted
+++ resolved
@@ -2952,14 +2952,6 @@
  *      like to flush data in journal to RAID disks first, so complex rmw
  *      is handled in the write patch (handle_stripe_dirtying).
  *
-<<<<<<< HEAD
- */
-static inline bool delay_towrite(struct r5dev *dev,
-				   struct stripe_head_state *s)
-{
-	return !test_bit(R5_OVERWRITE, &dev->flags) &&
-		!test_bit(R5_Insync, &dev->flags) && s->injournal;
-=======
  *   2. when journal space is critical (R5C_LOG_CRITICAL=1)
  *
  *      It is important to be able to flush all stripes in raid5-cache.
@@ -2990,7 +2982,6 @@
 	    s->injournal > 0)
 		return true;
 	return false;
->>>>>>> a71c9a1c
 }
 
 static void
@@ -3013,11 +3004,7 @@
 		for (i = disks; i--; ) {
 			struct r5dev *dev = &sh->dev[i];
 
-<<<<<<< HEAD
-			if (dev->towrite && !delay_towrite(dev, s)) {
-=======
 			if (dev->towrite && !delay_towrite(conf, dev, s)) {
->>>>>>> a71c9a1c
 				set_bit(R5_LOCKED, &dev->flags);
 				set_bit(R5_Wantdrain, &dev->flags);
 				if (!expand)
@@ -3769,11 +3756,7 @@
 	} else for (i = disks; i--; ) {
 		/* would I have to read this buffer for read_modify_write */
 		struct r5dev *dev = &sh->dev[i];
-<<<<<<< HEAD
-		if (((dev->towrite && !delay_towrite(dev, s)) ||
-=======
 		if (((dev->towrite && !delay_towrite(conf, dev, s)) ||
->>>>>>> a71c9a1c
 		     i == sh->pd_idx || i == sh->qd_idx ||
 		     test_bit(R5_InJournal, &dev->flags)) &&
 		    !test_bit(R5_LOCKED, &dev->flags) &&
@@ -3838,11 +3821,7 @@
 
 		for (i = disks; i--; ) {
 			struct r5dev *dev = &sh->dev[i];
-<<<<<<< HEAD
-			if (((dev->towrite && !delay_towrite(dev, s)) ||
-=======
 			if (((dev->towrite && !delay_towrite(conf, dev, s)) ||
->>>>>>> a71c9a1c
 			     i == sh->pd_idx || i == sh->qd_idx ||
 			     test_bit(R5_InJournal, &dev->flags)) &&
 			    !test_bit(R5_LOCKED, &dev->flags) &&
