// SPDX-License-Identifier: GPL-2.0

#include <linux/bitmap.h>
#include <linux/kernel.h>
#include <linux/module.h>
#include <linux/interrupt.h>
#include <linux/irq.h>
#include <linux/spinlock.h>
#include <linux/list.h>
#include <linux/device.h>
#include <linux/err.h>
#include <linux/debugfs.h>
#include <linux/seq_file.h>
#include <linux/gpio.h>
#include <linux/idr.h>
#include <linux/slab.h>
#include <linux/acpi.h>
#include <linux/gpio/driver.h>
#include <linux/gpio/machine.h>
#include <linux/pinctrl/consumer.h>
#include <linux/fs.h>
#include <linux/compat.h>
#include <linux/file.h>
#include <uapi/linux/gpio.h>

#include "gpiolib.h"
#include "gpiolib-of.h"
#include "gpiolib-acpi.h"
#include "gpiolib-cdev.h"
#include "gpiolib-sysfs.h"

#define CREATE_TRACE_POINTS
#include <trace/events/gpio.h>

/* Implementation infrastructure for GPIO interfaces.
 *
 * The GPIO programming interface allows for inlining speed-critical
 * get/set operations for common cases, so that access to SOC-integrated
 * GPIOs can sometimes cost only an instruction or two per bit.
 */


/* When debugging, extend minimal trust to callers and platform code.
 * Also emit diagnostic messages that may help initial bringup, when
 * board setup or driver bugs are most common.
 *
 * Otherwise, minimize overhead in what may be bitbanging codepaths.
 */
#ifdef	DEBUG
#define	extra_checks	1
#else
#define	extra_checks	0
#endif

/* Device and char device-related information */
static DEFINE_IDA(gpio_ida);
static dev_t gpio_devt;
#define GPIO_DEV_MAX 256 /* 256 GPIO chip devices supported */
static int gpio_bus_match(struct device *dev, struct device_driver *drv);
static struct bus_type gpio_bus_type = {
	.name = "gpio",
	.match = gpio_bus_match,
};

/*
 * Number of GPIOs to use for the fast path in set array
 */
#define FASTPATH_NGPIO CONFIG_GPIOLIB_FASTPATH_LIMIT

/* gpio_lock prevents conflicts during gpio_desc[] table updates.
 * While any GPIO is requested, its gpio_chip is not removable;
 * each GPIO's "requested" flag serves as a lock and refcount.
 */
DEFINE_SPINLOCK(gpio_lock);

static DEFINE_MUTEX(gpio_lookup_lock);
static LIST_HEAD(gpio_lookup_list);
LIST_HEAD(gpio_devices);

static DEFINE_MUTEX(gpio_machine_hogs_mutex);
static LIST_HEAD(gpio_machine_hogs);

static void gpiochip_free_hogs(struct gpio_chip *gc);
static int gpiochip_add_irqchip(struct gpio_chip *gc,
				struct lock_class_key *lock_key,
				struct lock_class_key *request_key);
static void gpiochip_irqchip_remove(struct gpio_chip *gc);
static int gpiochip_irqchip_init_hw(struct gpio_chip *gc);
static int gpiochip_irqchip_init_valid_mask(struct gpio_chip *gc);
static void gpiochip_irqchip_free_valid_mask(struct gpio_chip *gc);

static bool gpiolib_initialized;

static inline void desc_set_label(struct gpio_desc *d, const char *label)
{
	d->label = label;
}

/**
 * gpio_to_desc - Convert a GPIO number to its descriptor
 * @gpio: global GPIO number
 *
 * Returns:
 * The GPIO descriptor associated with the given GPIO, or %NULL if no GPIO
 * with the given number exists in the system.
 */
struct gpio_desc *gpio_to_desc(unsigned gpio)
{
	struct gpio_device *gdev;
	unsigned long flags;

	spin_lock_irqsave(&gpio_lock, flags);

	list_for_each_entry(gdev, &gpio_devices, list) {
		if (gdev->base <= gpio &&
		    gdev->base + gdev->ngpio > gpio) {
			spin_unlock_irqrestore(&gpio_lock, flags);
			return &gdev->descs[gpio - gdev->base];
		}
	}

	spin_unlock_irqrestore(&gpio_lock, flags);

	if (!gpio_is_valid(gpio))
		pr_warn("invalid GPIO %d\n", gpio);

	return NULL;
}
EXPORT_SYMBOL_GPL(gpio_to_desc);

/**
 * gpiochip_get_desc - get the GPIO descriptor corresponding to the given
 *                     hardware number for this chip
 * @gc: GPIO chip
 * @hwnum: hardware number of the GPIO for this chip
 *
 * Returns:
 * A pointer to the GPIO descriptor or ``ERR_PTR(-EINVAL)`` if no GPIO exists
 * in the given chip for the specified hardware number.
 */
struct gpio_desc *gpiochip_get_desc(struct gpio_chip *gc,
				    unsigned int hwnum)
{
	struct gpio_device *gdev = gc->gpiodev;

	if (hwnum >= gdev->ngpio)
		return ERR_PTR(-EINVAL);

	return &gdev->descs[hwnum];
}
EXPORT_SYMBOL_GPL(gpiochip_get_desc);

/**
 * desc_to_gpio - convert a GPIO descriptor to the integer namespace
 * @desc: GPIO descriptor
 *
 * This should disappear in the future but is needed since we still
 * use GPIO numbers for error messages and sysfs nodes.
 *
 * Returns:
 * The global GPIO number for the GPIO specified by its descriptor.
 */
int desc_to_gpio(const struct gpio_desc *desc)
{
	return desc->gdev->base + (desc - &desc->gdev->descs[0]);
}
EXPORT_SYMBOL_GPL(desc_to_gpio);


/**
 * gpiod_to_chip - Return the GPIO chip to which a GPIO descriptor belongs
 * @desc:	descriptor to return the chip of
 */
struct gpio_chip *gpiod_to_chip(const struct gpio_desc *desc)
{
	if (!desc || !desc->gdev)
		return NULL;
	return desc->gdev->chip;
}
EXPORT_SYMBOL_GPL(gpiod_to_chip);

/* dynamic allocation of GPIOs, e.g. on a hotplugged device */
static int gpiochip_find_base(int ngpio)
{
	struct gpio_device *gdev;
	int base = ARCH_NR_GPIOS - ngpio;

	list_for_each_entry_reverse(gdev, &gpio_devices, list) {
		/* found a free space? */
		if (gdev->base + gdev->ngpio <= base)
			break;
		else
			/* nope, check the space right before the chip */
			base = gdev->base - ngpio;
	}

	if (gpio_is_valid(base)) {
		pr_debug("%s: found new base at %d\n", __func__, base);
		return base;
	} else {
		pr_err("%s: cannot find free range\n", __func__);
		return -ENOSPC;
	}
}

/**
 * gpiod_get_direction - return the current direction of a GPIO
 * @desc:	GPIO to get the direction of
 *
 * Returns 0 for output, 1 for input, or an error code in case of error.
 *
 * This function may sleep if gpiod_cansleep() is true.
 */
int gpiod_get_direction(struct gpio_desc *desc)
{
	struct gpio_chip *gc;
	unsigned int offset;
	int ret;

	gc = gpiod_to_chip(desc);
	offset = gpio_chip_hwgpio(desc);

	/*
	 * Open drain emulation using input mode may incorrectly report
	 * input here, fix that up.
	 */
	if (test_bit(FLAG_OPEN_DRAIN, &desc->flags) &&
	    test_bit(FLAG_IS_OUT, &desc->flags))
		return 0;

	if (!gc->get_direction)
		return -ENOTSUPP;

	ret = gc->get_direction(gc, offset);
	if (ret < 0)
		return ret;

	/* GPIOF_DIR_IN or other positive, otherwise GPIOF_DIR_OUT */
	if (ret > 0)
		ret = 1;

	assign_bit(FLAG_IS_OUT, &desc->flags, !ret);

	return ret;
}
EXPORT_SYMBOL_GPL(gpiod_get_direction);

/*
 * Add a new chip to the global chips list, keeping the list of chips sorted
 * by range(means [base, base + ngpio - 1]) order.
 *
 * Return -EBUSY if the new chip overlaps with some other chip's integer
 * space.
 */
static int gpiodev_add_to_list(struct gpio_device *gdev)
{
	struct gpio_device *prev, *next;

	if (list_empty(&gpio_devices)) {
		/* initial entry in list */
		list_add_tail(&gdev->list, &gpio_devices);
		return 0;
	}

	next = list_entry(gpio_devices.next, struct gpio_device, list);
	if (gdev->base + gdev->ngpio <= next->base) {
		/* add before first entry */
		list_add(&gdev->list, &gpio_devices);
		return 0;
	}

	prev = list_entry(gpio_devices.prev, struct gpio_device, list);
	if (prev->base + prev->ngpio <= gdev->base) {
		/* add behind last entry */
		list_add_tail(&gdev->list, &gpio_devices);
		return 0;
	}

	list_for_each_entry_safe(prev, next, &gpio_devices, list) {
		/* at the end of the list */
		if (&next->list == &gpio_devices)
			break;

		/* add between prev and next */
		if (prev->base + prev->ngpio <= gdev->base
				&& gdev->base + gdev->ngpio <= next->base) {
			list_add(&gdev->list, &prev->list);
			return 0;
		}
	}

	dev_err(&gdev->dev, "GPIO integer space overlap, cannot add chip\n");
	return -EBUSY;
}

/*
 * Convert a GPIO name to its descriptor
 * Note that there is no guarantee that GPIO names are globally unique!
 * Hence this function will return, if it exists, a reference to the first GPIO
 * line found that matches the given name.
 */
static struct gpio_desc *gpio_name_to_desc(const char * const name)
{
	struct gpio_device *gdev;
	unsigned long flags;

	if (!name)
		return NULL;

	spin_lock_irqsave(&gpio_lock, flags);

	list_for_each_entry(gdev, &gpio_devices, list) {
		int i;

		for (i = 0; i != gdev->ngpio; ++i) {
			struct gpio_desc *desc = &gdev->descs[i];

			if (!desc->name)
				continue;

			if (!strcmp(desc->name, name)) {
				spin_unlock_irqrestore(&gpio_lock, flags);
				return desc;
			}
		}
	}

	spin_unlock_irqrestore(&gpio_lock, flags);

	return NULL;
}

/*
 * Take the names from gc->names and assign them to their GPIO descriptors.
 * Warn if a name is already used for a GPIO line on a different GPIO chip.
 *
 * Note that:
 *   1. Non-unique names are still accepted,
 *   2. Name collisions within the same GPIO chip are not reported.
 */
static int gpiochip_set_desc_names(struct gpio_chip *gc)
{
	struct gpio_device *gdev = gc->gpiodev;
	int i;

	/* First check all names if they are unique */
	for (i = 0; i != gc->ngpio; ++i) {
		struct gpio_desc *gpio;

		gpio = gpio_name_to_desc(gc->names[i]);
		if (gpio)
			dev_warn(&gdev->dev,
				 "Detected name collision for GPIO name '%s'\n",
				 gc->names[i]);
	}

	/* Then add all names to the GPIO descriptors */
	for (i = 0; i != gc->ngpio; ++i)
		gdev->descs[i].name = gc->names[i];

	return 0;
}

/*
 * devprop_gpiochip_set_names - Set GPIO line names using device properties
 * @chip: GPIO chip whose lines should be named, if possible
 *
 * Looks for device property "gpio-line-names" and if it exists assigns
 * GPIO line names for the chip. The memory allocated for the assigned
 * names belong to the underlying firmware node and should not be released
 * by the caller.
 */
static int devprop_gpiochip_set_names(struct gpio_chip *chip)
{
	struct gpio_device *gdev = chip->gpiodev;
	struct fwnode_handle *fwnode = dev_fwnode(&gdev->dev);
	const char **names;
	int ret, i;
	int count;

	count = fwnode_property_string_array_count(fwnode, "gpio-line-names");
	if (count < 0)
		return 0;

	if (count > gdev->ngpio) {
		dev_warn(&gdev->dev, "gpio-line-names is length %d but should be at most length %d",
			 count, gdev->ngpio);
		count = gdev->ngpio;
	}

	names = kcalloc(count, sizeof(*names), GFP_KERNEL);
	if (!names)
		return -ENOMEM;

	ret = fwnode_property_read_string_array(fwnode, "gpio-line-names",
						names, count);
	if (ret < 0) {
		dev_warn(&gdev->dev, "failed to read GPIO line names\n");
		kfree(names);
		return ret;
	}

	for (i = 0; i < count; i++)
		gdev->descs[i].name = names[i];

	kfree(names);

	return 0;
}

static unsigned long *gpiochip_allocate_mask(struct gpio_chip *gc)
{
	unsigned long *p;

	p = bitmap_alloc(gc->ngpio, GFP_KERNEL);
	if (!p)
		return NULL;

	/* Assume by default all GPIOs are valid */
	bitmap_fill(p, gc->ngpio);

	return p;
}

static int gpiochip_alloc_valid_mask(struct gpio_chip *gc)
{
	if (!(of_gpio_need_valid_mask(gc) || gc->init_valid_mask))
		return 0;

	gc->valid_mask = gpiochip_allocate_mask(gc);
	if (!gc->valid_mask)
		return -ENOMEM;

	return 0;
}

static int gpiochip_init_valid_mask(struct gpio_chip *gc)
{
	if (gc->init_valid_mask)
		return gc->init_valid_mask(gc,
					   gc->valid_mask,
					   gc->ngpio);

	return 0;
}

static void gpiochip_free_valid_mask(struct gpio_chip *gc)
{
	bitmap_free(gc->valid_mask);
	gc->valid_mask = NULL;
}

static int gpiochip_add_pin_ranges(struct gpio_chip *gc)
{
	if (gc->add_pin_ranges)
		return gc->add_pin_ranges(gc);

	return 0;
}

bool gpiochip_line_is_valid(const struct gpio_chip *gc,
				unsigned int offset)
{
	/* No mask means all valid */
	if (likely(!gc->valid_mask))
		return true;
	return test_bit(offset, gc->valid_mask);
}
EXPORT_SYMBOL_GPL(gpiochip_line_is_valid);

static void gpiodevice_release(struct device *dev)
{
	struct gpio_device *gdev = container_of(dev, struct gpio_device, dev);
	unsigned long flags;

	spin_lock_irqsave(&gpio_lock, flags);
	list_del(&gdev->list);
	spin_unlock_irqrestore(&gpio_lock, flags);

	ida_free(&gpio_ida, gdev->id);
	kfree_const(gdev->label);
	kfree(gdev->descs);
	kfree(gdev);
}

#ifdef CONFIG_GPIO_CDEV
#define gcdev_register(gdev, devt)	gpiolib_cdev_register((gdev), (devt))
#define gcdev_unregister(gdev)		gpiolib_cdev_unregister((gdev))
#else
/*
 * gpiolib_cdev_register() indirectly calls device_add(), which is still
 * required even when cdev is not selected.
 */
#define gcdev_register(gdev, devt)	device_add(&(gdev)->dev)
#define gcdev_unregister(gdev)		device_del(&(gdev)->dev)
#endif

static int gpiochip_setup_dev(struct gpio_device *gdev)
{
	int ret;

	ret = gcdev_register(gdev, gpio_devt);
	if (ret)
		return ret;

	ret = gpiochip_sysfs_register(gdev);
	if (ret)
		goto err_remove_device;

	/* From this point, the .release() function cleans up gpio_device */
	gdev->dev.release = gpiodevice_release;
	dev_dbg(&gdev->dev, "registered GPIOs %d to %d on %s\n", gdev->base,
		gdev->base + gdev->ngpio - 1, gdev->chip->label ? : "generic");

	return 0;

err_remove_device:
	gcdev_unregister(gdev);
	return ret;
}

static void gpiochip_machine_hog(struct gpio_chip *gc, struct gpiod_hog *hog)
{
	struct gpio_desc *desc;
	int rv;

	desc = gpiochip_get_desc(gc, hog->chip_hwnum);
	if (IS_ERR(desc)) {
		chip_err(gc, "%s: unable to get GPIO desc: %ld\n", __func__,
			 PTR_ERR(desc));
		return;
	}

	if (test_bit(FLAG_IS_HOGGED, &desc->flags))
		return;

	rv = gpiod_hog(desc, hog->line_name, hog->lflags, hog->dflags);
	if (rv)
		gpiod_err(desc, "%s: unable to hog GPIO line (%s:%u): %d\n",
			  __func__, gc->label, hog->chip_hwnum, rv);
}

static void machine_gpiochip_add(struct gpio_chip *gc)
{
	struct gpiod_hog *hog;

	mutex_lock(&gpio_machine_hogs_mutex);

	list_for_each_entry(hog, &gpio_machine_hogs, list) {
		if (!strcmp(gc->label, hog->chip_label))
			gpiochip_machine_hog(gc, hog);
	}

	mutex_unlock(&gpio_machine_hogs_mutex);
}

static void gpiochip_setup_devs(void)
{
	struct gpio_device *gdev;
	int ret;

	list_for_each_entry(gdev, &gpio_devices, list) {
		ret = gpiochip_setup_dev(gdev);
		if (ret)
			dev_err(&gdev->dev,
				"Failed to initialize gpio device (%d)\n", ret);
	}
}

int gpiochip_add_data_with_key(struct gpio_chip *gc, void *data,
			       struct lock_class_key *lock_key,
			       struct lock_class_key *request_key)
{
	struct fwnode_handle *fwnode = gc->parent ? dev_fwnode(gc->parent) : NULL;
	unsigned long	flags;
	int		ret = 0;
	unsigned	i;
	int		base = gc->base;
	struct gpio_device *gdev;

	/*
	 * First: allocate and populate the internal stat container, and
	 * set up the struct device.
	 */
	gdev = kzalloc(sizeof(*gdev), GFP_KERNEL);
	if (!gdev)
		return -ENOMEM;
	gdev->dev.bus = &gpio_bus_type;
	gdev->chip = gc;
	gc->gpiodev = gdev;
	if (gc->parent) {
		gdev->dev.parent = gc->parent;
		gdev->dev.of_node = gc->parent->of_node;
	}

	of_gpio_dev_init(gc, gdev);
<<<<<<< HEAD
=======

	/*
	 * Assign fwnode depending on the result of the previous calls,
	 * if none of them succeed, assign it to the parent's one.
	 */
	gdev->dev.fwnode = dev_fwnode(&gdev->dev) ?: fwnode;
>>>>>>> 7aef27f0

	gdev->id = ida_alloc(&gpio_ida, GFP_KERNEL);
	if (gdev->id < 0) {
		ret = gdev->id;
		goto err_free_gdev;
	}

	ret = dev_set_name(&gdev->dev, GPIOCHIP_NAME "%d", gdev->id);
	if (ret)
		goto err_free_ida;

	device_initialize(&gdev->dev);
	if (gc->parent && gc->parent->driver)
		gdev->owner = gc->parent->driver->owner;
	else if (gc->owner)
		/* TODO: remove chip->owner */
		gdev->owner = gc->owner;
	else
		gdev->owner = THIS_MODULE;

	gdev->descs = kcalloc(gc->ngpio, sizeof(gdev->descs[0]), GFP_KERNEL);
	if (!gdev->descs) {
		ret = -ENOMEM;
		goto err_free_dev_name;
	}

	if (gc->ngpio == 0) {
		chip_err(gc, "tried to insert a GPIO chip with zero lines\n");
		ret = -EINVAL;
		goto err_free_descs;
	}

	if (gc->ngpio > FASTPATH_NGPIO)
		chip_warn(gc, "line cnt %u is greater than fast path cnt %u\n",
			  gc->ngpio, FASTPATH_NGPIO);

	gdev->label = kstrdup_const(gc->label ?: "unknown", GFP_KERNEL);
	if (!gdev->label) {
		ret = -ENOMEM;
		goto err_free_descs;
	}

	gdev->ngpio = gc->ngpio;
	gdev->data = data;

	spin_lock_irqsave(&gpio_lock, flags);

	/*
	 * TODO: this allocates a Linux GPIO number base in the global
	 * GPIO numberspace for this chip. In the long run we want to
	 * get *rid* of this numberspace and use only descriptors, but
	 * it may be a pipe dream. It will not happen before we get rid
	 * of the sysfs interface anyways.
	 */
	if (base < 0) {
		base = gpiochip_find_base(gc->ngpio);
		if (base < 0) {
			ret = base;
			spin_unlock_irqrestore(&gpio_lock, flags);
			goto err_free_label;
		}
		/*
		 * TODO: it should not be necessary to reflect the assigned
		 * base outside of the GPIO subsystem. Go over drivers and
		 * see if anyone makes use of this, else drop this and assign
		 * a poison instead.
		 */
		gc->base = base;
	}
	gdev->base = base;

	ret = gpiodev_add_to_list(gdev);
	if (ret) {
		spin_unlock_irqrestore(&gpio_lock, flags);
		goto err_free_label;
	}

	for (i = 0; i < gc->ngpio; i++)
		gdev->descs[i].gdev = gdev;

	spin_unlock_irqrestore(&gpio_lock, flags);

	BLOCKING_INIT_NOTIFIER_HEAD(&gdev->notifier);

#ifdef CONFIG_PINCTRL
	INIT_LIST_HEAD(&gdev->pin_ranges);
#endif

	if (gc->names)
		ret = gpiochip_set_desc_names(gc);
	else
		ret = devprop_gpiochip_set_names(gc);
	if (ret)
		goto err_remove_from_list;

	ret = gpiochip_alloc_valid_mask(gc);
	if (ret)
		goto err_remove_from_list;

	ret = of_gpiochip_add(gc);
	if (ret)
		goto err_free_gpiochip_mask;

	ret = gpiochip_init_valid_mask(gc);
	if (ret)
		goto err_remove_of_chip;

	for (i = 0; i < gc->ngpio; i++) {
		struct gpio_desc *desc = &gdev->descs[i];

		if (gc->get_direction && gpiochip_line_is_valid(gc, i)) {
			assign_bit(FLAG_IS_OUT,
				   &desc->flags, !gc->get_direction(gc, i));
		} else {
			assign_bit(FLAG_IS_OUT,
				   &desc->flags, !gc->direction_input);
		}
	}

	ret = gpiochip_add_pin_ranges(gc);
	if (ret)
		goto err_remove_of_chip;

	acpi_gpiochip_add(gc);

	machine_gpiochip_add(gc);

	ret = gpiochip_irqchip_init_valid_mask(gc);
	if (ret)
		goto err_remove_acpi_chip;

	ret = gpiochip_irqchip_init_hw(gc);
	if (ret)
		goto err_remove_acpi_chip;

	ret = gpiochip_add_irqchip(gc, lock_key, request_key);
	if (ret)
		goto err_remove_irqchip_mask;

	/*
	 * By first adding the chardev, and then adding the device,
	 * we get a device node entry in sysfs under
	 * /sys/bus/gpio/devices/gpiochipN/dev that can be used for
	 * coldplug of device nodes and other udev business.
	 * We can do this only if gpiolib has been initialized.
	 * Otherwise, defer until later.
	 */
	if (gpiolib_initialized) {
		ret = gpiochip_setup_dev(gdev);
		if (ret)
			goto err_remove_irqchip;
	}
	return 0;

err_remove_irqchip:
	gpiochip_irqchip_remove(gc);
err_remove_irqchip_mask:
	gpiochip_irqchip_free_valid_mask(gc);
err_remove_acpi_chip:
	acpi_gpiochip_remove(gc);
err_remove_of_chip:
	gpiochip_free_hogs(gc);
	of_gpiochip_remove(gc);
err_free_gpiochip_mask:
	gpiochip_remove_pin_ranges(gc);
	gpiochip_free_valid_mask(gc);
err_remove_from_list:
	spin_lock_irqsave(&gpio_lock, flags);
	list_del(&gdev->list);
	spin_unlock_irqrestore(&gpio_lock, flags);
err_free_label:
	kfree_const(gdev->label);
err_free_descs:
	kfree(gdev->descs);
err_free_dev_name:
	kfree(dev_name(&gdev->dev));
err_free_ida:
	ida_free(&gpio_ida, gdev->id);
err_free_gdev:
	/* failures here can mean systems won't boot... */
	if (ret != -EPROBE_DEFER) {
		pr_err("%s: GPIOs %d..%d (%s) failed to register, %d\n", __func__,
		       gdev->base, gdev->base + gdev->ngpio - 1,
		       gc->label ? : "generic", ret);
	}
	kfree(gdev);
	return ret;
}
EXPORT_SYMBOL_GPL(gpiochip_add_data_with_key);

/**
 * gpiochip_get_data() - get per-subdriver data for the chip
 * @gc: GPIO chip
 *
 * Returns:
 * The per-subdriver data for the chip.
 */
void *gpiochip_get_data(struct gpio_chip *gc)
{
	return gc->gpiodev->data;
}
EXPORT_SYMBOL_GPL(gpiochip_get_data);

/**
 * gpiochip_remove() - unregister a gpio_chip
 * @gc: the chip to unregister
 *
 * A gpio_chip with any GPIOs still requested may not be removed.
 */
void gpiochip_remove(struct gpio_chip *gc)
{
	struct gpio_device *gdev = gc->gpiodev;
	unsigned long	flags;
	unsigned int	i;

	/* FIXME: should the legacy sysfs handling be moved to gpio_device? */
	gpiochip_sysfs_unregister(gdev);
	gpiochip_free_hogs(gc);
	/* Numb the device, cancelling all outstanding operations */
	gdev->chip = NULL;
	gpiochip_irqchip_remove(gc);
	acpi_gpiochip_remove(gc);
	of_gpiochip_remove(gc);
	gpiochip_remove_pin_ranges(gc);
	gpiochip_free_valid_mask(gc);
	/*
	 * We accept no more calls into the driver from this point, so
	 * NULL the driver data pointer
	 */
	gdev->data = NULL;

	spin_lock_irqsave(&gpio_lock, flags);
	for (i = 0; i < gdev->ngpio; i++) {
		if (gpiochip_is_requested(gc, i))
			break;
	}
	spin_unlock_irqrestore(&gpio_lock, flags);

	if (i != gdev->ngpio)
		dev_crit(&gdev->dev,
			 "REMOVING GPIOCHIP WITH GPIOS STILL REQUESTED\n");

	/*
	 * The gpiochip side puts its use of the device to rest here:
	 * if there are no userspace clients, the chardev and device will
	 * be removed, else it will be dangling until the last user is
	 * gone.
	 */
	gcdev_unregister(gdev);
	put_device(&gdev->dev);
}
EXPORT_SYMBOL_GPL(gpiochip_remove);

/**
 * gpiochip_find() - iterator for locating a specific gpio_chip
 * @data: data to pass to match function
 * @match: Callback function to check gpio_chip
 *
 * Similar to bus_find_device.  It returns a reference to a gpio_chip as
 * determined by a user supplied @match callback.  The callback should return
 * 0 if the device doesn't match and non-zero if it does.  If the callback is
 * non-zero, this function will return to the caller and not iterate over any
 * more gpio_chips.
 */
struct gpio_chip *gpiochip_find(void *data,
				int (*match)(struct gpio_chip *gc,
					     void *data))
{
	struct gpio_device *gdev;
	struct gpio_chip *gc = NULL;
	unsigned long flags;

	spin_lock_irqsave(&gpio_lock, flags);
	list_for_each_entry(gdev, &gpio_devices, list)
		if (gdev->chip && match(gdev->chip, data)) {
			gc = gdev->chip;
			break;
		}

	spin_unlock_irqrestore(&gpio_lock, flags);

	return gc;
}
EXPORT_SYMBOL_GPL(gpiochip_find);

static int gpiochip_match_name(struct gpio_chip *gc, void *data)
{
	const char *name = data;

	return !strcmp(gc->label, name);
}

static struct gpio_chip *find_chip_by_name(const char *name)
{
	return gpiochip_find((void *)name, gpiochip_match_name);
}

#ifdef CONFIG_GPIOLIB_IRQCHIP

/*
 * The following is irqchip helper code for gpiochips.
 */

static int gpiochip_irqchip_init_hw(struct gpio_chip *gc)
{
	struct gpio_irq_chip *girq = &gc->irq;

	if (!girq->init_hw)
		return 0;

	return girq->init_hw(gc);
}

static int gpiochip_irqchip_init_valid_mask(struct gpio_chip *gc)
{
	struct gpio_irq_chip *girq = &gc->irq;

	if (!girq->init_valid_mask)
		return 0;

	girq->valid_mask = gpiochip_allocate_mask(gc);
	if (!girq->valid_mask)
		return -ENOMEM;

	girq->init_valid_mask(gc, girq->valid_mask, gc->ngpio);

	return 0;
}

static void gpiochip_irqchip_free_valid_mask(struct gpio_chip *gc)
{
	bitmap_free(gc->irq.valid_mask);
	gc->irq.valid_mask = NULL;
}

bool gpiochip_irqchip_irq_valid(const struct gpio_chip *gc,
				unsigned int offset)
{
	if (!gpiochip_line_is_valid(gc, offset))
		return false;
	/* No mask means all valid */
	if (likely(!gc->irq.valid_mask))
		return true;
	return test_bit(offset, gc->irq.valid_mask);
}
EXPORT_SYMBOL_GPL(gpiochip_irqchip_irq_valid);

#ifdef CONFIG_IRQ_DOMAIN_HIERARCHY

/**
 * gpiochip_set_hierarchical_irqchip() - connects a hierarchical irqchip
 * to a gpiochip
 * @gc: the gpiochip to set the irqchip hierarchical handler to
 * @irqchip: the irqchip to handle this level of the hierarchy, the interrupt
 * will then percolate up to the parent
 */
static void gpiochip_set_hierarchical_irqchip(struct gpio_chip *gc,
					      struct irq_chip *irqchip)
{
	/* DT will deal with mapping each IRQ as we go along */
	if (is_of_node(gc->irq.fwnode))
		return;

	/*
	 * This is for legacy and boardfile "irqchip" fwnodes: allocate
	 * irqs upfront instead of dynamically since we don't have the
	 * dynamic type of allocation that hardware description languages
	 * provide. Once all GPIO drivers using board files are gone from
	 * the kernel we can delete this code, but for a transitional period
	 * it is necessary to keep this around.
	 */
	if (is_fwnode_irqchip(gc->irq.fwnode)) {
		int i;
		int ret;

		for (i = 0; i < gc->ngpio; i++) {
			struct irq_fwspec fwspec;
			unsigned int parent_hwirq;
			unsigned int parent_type;
			struct gpio_irq_chip *girq = &gc->irq;

			/*
			 * We call the child to parent translation function
			 * only to check if the child IRQ is valid or not.
			 * Just pick the rising edge type here as that is what
			 * we likely need to support.
			 */
			ret = girq->child_to_parent_hwirq(gc, i,
							  IRQ_TYPE_EDGE_RISING,
							  &parent_hwirq,
							  &parent_type);
			if (ret) {
				chip_err(gc, "skip set-up on hwirq %d\n",
					 i);
				continue;
			}

			fwspec.fwnode = gc->irq.fwnode;
			/* This is the hwirq for the GPIO line side of things */
			fwspec.param[0] = girq->child_offset_to_irq(gc, i);
			/* Just pick something */
			fwspec.param[1] = IRQ_TYPE_EDGE_RISING;
			fwspec.param_count = 2;
			ret = __irq_domain_alloc_irqs(gc->irq.domain,
						      /* just pick something */
						      -1,
						      1,
						      NUMA_NO_NODE,
						      &fwspec,
						      false,
						      NULL);
			if (ret < 0) {
				chip_err(gc,
					 "can not allocate irq for GPIO line %d parent hwirq %d in hierarchy domain: %d\n",
					 i, parent_hwirq,
					 ret);
			}
		}
	}

	chip_err(gc, "%s unknown fwnode type proceed anyway\n", __func__);

	return;
}

static int gpiochip_hierarchy_irq_domain_translate(struct irq_domain *d,
						   struct irq_fwspec *fwspec,
						   unsigned long *hwirq,
						   unsigned int *type)
{
	/* We support standard DT translation */
	if (is_of_node(fwspec->fwnode) && fwspec->param_count == 2) {
		return irq_domain_translate_twocell(d, fwspec, hwirq, type);
	}

	/* This is for board files and others not using DT */
	if (is_fwnode_irqchip(fwspec->fwnode)) {
		int ret;

		ret = irq_domain_translate_twocell(d, fwspec, hwirq, type);
		if (ret)
			return ret;
		WARN_ON(*type == IRQ_TYPE_NONE);
		return 0;
	}
	return -EINVAL;
}

static int gpiochip_hierarchy_irq_domain_alloc(struct irq_domain *d,
					       unsigned int irq,
					       unsigned int nr_irqs,
					       void *data)
{
	struct gpio_chip *gc = d->host_data;
	irq_hw_number_t hwirq;
	unsigned int type = IRQ_TYPE_NONE;
	struct irq_fwspec *fwspec = data;
	void *parent_arg;
	unsigned int parent_hwirq;
	unsigned int parent_type;
	struct gpio_irq_chip *girq = &gc->irq;
	int ret;

	/*
	 * The nr_irqs parameter is always one except for PCI multi-MSI
	 * so this should not happen.
	 */
	WARN_ON(nr_irqs != 1);

	ret = gc->irq.child_irq_domain_ops.translate(d, fwspec, &hwirq, &type);
	if (ret)
		return ret;

	chip_dbg(gc, "allocate IRQ %d, hwirq %lu\n", irq,  hwirq);

	ret = girq->child_to_parent_hwirq(gc, hwirq, type,
					  &parent_hwirq, &parent_type);
	if (ret) {
		chip_err(gc, "can't look up hwirq %lu\n", hwirq);
		return ret;
	}
	chip_dbg(gc, "found parent hwirq %u\n", parent_hwirq);

	/*
	 * We set handle_bad_irq because the .set_type() should
	 * always be invoked and set the right type of handler.
	 */
	irq_domain_set_info(d,
			    irq,
			    hwirq,
			    gc->irq.chip,
			    gc,
			    girq->handler,
			    NULL, NULL);
	irq_set_probe(irq);

	/* This parent only handles asserted level IRQs */
	parent_arg = girq->populate_parent_alloc_arg(gc, parent_hwirq, parent_type);
	if (!parent_arg)
		return -ENOMEM;

	chip_dbg(gc, "alloc_irqs_parent for %d parent hwirq %d\n",
		  irq, parent_hwirq);
	irq_set_lockdep_class(irq, gc->irq.lock_key, gc->irq.request_key);
	ret = irq_domain_alloc_irqs_parent(d, irq, 1, parent_arg);
	/*
	 * If the parent irqdomain is msi, the interrupts have already
	 * been allocated, so the EEXIST is good.
	 */
	if (irq_domain_is_msi(d->parent) && (ret == -EEXIST))
		ret = 0;
	if (ret)
		chip_err(gc,
			 "failed to allocate parent hwirq %d for hwirq %lu\n",
			 parent_hwirq, hwirq);

	kfree(parent_arg);
	return ret;
}

static unsigned int gpiochip_child_offset_to_irq_noop(struct gpio_chip *gc,
						      unsigned int offset)
{
	return offset;
}

static void gpiochip_hierarchy_setup_domain_ops(struct irq_domain_ops *ops)
{
	ops->activate = gpiochip_irq_domain_activate;
	ops->deactivate = gpiochip_irq_domain_deactivate;
	ops->alloc = gpiochip_hierarchy_irq_domain_alloc;
	ops->free = irq_domain_free_irqs_common;

	/*
	 * We only allow overriding the translate() function for
	 * hierarchical chips, and this should only be done if the user
	 * really need something other than 1:1 translation.
	 */
	if (!ops->translate)
		ops->translate = gpiochip_hierarchy_irq_domain_translate;
}

static int gpiochip_hierarchy_add_domain(struct gpio_chip *gc)
{
	if (!gc->irq.child_to_parent_hwirq ||
	    !gc->irq.fwnode) {
		chip_err(gc, "missing irqdomain vital data\n");
		return -EINVAL;
	}

	if (!gc->irq.child_offset_to_irq)
		gc->irq.child_offset_to_irq = gpiochip_child_offset_to_irq_noop;

	if (!gc->irq.populate_parent_alloc_arg)
		gc->irq.populate_parent_alloc_arg =
			gpiochip_populate_parent_fwspec_twocell;

	gpiochip_hierarchy_setup_domain_ops(&gc->irq.child_irq_domain_ops);

	gc->irq.domain = irq_domain_create_hierarchy(
		gc->irq.parent_domain,
		0,
		gc->ngpio,
		gc->irq.fwnode,
		&gc->irq.child_irq_domain_ops,
		gc);

	if (!gc->irq.domain)
		return -ENOMEM;

	gpiochip_set_hierarchical_irqchip(gc, gc->irq.chip);

	return 0;
}

static bool gpiochip_hierarchy_is_hierarchical(struct gpio_chip *gc)
{
	return !!gc->irq.parent_domain;
}

void *gpiochip_populate_parent_fwspec_twocell(struct gpio_chip *gc,
					     unsigned int parent_hwirq,
					     unsigned int parent_type)
{
	struct irq_fwspec *fwspec;

	fwspec = kmalloc(sizeof(*fwspec), GFP_KERNEL);
	if (!fwspec)
		return NULL;

	fwspec->fwnode = gc->irq.parent_domain->fwnode;
	fwspec->param_count = 2;
	fwspec->param[0] = parent_hwirq;
	fwspec->param[1] = parent_type;

	return fwspec;
}
EXPORT_SYMBOL_GPL(gpiochip_populate_parent_fwspec_twocell);

void *gpiochip_populate_parent_fwspec_fourcell(struct gpio_chip *gc,
					      unsigned int parent_hwirq,
					      unsigned int parent_type)
{
	struct irq_fwspec *fwspec;

	fwspec = kmalloc(sizeof(*fwspec), GFP_KERNEL);
	if (!fwspec)
		return NULL;

	fwspec->fwnode = gc->irq.parent_domain->fwnode;
	fwspec->param_count = 4;
	fwspec->param[0] = 0;
	fwspec->param[1] = parent_hwirq;
	fwspec->param[2] = 0;
	fwspec->param[3] = parent_type;

	return fwspec;
}
EXPORT_SYMBOL_GPL(gpiochip_populate_parent_fwspec_fourcell);

#else

static int gpiochip_hierarchy_add_domain(struct gpio_chip *gc)
{
	return -EINVAL;
}

static bool gpiochip_hierarchy_is_hierarchical(struct gpio_chip *gc)
{
	return false;
}

#endif /* CONFIG_IRQ_DOMAIN_HIERARCHY */

/**
 * gpiochip_irq_map() - maps an IRQ into a GPIO irqchip
 * @d: the irqdomain used by this irqchip
 * @irq: the global irq number used by this GPIO irqchip irq
 * @hwirq: the local IRQ/GPIO line offset on this gpiochip
 *
 * This function will set up the mapping for a certain IRQ line on a
 * gpiochip by assigning the gpiochip as chip data, and using the irqchip
 * stored inside the gpiochip.
 */
int gpiochip_irq_map(struct irq_domain *d, unsigned int irq,
		     irq_hw_number_t hwirq)
{
	struct gpio_chip *gc = d->host_data;
	int ret = 0;

	if (!gpiochip_irqchip_irq_valid(gc, hwirq))
		return -ENXIO;

	irq_set_chip_data(irq, gc);
	/*
	 * This lock class tells lockdep that GPIO irqs are in a different
	 * category than their parents, so it won't report false recursion.
	 */
	irq_set_lockdep_class(irq, gc->irq.lock_key, gc->irq.request_key);
	irq_set_chip_and_handler(irq, gc->irq.chip, gc->irq.handler);
	/* Chips that use nested thread handlers have them marked */
	if (gc->irq.threaded)
		irq_set_nested_thread(irq, 1);
	irq_set_noprobe(irq);

	if (gc->irq.num_parents == 1)
		ret = irq_set_parent(irq, gc->irq.parents[0]);
	else if (gc->irq.map)
		ret = irq_set_parent(irq, gc->irq.map[hwirq]);

	if (ret < 0)
		return ret;

	/*
	 * No set-up of the hardware will happen if IRQ_TYPE_NONE
	 * is passed as default type.
	 */
	if (gc->irq.default_type != IRQ_TYPE_NONE)
		irq_set_irq_type(irq, gc->irq.default_type);

	return 0;
}
EXPORT_SYMBOL_GPL(gpiochip_irq_map);

void gpiochip_irq_unmap(struct irq_domain *d, unsigned int irq)
{
	struct gpio_chip *gc = d->host_data;

	if (gc->irq.threaded)
		irq_set_nested_thread(irq, 0);
	irq_set_chip_and_handler(irq, NULL, NULL);
	irq_set_chip_data(irq, NULL);
}
EXPORT_SYMBOL_GPL(gpiochip_irq_unmap);

static const struct irq_domain_ops gpiochip_domain_ops = {
	.map	= gpiochip_irq_map,
	.unmap	= gpiochip_irq_unmap,
	/* Virtually all GPIO irqchips are twocell:ed */
	.xlate	= irq_domain_xlate_twocell,
};

/*
 * TODO: move these activate/deactivate in under the hierarchicial
 * irqchip implementation as static once SPMI and SSBI (all external
 * users) are phased over.
 */
/**
 * gpiochip_irq_domain_activate() - Lock a GPIO to be used as an IRQ
 * @domain: The IRQ domain used by this IRQ chip
 * @data: Outermost irq_data associated with the IRQ
 * @reserve: If set, only reserve an interrupt vector instead of assigning one
 *
 * This function is a wrapper that calls gpiochip_lock_as_irq() and is to be
 * used as the activate function for the &struct irq_domain_ops. The host_data
 * for the IRQ domain must be the &struct gpio_chip.
 */
int gpiochip_irq_domain_activate(struct irq_domain *domain,
				 struct irq_data *data, bool reserve)
{
	struct gpio_chip *gc = domain->host_data;

	return gpiochip_lock_as_irq(gc, data->hwirq);
}
EXPORT_SYMBOL_GPL(gpiochip_irq_domain_activate);

/**
 * gpiochip_irq_domain_deactivate() - Unlock a GPIO used as an IRQ
 * @domain: The IRQ domain used by this IRQ chip
 * @data: Outermost irq_data associated with the IRQ
 *
 * This function is a wrapper that will call gpiochip_unlock_as_irq() and is to
 * be used as the deactivate function for the &struct irq_domain_ops. The
 * host_data for the IRQ domain must be the &struct gpio_chip.
 */
void gpiochip_irq_domain_deactivate(struct irq_domain *domain,
				    struct irq_data *data)
{
	struct gpio_chip *gc = domain->host_data;

	return gpiochip_unlock_as_irq(gc, data->hwirq);
}
EXPORT_SYMBOL_GPL(gpiochip_irq_domain_deactivate);

static int gpiochip_to_irq(struct gpio_chip *gc, unsigned int offset)
{
	struct irq_domain *domain = gc->irq.domain;

	if (!gpiochip_irqchip_irq_valid(gc, offset))
		return -ENXIO;

#ifdef CONFIG_IRQ_DOMAIN_HIERARCHY
	if (irq_domain_is_hierarchy(domain)) {
		struct irq_fwspec spec;

		spec.fwnode = domain->fwnode;
		spec.param_count = 2;
		spec.param[0] = gc->irq.child_offset_to_irq(gc, offset);
		spec.param[1] = IRQ_TYPE_NONE;

		return irq_create_fwspec_mapping(&spec);
	}
#endif

	return irq_create_mapping(domain, offset);
}

static int gpiochip_irq_reqres(struct irq_data *d)
{
	struct gpio_chip *gc = irq_data_get_irq_chip_data(d);

	return gpiochip_reqres_irq(gc, d->hwirq);
}

static void gpiochip_irq_relres(struct irq_data *d)
{
	struct gpio_chip *gc = irq_data_get_irq_chip_data(d);

	gpiochip_relres_irq(gc, d->hwirq);
}

static void gpiochip_irq_mask(struct irq_data *d)
{
	struct gpio_chip *gc = irq_data_get_irq_chip_data(d);

	if (gc->irq.irq_mask)
		gc->irq.irq_mask(d);
	gpiochip_disable_irq(gc, d->hwirq);
}

static void gpiochip_irq_unmask(struct irq_data *d)
{
	struct gpio_chip *gc = irq_data_get_irq_chip_data(d);

	gpiochip_enable_irq(gc, d->hwirq);
	if (gc->irq.irq_unmask)
		gc->irq.irq_unmask(d);
}

static void gpiochip_irq_enable(struct irq_data *d)
{
	struct gpio_chip *gc = irq_data_get_irq_chip_data(d);

	gpiochip_enable_irq(gc, d->hwirq);
	gc->irq.irq_enable(d);
}

static void gpiochip_irq_disable(struct irq_data *d)
{
	struct gpio_chip *gc = irq_data_get_irq_chip_data(d);

	gc->irq.irq_disable(d);
	gpiochip_disable_irq(gc, d->hwirq);
}

static void gpiochip_set_irq_hooks(struct gpio_chip *gc)
{
	struct irq_chip *irqchip = gc->irq.chip;

	if (!irqchip->irq_request_resources &&
	    !irqchip->irq_release_resources) {
		irqchip->irq_request_resources = gpiochip_irq_reqres;
		irqchip->irq_release_resources = gpiochip_irq_relres;
	}
	if (WARN_ON(gc->irq.irq_enable))
		return;
	/* Check if the irqchip already has this hook... */
	if (irqchip->irq_enable == gpiochip_irq_enable ||
		irqchip->irq_mask == gpiochip_irq_mask) {
		/*
		 * ...and if so, give a gentle warning that this is bad
		 * practice.
		 */
		chip_info(gc,
			  "detected irqchip that is shared with multiple gpiochips: please fix the driver.\n");
		return;
	}

	if (irqchip->irq_disable) {
		gc->irq.irq_disable = irqchip->irq_disable;
		irqchip->irq_disable = gpiochip_irq_disable;
	} else {
		gc->irq.irq_mask = irqchip->irq_mask;
		irqchip->irq_mask = gpiochip_irq_mask;
	}

	if (irqchip->irq_enable) {
		gc->irq.irq_enable = irqchip->irq_enable;
		irqchip->irq_enable = gpiochip_irq_enable;
	} else {
		gc->irq.irq_unmask = irqchip->irq_unmask;
		irqchip->irq_unmask = gpiochip_irq_unmask;
	}
}

/**
 * gpiochip_add_irqchip() - adds an IRQ chip to a GPIO chip
 * @gc: the GPIO chip to add the IRQ chip to
 * @lock_key: lockdep class for IRQ lock
 * @request_key: lockdep class for IRQ request
 */
static int gpiochip_add_irqchip(struct gpio_chip *gc,
				struct lock_class_key *lock_key,
				struct lock_class_key *request_key)
{
	struct irq_chip *irqchip = gc->irq.chip;
	const struct irq_domain_ops *ops = NULL;
	struct device_node *np;
	unsigned int type;
	unsigned int i;

	if (!irqchip)
		return 0;

	if (gc->irq.parent_handler && gc->can_sleep) {
		chip_err(gc, "you cannot have chained interrupts on a chip that may sleep\n");
		return -EINVAL;
	}

	np = gc->gpiodev->dev.of_node;
	type = gc->irq.default_type;

	/*
	 * Specifying a default trigger is a terrible idea if DT or ACPI is
	 * used to configure the interrupts, as you may end up with
	 * conflicting triggers. Tell the user, and reset to NONE.
	 */
	if (WARN(np && type != IRQ_TYPE_NONE,
		 "%s: Ignoring %u default trigger\n", np->full_name, type))
		type = IRQ_TYPE_NONE;

	if (has_acpi_companion(gc->parent) && type != IRQ_TYPE_NONE) {
		acpi_handle_warn(ACPI_HANDLE(gc->parent),
				 "Ignoring %u default trigger\n", type);
		type = IRQ_TYPE_NONE;
	}

	if (gc->to_irq)
		chip_warn(gc, "to_irq is redefined in %s and you shouldn't rely on it\n", __func__);

	gc->to_irq = gpiochip_to_irq;
	gc->irq.default_type = type;
	gc->irq.lock_key = lock_key;
	gc->irq.request_key = request_key;

	/* If a parent irqdomain is provided, let's build a hierarchy */
	if (gpiochip_hierarchy_is_hierarchical(gc)) {
		int ret = gpiochip_hierarchy_add_domain(gc);
		if (ret)
			return ret;
	} else {
		/* Some drivers provide custom irqdomain ops */
		if (gc->irq.domain_ops)
			ops = gc->irq.domain_ops;

		if (!ops)
			ops = &gpiochip_domain_ops;
		gc->irq.domain = irq_domain_add_simple(np,
			gc->ngpio,
			gc->irq.first,
			ops, gc);
		if (!gc->irq.domain)
			return -EINVAL;
	}

	if (gc->irq.parent_handler) {
		void *data = gc->irq.parent_handler_data ?: gc;

		for (i = 0; i < gc->irq.num_parents; i++) {
			/*
			 * The parent IRQ chip is already using the chip_data
			 * for this IRQ chip, so our callbacks simply use the
			 * handler_data.
			 */
			irq_set_chained_handler_and_data(gc->irq.parents[i],
							 gc->irq.parent_handler,
							 data);
		}
	}

	gpiochip_set_irq_hooks(gc);

	acpi_gpiochip_request_interrupts(gc);

	return 0;
}

/**
 * gpiochip_irqchip_remove() - removes an irqchip added to a gpiochip
 * @gc: the gpiochip to remove the irqchip from
 *
 * This is called only from gpiochip_remove()
 */
static void gpiochip_irqchip_remove(struct gpio_chip *gc)
{
	struct irq_chip *irqchip = gc->irq.chip;
	unsigned int offset;

	acpi_gpiochip_free_interrupts(gc);

	if (irqchip && gc->irq.parent_handler) {
		struct gpio_irq_chip *irq = &gc->irq;
		unsigned int i;

		for (i = 0; i < irq->num_parents; i++)
			irq_set_chained_handler_and_data(irq->parents[i],
							 NULL, NULL);
	}

	/* Remove all IRQ mappings and delete the domain */
	if (gc->irq.domain) {
		unsigned int irq;

		for (offset = 0; offset < gc->ngpio; offset++) {
			if (!gpiochip_irqchip_irq_valid(gc, offset))
				continue;

			irq = irq_find_mapping(gc->irq.domain, offset);
			irq_dispose_mapping(irq);
		}

		irq_domain_remove(gc->irq.domain);
	}

	if (irqchip) {
		if (irqchip->irq_request_resources == gpiochip_irq_reqres) {
			irqchip->irq_request_resources = NULL;
			irqchip->irq_release_resources = NULL;
		}
		if (irqchip->irq_enable == gpiochip_irq_enable) {
			irqchip->irq_enable = gc->irq.irq_enable;
			irqchip->irq_disable = gc->irq.irq_disable;
		}
	}
	gc->irq.irq_enable = NULL;
	gc->irq.irq_disable = NULL;
	gc->irq.chip = NULL;

	gpiochip_irqchip_free_valid_mask(gc);
}

/**
 * gpiochip_irqchip_add_domain() - adds an irqdomain to a gpiochip
 * @gc: the gpiochip to add the irqchip to
 * @domain: the irqdomain to add to the gpiochip
 *
 * This function adds an IRQ domain to the gpiochip.
 */
int gpiochip_irqchip_add_domain(struct gpio_chip *gc,
				struct irq_domain *domain)
{
	if (!domain)
		return -EINVAL;

	gc->to_irq = gpiochip_to_irq;
	gc->irq.domain = domain;

	return 0;
}
EXPORT_SYMBOL_GPL(gpiochip_irqchip_add_domain);

#else /* CONFIG_GPIOLIB_IRQCHIP */

static inline int gpiochip_add_irqchip(struct gpio_chip *gc,
				       struct lock_class_key *lock_key,
				       struct lock_class_key *request_key)
{
	return 0;
}
static void gpiochip_irqchip_remove(struct gpio_chip *gc) {}

static inline int gpiochip_irqchip_init_hw(struct gpio_chip *gc)
{
	return 0;
}

static inline int gpiochip_irqchip_init_valid_mask(struct gpio_chip *gc)
{
	return 0;
}
static inline void gpiochip_irqchip_free_valid_mask(struct gpio_chip *gc)
{ }

#endif /* CONFIG_GPIOLIB_IRQCHIP */

/**
 * gpiochip_generic_request() - request the gpio function for a pin
 * @gc: the gpiochip owning the GPIO
 * @offset: the offset of the GPIO to request for GPIO function
 */
int gpiochip_generic_request(struct gpio_chip *gc, unsigned int offset)
{
#ifdef CONFIG_PINCTRL
	if (list_empty(&gc->gpiodev->pin_ranges))
		return 0;
#endif

	return pinctrl_gpio_request(gc->gpiodev->base + offset);
}
EXPORT_SYMBOL_GPL(gpiochip_generic_request);

/**
 * gpiochip_generic_free() - free the gpio function from a pin
 * @gc: the gpiochip to request the gpio function for
 * @offset: the offset of the GPIO to free from GPIO function
 */
void gpiochip_generic_free(struct gpio_chip *gc, unsigned int offset)
{
#ifdef CONFIG_PINCTRL
	if (list_empty(&gc->gpiodev->pin_ranges))
		return;
#endif

	pinctrl_gpio_free(gc->gpiodev->base + offset);
}
EXPORT_SYMBOL_GPL(gpiochip_generic_free);

/**
 * gpiochip_generic_config() - apply configuration for a pin
 * @gc: the gpiochip owning the GPIO
 * @offset: the offset of the GPIO to apply the configuration
 * @config: the configuration to be applied
 */
int gpiochip_generic_config(struct gpio_chip *gc, unsigned int offset,
			    unsigned long config)
{
	return pinctrl_gpio_set_config(gc->gpiodev->base + offset, config);
}
EXPORT_SYMBOL_GPL(gpiochip_generic_config);

#ifdef CONFIG_PINCTRL

/**
 * gpiochip_add_pingroup_range() - add a range for GPIO <-> pin mapping
 * @gc: the gpiochip to add the range for
 * @pctldev: the pin controller to map to
 * @gpio_offset: the start offset in the current gpio_chip number space
 * @pin_group: name of the pin group inside the pin controller
 *
 * Calling this function directly from a DeviceTree-supported
 * pinctrl driver is DEPRECATED. Please see Section 2.1 of
 * Documentation/devicetree/bindings/gpio/gpio.txt on how to
 * bind pinctrl and gpio drivers via the "gpio-ranges" property.
 */
int gpiochip_add_pingroup_range(struct gpio_chip *gc,
			struct pinctrl_dev *pctldev,
			unsigned int gpio_offset, const char *pin_group)
{
	struct gpio_pin_range *pin_range;
	struct gpio_device *gdev = gc->gpiodev;
	int ret;

	pin_range = kzalloc(sizeof(*pin_range), GFP_KERNEL);
	if (!pin_range) {
		chip_err(gc, "failed to allocate pin ranges\n");
		return -ENOMEM;
	}

	/* Use local offset as range ID */
	pin_range->range.id = gpio_offset;
	pin_range->range.gc = gc;
	pin_range->range.name = gc->label;
	pin_range->range.base = gdev->base + gpio_offset;
	pin_range->pctldev = pctldev;

	ret = pinctrl_get_group_pins(pctldev, pin_group,
					&pin_range->range.pins,
					&pin_range->range.npins);
	if (ret < 0) {
		kfree(pin_range);
		return ret;
	}

	pinctrl_add_gpio_range(pctldev, &pin_range->range);

	chip_dbg(gc, "created GPIO range %d->%d ==> %s PINGRP %s\n",
		 gpio_offset, gpio_offset + pin_range->range.npins - 1,
		 pinctrl_dev_get_devname(pctldev), pin_group);

	list_add_tail(&pin_range->node, &gdev->pin_ranges);

	return 0;
}
EXPORT_SYMBOL_GPL(gpiochip_add_pingroup_range);

/**
 * gpiochip_add_pin_range() - add a range for GPIO <-> pin mapping
 * @gc: the gpiochip to add the range for
 * @pinctl_name: the dev_name() of the pin controller to map to
 * @gpio_offset: the start offset in the current gpio_chip number space
 * @pin_offset: the start offset in the pin controller number space
 * @npins: the number of pins from the offset of each pin space (GPIO and
 *	pin controller) to accumulate in this range
 *
 * Returns:
 * 0 on success, or a negative error-code on failure.
 *
 * Calling this function directly from a DeviceTree-supported
 * pinctrl driver is DEPRECATED. Please see Section 2.1 of
 * Documentation/devicetree/bindings/gpio/gpio.txt on how to
 * bind pinctrl and gpio drivers via the "gpio-ranges" property.
 */
int gpiochip_add_pin_range(struct gpio_chip *gc, const char *pinctl_name,
			   unsigned int gpio_offset, unsigned int pin_offset,
			   unsigned int npins)
{
	struct gpio_pin_range *pin_range;
	struct gpio_device *gdev = gc->gpiodev;
	int ret;

	pin_range = kzalloc(sizeof(*pin_range), GFP_KERNEL);
	if (!pin_range) {
		chip_err(gc, "failed to allocate pin ranges\n");
		return -ENOMEM;
	}

	/* Use local offset as range ID */
	pin_range->range.id = gpio_offset;
	pin_range->range.gc = gc;
	pin_range->range.name = gc->label;
	pin_range->range.base = gdev->base + gpio_offset;
	pin_range->range.pin_base = pin_offset;
	pin_range->range.npins = npins;
	pin_range->pctldev = pinctrl_find_and_add_gpio_range(pinctl_name,
			&pin_range->range);
	if (IS_ERR(pin_range->pctldev)) {
		ret = PTR_ERR(pin_range->pctldev);
		chip_err(gc, "could not create pin range\n");
		kfree(pin_range);
		return ret;
	}
	chip_dbg(gc, "created GPIO range %d->%d ==> %s PIN %d->%d\n",
		 gpio_offset, gpio_offset + npins - 1,
		 pinctl_name,
		 pin_offset, pin_offset + npins - 1);

	list_add_tail(&pin_range->node, &gdev->pin_ranges);

	return 0;
}
EXPORT_SYMBOL_GPL(gpiochip_add_pin_range);

/**
 * gpiochip_remove_pin_ranges() - remove all the GPIO <-> pin mappings
 * @gc: the chip to remove all the mappings for
 */
void gpiochip_remove_pin_ranges(struct gpio_chip *gc)
{
	struct gpio_pin_range *pin_range, *tmp;
	struct gpio_device *gdev = gc->gpiodev;

	list_for_each_entry_safe(pin_range, tmp, &gdev->pin_ranges, node) {
		list_del(&pin_range->node);
		pinctrl_remove_gpio_range(pin_range->pctldev,
				&pin_range->range);
		kfree(pin_range);
	}
}
EXPORT_SYMBOL_GPL(gpiochip_remove_pin_ranges);

#endif /* CONFIG_PINCTRL */

/* These "optional" allocation calls help prevent drivers from stomping
 * on each other, and help provide better diagnostics in debugfs.
 * They're called even less than the "set direction" calls.
 */
static int gpiod_request_commit(struct gpio_desc *desc, const char *label)
{
	struct gpio_chip	*gc = desc->gdev->chip;
	int			ret;
	unsigned long		flags;
	unsigned		offset;

	if (label) {
		label = kstrdup_const(label, GFP_KERNEL);
		if (!label)
			return -ENOMEM;
	}

	spin_lock_irqsave(&gpio_lock, flags);

	/* NOTE:  gpio_request() can be called in early boot,
	 * before IRQs are enabled, for non-sleeping (SOC) GPIOs.
	 */

	if (test_and_set_bit(FLAG_REQUESTED, &desc->flags) == 0) {
		desc_set_label(desc, label ? : "?");
	} else {
		ret = -EBUSY;
		goto out_free_unlock;
	}

	if (gc->request) {
		/* gc->request may sleep */
		spin_unlock_irqrestore(&gpio_lock, flags);
		offset = gpio_chip_hwgpio(desc);
		if (gpiochip_line_is_valid(gc, offset))
			ret = gc->request(gc, offset);
		else
			ret = -EINVAL;
		spin_lock_irqsave(&gpio_lock, flags);

		if (ret) {
			desc_set_label(desc, NULL);
			clear_bit(FLAG_REQUESTED, &desc->flags);
			goto out_free_unlock;
		}
	}
	if (gc->get_direction) {
		/* gc->get_direction may sleep */
		spin_unlock_irqrestore(&gpio_lock, flags);
		gpiod_get_direction(desc);
		spin_lock_irqsave(&gpio_lock, flags);
	}
	spin_unlock_irqrestore(&gpio_lock, flags);
	return 0;

out_free_unlock:
	spin_unlock_irqrestore(&gpio_lock, flags);
	kfree_const(label);
	return ret;
}

/*
 * This descriptor validation needs to be inserted verbatim into each
 * function taking a descriptor, so we need to use a preprocessor
 * macro to avoid endless duplication. If the desc is NULL it is an
 * optional GPIO and calls should just bail out.
 */
static int validate_desc(const struct gpio_desc *desc, const char *func)
{
	if (!desc)
		return 0;
	if (IS_ERR(desc)) {
		pr_warn("%s: invalid GPIO (errorpointer)\n", func);
		return PTR_ERR(desc);
	}
	if (!desc->gdev) {
		pr_warn("%s: invalid GPIO (no device)\n", func);
		return -EINVAL;
	}
	if (!desc->gdev->chip) {
		dev_warn(&desc->gdev->dev,
			 "%s: backing chip is gone\n", func);
		return 0;
	}
	return 1;
}

#define VALIDATE_DESC(desc) do { \
	int __valid = validate_desc(desc, __func__); \
	if (__valid <= 0) \
		return __valid; \
	} while (0)

#define VALIDATE_DESC_VOID(desc) do { \
	int __valid = validate_desc(desc, __func__); \
	if (__valid <= 0) \
		return; \
	} while (0)

int gpiod_request(struct gpio_desc *desc, const char *label)
{
	int ret = -EPROBE_DEFER;
	struct gpio_device *gdev;

	VALIDATE_DESC(desc);
	gdev = desc->gdev;

	if (try_module_get(gdev->owner)) {
		ret = gpiod_request_commit(desc, label);
		if (ret)
			module_put(gdev->owner);
		else
			get_device(&gdev->dev);
	}

	if (ret)
		gpiod_dbg(desc, "%s: status %d\n", __func__, ret);

	return ret;
}

static bool gpiod_free_commit(struct gpio_desc *desc)
{
	bool			ret = false;
	unsigned long		flags;
	struct gpio_chip	*gc;

	might_sleep();

	gpiod_unexport(desc);

	spin_lock_irqsave(&gpio_lock, flags);

	gc = desc->gdev->chip;
	if (gc && test_bit(FLAG_REQUESTED, &desc->flags)) {
		if (gc->free) {
			spin_unlock_irqrestore(&gpio_lock, flags);
			might_sleep_if(gc->can_sleep);
			gc->free(gc, gpio_chip_hwgpio(desc));
			spin_lock_irqsave(&gpio_lock, flags);
		}
		kfree_const(desc->label);
		desc_set_label(desc, NULL);
		clear_bit(FLAG_ACTIVE_LOW, &desc->flags);
		clear_bit(FLAG_REQUESTED, &desc->flags);
		clear_bit(FLAG_OPEN_DRAIN, &desc->flags);
		clear_bit(FLAG_OPEN_SOURCE, &desc->flags);
		clear_bit(FLAG_PULL_UP, &desc->flags);
		clear_bit(FLAG_PULL_DOWN, &desc->flags);
		clear_bit(FLAG_BIAS_DISABLE, &desc->flags);
		clear_bit(FLAG_EDGE_RISING, &desc->flags);
		clear_bit(FLAG_EDGE_FALLING, &desc->flags);
		clear_bit(FLAG_IS_HOGGED, &desc->flags);
#ifdef CONFIG_OF_DYNAMIC
		desc->hog = NULL;
#endif
#ifdef CONFIG_GPIO_CDEV
		WRITE_ONCE(desc->debounce_period_us, 0);
#endif
		ret = true;
	}

	spin_unlock_irqrestore(&gpio_lock, flags);
	blocking_notifier_call_chain(&desc->gdev->notifier,
				     GPIOLINE_CHANGED_RELEASED, desc);

	return ret;
}

void gpiod_free(struct gpio_desc *desc)
{
	if (desc && desc->gdev && gpiod_free_commit(desc)) {
		module_put(desc->gdev->owner);
		put_device(&desc->gdev->dev);
	} else {
		WARN_ON(extra_checks);
	}
}

/**
 * gpiochip_is_requested - return string iff signal was requested
 * @gc: controller managing the signal
 * @offset: of signal within controller's 0..(ngpio - 1) range
 *
 * Returns NULL if the GPIO is not currently requested, else a string.
 * The string returned is the label passed to gpio_request(); if none has been
 * passed it is a meaningless, non-NULL constant.
 *
 * This function is for use by GPIO controller drivers.  The label can
 * help with diagnostics, and knowing that the signal is used as a GPIO
 * can help avoid accidentally multiplexing it to another controller.
 */
const char *gpiochip_is_requested(struct gpio_chip *gc, unsigned int offset)
{
	struct gpio_desc *desc;

	if (offset >= gc->ngpio)
		return NULL;

	desc = gpiochip_get_desc(gc, offset);
	if (IS_ERR(desc))
		return NULL;

	if (test_bit(FLAG_REQUESTED, &desc->flags) == 0)
		return NULL;
	return desc->label;
}
EXPORT_SYMBOL_GPL(gpiochip_is_requested);

/**
 * gpiochip_request_own_desc - Allow GPIO chip to request its own descriptor
 * @gc: GPIO chip
 * @hwnum: hardware number of the GPIO for which to request the descriptor
 * @label: label for the GPIO
 * @lflags: lookup flags for this GPIO or 0 if default, this can be used to
 * specify things like line inversion semantics with the machine flags
 * such as GPIO_OUT_LOW
 * @dflags: descriptor request flags for this GPIO or 0 if default, this
 * can be used to specify consumer semantics such as open drain
 *
 * Function allows GPIO chip drivers to request and use their own GPIO
 * descriptors via gpiolib API. Difference to gpiod_request() is that this
 * function will not increase reference count of the GPIO chip module. This
 * allows the GPIO chip module to be unloaded as needed (we assume that the
 * GPIO chip driver handles freeing the GPIOs it has requested).
 *
 * Returns:
 * A pointer to the GPIO descriptor, or an ERR_PTR()-encoded negative error
 * code on failure.
 */
struct gpio_desc *gpiochip_request_own_desc(struct gpio_chip *gc,
					    unsigned int hwnum,
					    const char *label,
					    enum gpio_lookup_flags lflags,
					    enum gpiod_flags dflags)
{
	struct gpio_desc *desc = gpiochip_get_desc(gc, hwnum);
	int ret;

	if (IS_ERR(desc)) {
		chip_err(gc, "failed to get GPIO descriptor\n");
		return desc;
	}

	ret = gpiod_request_commit(desc, label);
	if (ret < 0)
		return ERR_PTR(ret);

	ret = gpiod_configure_flags(desc, label, lflags, dflags);
	if (ret) {
		chip_err(gc, "setup of own GPIO %s failed\n", label);
		gpiod_free_commit(desc);
		return ERR_PTR(ret);
	}

	return desc;
}
EXPORT_SYMBOL_GPL(gpiochip_request_own_desc);

/**
 * gpiochip_free_own_desc - Free GPIO requested by the chip driver
 * @desc: GPIO descriptor to free
 *
 * Function frees the given GPIO requested previously with
 * gpiochip_request_own_desc().
 */
void gpiochip_free_own_desc(struct gpio_desc *desc)
{
	if (desc)
		gpiod_free_commit(desc);
}
EXPORT_SYMBOL_GPL(gpiochip_free_own_desc);

/*
 * Drivers MUST set GPIO direction before making get/set calls.  In
 * some cases this is done in early boot, before IRQs are enabled.
 *
 * As a rule these aren't called more than once (except for drivers
 * using the open-drain emulation idiom) so these are natural places
 * to accumulate extra debugging checks.  Note that we can't (yet)
 * rely on gpio_request() having been called beforehand.
 */

static int gpio_do_set_config(struct gpio_chip *gc, unsigned int offset,
			      unsigned long config)
{
	if (!gc->set_config)
		return -ENOTSUPP;

	return gc->set_config(gc, offset, config);
}

static int gpio_set_config_with_argument(struct gpio_desc *desc,
					 enum pin_config_param mode,
					 u32 argument)
{
	struct gpio_chip *gc = desc->gdev->chip;
	unsigned long config;

	config = pinconf_to_config_packed(mode, argument);
	return gpio_do_set_config(gc, gpio_chip_hwgpio(desc), config);
}

static int gpio_set_config_with_argument_optional(struct gpio_desc *desc,
						  enum pin_config_param mode,
						  u32 argument)
{
	struct device *dev = &desc->gdev->dev;
	int gpio = gpio_chip_hwgpio(desc);
	int ret;

	ret = gpio_set_config_with_argument(desc, mode, argument);
	if (ret != -ENOTSUPP)
		return ret;

	switch (mode) {
	case PIN_CONFIG_PERSIST_STATE:
		dev_dbg(dev, "Persistence not supported for GPIO %d\n", gpio);
		break;
	default:
		break;
	}

	return 0;
}

static int gpio_set_config(struct gpio_desc *desc, enum pin_config_param mode)
{
	return gpio_set_config_with_argument(desc, mode, 0);
}

static int gpio_set_bias(struct gpio_desc *desc)
{
	enum pin_config_param bias;
	unsigned int arg;

	if (test_bit(FLAG_BIAS_DISABLE, &desc->flags))
		bias = PIN_CONFIG_BIAS_DISABLE;
	else if (test_bit(FLAG_PULL_UP, &desc->flags))
		bias = PIN_CONFIG_BIAS_PULL_UP;
	else if (test_bit(FLAG_PULL_DOWN, &desc->flags))
		bias = PIN_CONFIG_BIAS_PULL_DOWN;
	else
		return 0;

	switch (bias) {
	case PIN_CONFIG_BIAS_PULL_DOWN:
	case PIN_CONFIG_BIAS_PULL_UP:
		arg = 1;
		break;

	default:
		arg = 0;
		break;
	}

	return gpio_set_config_with_argument_optional(desc, bias, arg);
}

int gpio_set_debounce_timeout(struct gpio_desc *desc, unsigned int debounce)
{
	return gpio_set_config_with_argument_optional(desc,
						      PIN_CONFIG_INPUT_DEBOUNCE,
						      debounce);
}

/**
 * gpiod_direction_input - set the GPIO direction to input
 * @desc:	GPIO to set to input
 *
 * Set the direction of the passed GPIO to input, such as gpiod_get_value() can
 * be called safely on it.
 *
 * Return 0 in case of success, else an error code.
 */
int gpiod_direction_input(struct gpio_desc *desc)
{
	struct gpio_chip	*gc;
	int			ret = 0;

	VALIDATE_DESC(desc);
	gc = desc->gdev->chip;

	/*
	 * It is legal to have no .get() and .direction_input() specified if
	 * the chip is output-only, but you can't specify .direction_input()
	 * and not support the .get() operation, that doesn't make sense.
	 */
	if (!gc->get && gc->direction_input) {
		gpiod_warn(desc,
			   "%s: missing get() but have direction_input()\n",
			   __func__);
		return -EIO;
	}

	/*
	 * If we have a .direction_input() callback, things are simple,
	 * just call it. Else we are some input-only chip so try to check the
	 * direction (if .get_direction() is supported) else we silently
	 * assume we are in input mode after this.
	 */
	if (gc->direction_input) {
		ret = gc->direction_input(gc, gpio_chip_hwgpio(desc));
	} else if (gc->get_direction &&
		  (gc->get_direction(gc, gpio_chip_hwgpio(desc)) != 1)) {
		gpiod_warn(desc,
			   "%s: missing direction_input() operation and line is output\n",
			   __func__);
		return -EIO;
	}
	if (ret == 0) {
		clear_bit(FLAG_IS_OUT, &desc->flags);
		ret = gpio_set_bias(desc);
	}

	trace_gpio_direction(desc_to_gpio(desc), 1, ret);

	return ret;
}
EXPORT_SYMBOL_GPL(gpiod_direction_input);

static int gpiod_direction_output_raw_commit(struct gpio_desc *desc, int value)
{
	struct gpio_chip *gc = desc->gdev->chip;
	int val = !!value;
	int ret = 0;

	/*
	 * It's OK not to specify .direction_output() if the gpiochip is
	 * output-only, but if there is then not even a .set() operation it
	 * is pretty tricky to drive the output line.
	 */
	if (!gc->set && !gc->direction_output) {
		gpiod_warn(desc,
			   "%s: missing set() and direction_output() operations\n",
			   __func__);
		return -EIO;
	}

	if (gc->direction_output) {
		ret = gc->direction_output(gc, gpio_chip_hwgpio(desc), val);
	} else {
		/* Check that we are in output mode if we can */
		if (gc->get_direction &&
		    gc->get_direction(gc, gpio_chip_hwgpio(desc))) {
			gpiod_warn(desc,
				"%s: missing direction_output() operation\n",
				__func__);
			return -EIO;
		}
		/*
		 * If we can't actively set the direction, we are some
		 * output-only chip, so just drive the output as desired.
		 */
		gc->set(gc, gpio_chip_hwgpio(desc), val);
	}

	if (!ret)
		set_bit(FLAG_IS_OUT, &desc->flags);
	trace_gpio_value(desc_to_gpio(desc), 0, val);
	trace_gpio_direction(desc_to_gpio(desc), 0, ret);
	return ret;
}

/**
 * gpiod_direction_output_raw - set the GPIO direction to output
 * @desc:	GPIO to set to output
 * @value:	initial output value of the GPIO
 *
 * Set the direction of the passed GPIO to output, such as gpiod_set_value() can
 * be called safely on it. The initial value of the output must be specified
 * as raw value on the physical line without regard for the ACTIVE_LOW status.
 *
 * Return 0 in case of success, else an error code.
 */
int gpiod_direction_output_raw(struct gpio_desc *desc, int value)
{
	VALIDATE_DESC(desc);
	return gpiod_direction_output_raw_commit(desc, value);
}
EXPORT_SYMBOL_GPL(gpiod_direction_output_raw);

/**
 * gpiod_direction_output - set the GPIO direction to output
 * @desc:	GPIO to set to output
 * @value:	initial output value of the GPIO
 *
 * Set the direction of the passed GPIO to output, such as gpiod_set_value() can
 * be called safely on it. The initial value of the output must be specified
 * as the logical value of the GPIO, i.e. taking its ACTIVE_LOW status into
 * account.
 *
 * Return 0 in case of success, else an error code.
 */
int gpiod_direction_output(struct gpio_desc *desc, int value)
{
	int ret;

	VALIDATE_DESC(desc);
	if (test_bit(FLAG_ACTIVE_LOW, &desc->flags))
		value = !value;
	else
		value = !!value;

	/* GPIOs used for enabled IRQs shall not be set as output */
	if (test_bit(FLAG_USED_AS_IRQ, &desc->flags) &&
	    test_bit(FLAG_IRQ_IS_ENABLED, &desc->flags)) {
		gpiod_err(desc,
			  "%s: tried to set a GPIO tied to an IRQ as output\n",
			  __func__);
		return -EIO;
	}

	if (test_bit(FLAG_OPEN_DRAIN, &desc->flags)) {
		/* First see if we can enable open drain in hardware */
		ret = gpio_set_config(desc, PIN_CONFIG_DRIVE_OPEN_DRAIN);
		if (!ret)
			goto set_output_value;
		/* Emulate open drain by not actively driving the line high */
		if (value) {
			ret = gpiod_direction_input(desc);
			goto set_output_flag;
		}
	}
	else if (test_bit(FLAG_OPEN_SOURCE, &desc->flags)) {
		ret = gpio_set_config(desc, PIN_CONFIG_DRIVE_OPEN_SOURCE);
		if (!ret)
			goto set_output_value;
		/* Emulate open source by not actively driving the line low */
		if (!value) {
			ret = gpiod_direction_input(desc);
			goto set_output_flag;
		}
	} else {
		gpio_set_config(desc, PIN_CONFIG_DRIVE_PUSH_PULL);
	}

set_output_value:
	ret = gpio_set_bias(desc);
	if (ret)
		return ret;
	return gpiod_direction_output_raw_commit(desc, value);

set_output_flag:
	/*
	 * When emulating open-source or open-drain functionalities by not
	 * actively driving the line (setting mode to input) we still need to
	 * set the IS_OUT flag or otherwise we won't be able to set the line
	 * value anymore.
	 */
	if (ret == 0)
		set_bit(FLAG_IS_OUT, &desc->flags);
	return ret;
}
EXPORT_SYMBOL_GPL(gpiod_direction_output);

/**
 * gpiod_set_config - sets @config for a GPIO
 * @desc: descriptor of the GPIO for which to set the configuration
 * @config: Same packed config format as generic pinconf
 *
 * Returns:
 * 0 on success, %-ENOTSUPP if the controller doesn't support setting the
 * configuration.
 */
int gpiod_set_config(struct gpio_desc *desc, unsigned long config)
{
	struct gpio_chip *gc;

	VALIDATE_DESC(desc);
	gc = desc->gdev->chip;

	return gpio_do_set_config(gc, gpio_chip_hwgpio(desc), config);
}
EXPORT_SYMBOL_GPL(gpiod_set_config);

/**
 * gpiod_set_debounce - sets @debounce time for a GPIO
 * @desc: descriptor of the GPIO for which to set debounce time
 * @debounce: debounce time in microseconds
 *
 * Returns:
 * 0 on success, %-ENOTSUPP if the controller doesn't support setting the
 * debounce time.
 */
int gpiod_set_debounce(struct gpio_desc *desc, unsigned int debounce)
{
	unsigned long config;

	config = pinconf_to_config_packed(PIN_CONFIG_INPUT_DEBOUNCE, debounce);
	return gpiod_set_config(desc, config);
}
EXPORT_SYMBOL_GPL(gpiod_set_debounce);

/**
 * gpiod_set_transitory - Lose or retain GPIO state on suspend or reset
 * @desc: descriptor of the GPIO for which to configure persistence
 * @transitory: True to lose state on suspend or reset, false for persistence
 *
 * Returns:
 * 0 on success, otherwise a negative error code.
 */
int gpiod_set_transitory(struct gpio_desc *desc, bool transitory)
{
	VALIDATE_DESC(desc);
	/*
	 * Handle FLAG_TRANSITORY first, enabling queries to gpiolib for
	 * persistence state.
	 */
	assign_bit(FLAG_TRANSITORY, &desc->flags, transitory);

	/* If the driver supports it, set the persistence state now */
	return gpio_set_config_with_argument_optional(desc,
						      PIN_CONFIG_PERSIST_STATE,
						      !transitory);
}
EXPORT_SYMBOL_GPL(gpiod_set_transitory);

/**
 * gpiod_is_active_low - test whether a GPIO is active-low or not
 * @desc: the gpio descriptor to test
 *
 * Returns 1 if the GPIO is active-low, 0 otherwise.
 */
int gpiod_is_active_low(const struct gpio_desc *desc)
{
	VALIDATE_DESC(desc);
	return test_bit(FLAG_ACTIVE_LOW, &desc->flags);
}
EXPORT_SYMBOL_GPL(gpiod_is_active_low);

/**
 * gpiod_toggle_active_low - toggle whether a GPIO is active-low or not
 * @desc: the gpio descriptor to change
 */
void gpiod_toggle_active_low(struct gpio_desc *desc)
{
	VALIDATE_DESC_VOID(desc);
	change_bit(FLAG_ACTIVE_LOW, &desc->flags);
}
EXPORT_SYMBOL_GPL(gpiod_toggle_active_low);

/* I/O calls are only valid after configuration completed; the relevant
 * "is this a valid GPIO" error checks should already have been done.
 *
 * "Get" operations are often inlinable as reading a pin value register,
 * and masking the relevant bit in that register.
 *
 * When "set" operations are inlinable, they involve writing that mask to
 * one register to set a low value, or a different register to set it high.
 * Otherwise locking is needed, so there may be little value to inlining.
 *
 *------------------------------------------------------------------------
 *
 * IMPORTANT!!!  The hot paths -- get/set value -- assume that callers
 * have requested the GPIO.  That can include implicit requesting by
 * a direction setting call.  Marking a gpio as requested locks its chip
 * in memory, guaranteeing that these table lookups need no more locking
 * and that gpiochip_remove() will fail.
 *
 * REVISIT when debugging, consider adding some instrumentation to ensure
 * that the GPIO was actually requested.
 */

static int gpiod_get_raw_value_commit(const struct gpio_desc *desc)
{
	struct gpio_chip	*gc;
	int offset;
	int value;

	gc = desc->gdev->chip;
	offset = gpio_chip_hwgpio(desc);
	value = gc->get ? gc->get(gc, offset) : -EIO;
	value = value < 0 ? value : !!value;
	trace_gpio_value(desc_to_gpio(desc), 1, value);
	return value;
}

static int gpio_chip_get_multiple(struct gpio_chip *gc,
				  unsigned long *mask, unsigned long *bits)
{
	if (gc->get_multiple) {
		return gc->get_multiple(gc, mask, bits);
	} else if (gc->get) {
		int i, value;

		for_each_set_bit(i, mask, gc->ngpio) {
			value = gc->get(gc, i);
			if (value < 0)
				return value;
			__assign_bit(i, bits, value);
		}
		return 0;
	}
	return -EIO;
}

int gpiod_get_array_value_complex(bool raw, bool can_sleep,
				  unsigned int array_size,
				  struct gpio_desc **desc_array,
				  struct gpio_array *array_info,
				  unsigned long *value_bitmap)
{
	int ret, i = 0;

	/*
	 * Validate array_info against desc_array and its size.
	 * It should immediately follow desc_array if both
	 * have been obtained from the same gpiod_get_array() call.
	 */
	if (array_info && array_info->desc == desc_array &&
	    array_size <= array_info->size &&
	    (void *)array_info == desc_array + array_info->size) {
		if (!can_sleep)
			WARN_ON(array_info->chip->can_sleep);

		ret = gpio_chip_get_multiple(array_info->chip,
					     array_info->get_mask,
					     value_bitmap);
		if (ret)
			return ret;

		if (!raw && !bitmap_empty(array_info->invert_mask, array_size))
			bitmap_xor(value_bitmap, value_bitmap,
				   array_info->invert_mask, array_size);

		i = find_first_zero_bit(array_info->get_mask, array_size);
		if (i == array_size)
			return 0;
	} else {
		array_info = NULL;
	}

	while (i < array_size) {
		struct gpio_chip *gc = desc_array[i]->gdev->chip;
		unsigned long fastpath[2 * BITS_TO_LONGS(FASTPATH_NGPIO)];
		unsigned long *mask, *bits;
		int first, j;

		if (likely(gc->ngpio <= FASTPATH_NGPIO)) {
			mask = fastpath;
		} else {
			mask = kmalloc_array(2 * BITS_TO_LONGS(gc->ngpio),
					   sizeof(*mask),
					   can_sleep ? GFP_KERNEL : GFP_ATOMIC);
			if (!mask)
				return -ENOMEM;
		}

		bits = mask + BITS_TO_LONGS(gc->ngpio);
		bitmap_zero(mask, gc->ngpio);

		if (!can_sleep)
			WARN_ON(gc->can_sleep);

		/* collect all inputs belonging to the same chip */
		first = i;
		do {
			const struct gpio_desc *desc = desc_array[i];
			int hwgpio = gpio_chip_hwgpio(desc);

			__set_bit(hwgpio, mask);
			i++;

			if (array_info)
				i = find_next_zero_bit(array_info->get_mask,
						       array_size, i);
		} while ((i < array_size) &&
			 (desc_array[i]->gdev->chip == gc));

		ret = gpio_chip_get_multiple(gc, mask, bits);
		if (ret) {
			if (mask != fastpath)
				kfree(mask);
			return ret;
		}

		for (j = first; j < i; ) {
			const struct gpio_desc *desc = desc_array[j];
			int hwgpio = gpio_chip_hwgpio(desc);
			int value = test_bit(hwgpio, bits);

			if (!raw && test_bit(FLAG_ACTIVE_LOW, &desc->flags))
				value = !value;
			__assign_bit(j, value_bitmap, value);
			trace_gpio_value(desc_to_gpio(desc), 1, value);
			j++;

			if (array_info)
				j = find_next_zero_bit(array_info->get_mask, i,
						       j);
		}

		if (mask != fastpath)
			kfree(mask);
	}
	return 0;
}

/**
 * gpiod_get_raw_value() - return a gpio's raw value
 * @desc: gpio whose value will be returned
 *
 * Return the GPIO's raw value, i.e. the value of the physical line disregarding
 * its ACTIVE_LOW status, or negative errno on failure.
 *
 * This function can be called from contexts where we cannot sleep, and will
 * complain if the GPIO chip functions potentially sleep.
 */
int gpiod_get_raw_value(const struct gpio_desc *desc)
{
	VALIDATE_DESC(desc);
	/* Should be using gpiod_get_raw_value_cansleep() */
	WARN_ON(desc->gdev->chip->can_sleep);
	return gpiod_get_raw_value_commit(desc);
}
EXPORT_SYMBOL_GPL(gpiod_get_raw_value);

/**
 * gpiod_get_value() - return a gpio's value
 * @desc: gpio whose value will be returned
 *
 * Return the GPIO's logical value, i.e. taking the ACTIVE_LOW status into
 * account, or negative errno on failure.
 *
 * This function can be called from contexts where we cannot sleep, and will
 * complain if the GPIO chip functions potentially sleep.
 */
int gpiod_get_value(const struct gpio_desc *desc)
{
	int value;

	VALIDATE_DESC(desc);
	/* Should be using gpiod_get_value_cansleep() */
	WARN_ON(desc->gdev->chip->can_sleep);

	value = gpiod_get_raw_value_commit(desc);
	if (value < 0)
		return value;

	if (test_bit(FLAG_ACTIVE_LOW, &desc->flags))
		value = !value;

	return value;
}
EXPORT_SYMBOL_GPL(gpiod_get_value);

/**
 * gpiod_get_raw_array_value() - read raw values from an array of GPIOs
 * @array_size: number of elements in the descriptor array / value bitmap
 * @desc_array: array of GPIO descriptors whose values will be read
 * @array_info: information on applicability of fast bitmap processing path
 * @value_bitmap: bitmap to store the read values
 *
 * Read the raw values of the GPIOs, i.e. the values of the physical lines
 * without regard for their ACTIVE_LOW status.  Return 0 in case of success,
 * else an error code.
 *
 * This function can be called from contexts where we cannot sleep,
 * and it will complain if the GPIO chip functions potentially sleep.
 */
int gpiod_get_raw_array_value(unsigned int array_size,
			      struct gpio_desc **desc_array,
			      struct gpio_array *array_info,
			      unsigned long *value_bitmap)
{
	if (!desc_array)
		return -EINVAL;
	return gpiod_get_array_value_complex(true, false, array_size,
					     desc_array, array_info,
					     value_bitmap);
}
EXPORT_SYMBOL_GPL(gpiod_get_raw_array_value);

/**
 * gpiod_get_array_value() - read values from an array of GPIOs
 * @array_size: number of elements in the descriptor array / value bitmap
 * @desc_array: array of GPIO descriptors whose values will be read
 * @array_info: information on applicability of fast bitmap processing path
 * @value_bitmap: bitmap to store the read values
 *
 * Read the logical values of the GPIOs, i.e. taking their ACTIVE_LOW status
 * into account.  Return 0 in case of success, else an error code.
 *
 * This function can be called from contexts where we cannot sleep,
 * and it will complain if the GPIO chip functions potentially sleep.
 */
int gpiod_get_array_value(unsigned int array_size,
			  struct gpio_desc **desc_array,
			  struct gpio_array *array_info,
			  unsigned long *value_bitmap)
{
	if (!desc_array)
		return -EINVAL;
	return gpiod_get_array_value_complex(false, false, array_size,
					     desc_array, array_info,
					     value_bitmap);
}
EXPORT_SYMBOL_GPL(gpiod_get_array_value);

/*
 *  gpio_set_open_drain_value_commit() - Set the open drain gpio's value.
 * @desc: gpio descriptor whose state need to be set.
 * @value: Non-zero for setting it HIGH otherwise it will set to LOW.
 */
static void gpio_set_open_drain_value_commit(struct gpio_desc *desc, bool value)
{
	int ret = 0;
	struct gpio_chip *gc = desc->gdev->chip;
	int offset = gpio_chip_hwgpio(desc);

	if (value) {
		ret = gc->direction_input(gc, offset);
	} else {
		ret = gc->direction_output(gc, offset, 0);
		if (!ret)
			set_bit(FLAG_IS_OUT, &desc->flags);
	}
	trace_gpio_direction(desc_to_gpio(desc), value, ret);
	if (ret < 0)
		gpiod_err(desc,
			  "%s: Error in set_value for open drain err %d\n",
			  __func__, ret);
}

/*
 *  _gpio_set_open_source_value() - Set the open source gpio's value.
 * @desc: gpio descriptor whose state need to be set.
 * @value: Non-zero for setting it HIGH otherwise it will set to LOW.
 */
static void gpio_set_open_source_value_commit(struct gpio_desc *desc, bool value)
{
	int ret = 0;
	struct gpio_chip *gc = desc->gdev->chip;
	int offset = gpio_chip_hwgpio(desc);

	if (value) {
		ret = gc->direction_output(gc, offset, 1);
		if (!ret)
			set_bit(FLAG_IS_OUT, &desc->flags);
	} else {
		ret = gc->direction_input(gc, offset);
	}
	trace_gpio_direction(desc_to_gpio(desc), !value, ret);
	if (ret < 0)
		gpiod_err(desc,
			  "%s: Error in set_value for open source err %d\n",
			  __func__, ret);
}

static void gpiod_set_raw_value_commit(struct gpio_desc *desc, bool value)
{
	struct gpio_chip	*gc;

	gc = desc->gdev->chip;
	trace_gpio_value(desc_to_gpio(desc), 0, value);
	gc->set(gc, gpio_chip_hwgpio(desc), value);
}

/*
 * set multiple outputs on the same chip;
 * use the chip's set_multiple function if available;
 * otherwise set the outputs sequentially;
 * @chip: the GPIO chip we operate on
 * @mask: bit mask array; one bit per output; BITS_PER_LONG bits per word
 *        defines which outputs are to be changed
 * @bits: bit value array; one bit per output; BITS_PER_LONG bits per word
 *        defines the values the outputs specified by mask are to be set to
 */
static void gpio_chip_set_multiple(struct gpio_chip *gc,
				   unsigned long *mask, unsigned long *bits)
{
	if (gc->set_multiple) {
		gc->set_multiple(gc, mask, bits);
	} else {
		unsigned int i;

		/* set outputs if the corresponding mask bit is set */
		for_each_set_bit(i, mask, gc->ngpio)
			gc->set(gc, i, test_bit(i, bits));
	}
}

int gpiod_set_array_value_complex(bool raw, bool can_sleep,
				  unsigned int array_size,
				  struct gpio_desc **desc_array,
				  struct gpio_array *array_info,
				  unsigned long *value_bitmap)
{
	int i = 0;

	/*
	 * Validate array_info against desc_array and its size.
	 * It should immediately follow desc_array if both
	 * have been obtained from the same gpiod_get_array() call.
	 */
	if (array_info && array_info->desc == desc_array &&
	    array_size <= array_info->size &&
	    (void *)array_info == desc_array + array_info->size) {
		if (!can_sleep)
			WARN_ON(array_info->chip->can_sleep);

		if (!raw && !bitmap_empty(array_info->invert_mask, array_size))
			bitmap_xor(value_bitmap, value_bitmap,
				   array_info->invert_mask, array_size);

		gpio_chip_set_multiple(array_info->chip, array_info->set_mask,
				       value_bitmap);

		i = find_first_zero_bit(array_info->set_mask, array_size);
		if (i == array_size)
			return 0;
	} else {
		array_info = NULL;
	}

	while (i < array_size) {
		struct gpio_chip *gc = desc_array[i]->gdev->chip;
		unsigned long fastpath[2 * BITS_TO_LONGS(FASTPATH_NGPIO)];
		unsigned long *mask, *bits;
		int count = 0;

		if (likely(gc->ngpio <= FASTPATH_NGPIO)) {
			mask = fastpath;
		} else {
			mask = kmalloc_array(2 * BITS_TO_LONGS(gc->ngpio),
					   sizeof(*mask),
					   can_sleep ? GFP_KERNEL : GFP_ATOMIC);
			if (!mask)
				return -ENOMEM;
		}

		bits = mask + BITS_TO_LONGS(gc->ngpio);
		bitmap_zero(mask, gc->ngpio);

		if (!can_sleep)
			WARN_ON(gc->can_sleep);

		do {
			struct gpio_desc *desc = desc_array[i];
			int hwgpio = gpio_chip_hwgpio(desc);
			int value = test_bit(i, value_bitmap);

			/*
			 * Pins applicable for fast input but not for
			 * fast output processing may have been already
			 * inverted inside the fast path, skip them.
			 */
			if (!raw && !(array_info &&
			    test_bit(i, array_info->invert_mask)) &&
			    test_bit(FLAG_ACTIVE_LOW, &desc->flags))
				value = !value;
			trace_gpio_value(desc_to_gpio(desc), 0, value);
			/*
			 * collect all normal outputs belonging to the same chip
			 * open drain and open source outputs are set individually
			 */
			if (test_bit(FLAG_OPEN_DRAIN, &desc->flags) && !raw) {
				gpio_set_open_drain_value_commit(desc, value);
			} else if (test_bit(FLAG_OPEN_SOURCE, &desc->flags) && !raw) {
				gpio_set_open_source_value_commit(desc, value);
			} else {
				__set_bit(hwgpio, mask);
				__assign_bit(hwgpio, bits, value);
				count++;
			}
			i++;

			if (array_info)
				i = find_next_zero_bit(array_info->set_mask,
						       array_size, i);
		} while ((i < array_size) &&
			 (desc_array[i]->gdev->chip == gc));
		/* push collected bits to outputs */
		if (count != 0)
			gpio_chip_set_multiple(gc, mask, bits);

		if (mask != fastpath)
			kfree(mask);
	}
	return 0;
}

/**
 * gpiod_set_raw_value() - assign a gpio's raw value
 * @desc: gpio whose value will be assigned
 * @value: value to assign
 *
 * Set the raw value of the GPIO, i.e. the value of its physical line without
 * regard for its ACTIVE_LOW status.
 *
 * This function can be called from contexts where we cannot sleep, and will
 * complain if the GPIO chip functions potentially sleep.
 */
void gpiod_set_raw_value(struct gpio_desc *desc, int value)
{
	VALIDATE_DESC_VOID(desc);
	/* Should be using gpiod_set_raw_value_cansleep() */
	WARN_ON(desc->gdev->chip->can_sleep);
	gpiod_set_raw_value_commit(desc, value);
}
EXPORT_SYMBOL_GPL(gpiod_set_raw_value);

/**
 * gpiod_set_value_nocheck() - set a GPIO line value without checking
 * @desc: the descriptor to set the value on
 * @value: value to set
 *
 * This sets the value of a GPIO line backing a descriptor, applying
 * different semantic quirks like active low and open drain/source
 * handling.
 */
static void gpiod_set_value_nocheck(struct gpio_desc *desc, int value)
{
	if (test_bit(FLAG_ACTIVE_LOW, &desc->flags))
		value = !value;
	if (test_bit(FLAG_OPEN_DRAIN, &desc->flags))
		gpio_set_open_drain_value_commit(desc, value);
	else if (test_bit(FLAG_OPEN_SOURCE, &desc->flags))
		gpio_set_open_source_value_commit(desc, value);
	else
		gpiod_set_raw_value_commit(desc, value);
}

/**
 * gpiod_set_value() - assign a gpio's value
 * @desc: gpio whose value will be assigned
 * @value: value to assign
 *
 * Set the logical value of the GPIO, i.e. taking its ACTIVE_LOW,
 * OPEN_DRAIN and OPEN_SOURCE flags into account.
 *
 * This function can be called from contexts where we cannot sleep, and will
 * complain if the GPIO chip functions potentially sleep.
 */
void gpiod_set_value(struct gpio_desc *desc, int value)
{
	VALIDATE_DESC_VOID(desc);
	/* Should be using gpiod_set_value_cansleep() */
	WARN_ON(desc->gdev->chip->can_sleep);
	gpiod_set_value_nocheck(desc, value);
}
EXPORT_SYMBOL_GPL(gpiod_set_value);

/**
 * gpiod_set_raw_array_value() - assign values to an array of GPIOs
 * @array_size: number of elements in the descriptor array / value bitmap
 * @desc_array: array of GPIO descriptors whose values will be assigned
 * @array_info: information on applicability of fast bitmap processing path
 * @value_bitmap: bitmap of values to assign
 *
 * Set the raw values of the GPIOs, i.e. the values of the physical lines
 * without regard for their ACTIVE_LOW status.
 *
 * This function can be called from contexts where we cannot sleep, and will
 * complain if the GPIO chip functions potentially sleep.
 */
int gpiod_set_raw_array_value(unsigned int array_size,
			      struct gpio_desc **desc_array,
			      struct gpio_array *array_info,
			      unsigned long *value_bitmap)
{
	if (!desc_array)
		return -EINVAL;
	return gpiod_set_array_value_complex(true, false, array_size,
					desc_array, array_info, value_bitmap);
}
EXPORT_SYMBOL_GPL(gpiod_set_raw_array_value);

/**
 * gpiod_set_array_value() - assign values to an array of GPIOs
 * @array_size: number of elements in the descriptor array / value bitmap
 * @desc_array: array of GPIO descriptors whose values will be assigned
 * @array_info: information on applicability of fast bitmap processing path
 * @value_bitmap: bitmap of values to assign
 *
 * Set the logical values of the GPIOs, i.e. taking their ACTIVE_LOW status
 * into account.
 *
 * This function can be called from contexts where we cannot sleep, and will
 * complain if the GPIO chip functions potentially sleep.
 */
int gpiod_set_array_value(unsigned int array_size,
			  struct gpio_desc **desc_array,
			  struct gpio_array *array_info,
			  unsigned long *value_bitmap)
{
	if (!desc_array)
		return -EINVAL;
	return gpiod_set_array_value_complex(false, false, array_size,
					     desc_array, array_info,
					     value_bitmap);
}
EXPORT_SYMBOL_GPL(gpiod_set_array_value);

/**
 * gpiod_cansleep() - report whether gpio value access may sleep
 * @desc: gpio to check
 *
 */
int gpiod_cansleep(const struct gpio_desc *desc)
{
	VALIDATE_DESC(desc);
	return desc->gdev->chip->can_sleep;
}
EXPORT_SYMBOL_GPL(gpiod_cansleep);

/**
 * gpiod_set_consumer_name() - set the consumer name for the descriptor
 * @desc: gpio to set the consumer name on
 * @name: the new consumer name
 */
int gpiod_set_consumer_name(struct gpio_desc *desc, const char *name)
{
	VALIDATE_DESC(desc);
	if (name) {
		name = kstrdup_const(name, GFP_KERNEL);
		if (!name)
			return -ENOMEM;
	}

	kfree_const(desc->label);
	desc_set_label(desc, name);

	return 0;
}
EXPORT_SYMBOL_GPL(gpiod_set_consumer_name);

/**
 * gpiod_to_irq() - return the IRQ corresponding to a GPIO
 * @desc: gpio whose IRQ will be returned (already requested)
 *
 * Return the IRQ corresponding to the passed GPIO, or an error code in case of
 * error.
 */
int gpiod_to_irq(const struct gpio_desc *desc)
{
	struct gpio_chip *gc;
	int offset;

	/*
	 * Cannot VALIDATE_DESC() here as gpiod_to_irq() consumer semantics
	 * requires this function to not return zero on an invalid descriptor
	 * but rather a negative error number.
	 */
	if (!desc || IS_ERR(desc) || !desc->gdev || !desc->gdev->chip)
		return -EINVAL;

	gc = desc->gdev->chip;
	offset = gpio_chip_hwgpio(desc);
	if (gc->to_irq) {
		int retirq = gc->to_irq(gc, offset);

		/* Zero means NO_IRQ */
		if (!retirq)
			return -ENXIO;

		return retirq;
	}
	return -ENXIO;
}
EXPORT_SYMBOL_GPL(gpiod_to_irq);

/**
 * gpiochip_lock_as_irq() - lock a GPIO to be used as IRQ
 * @gc: the chip the GPIO to lock belongs to
 * @offset: the offset of the GPIO to lock as IRQ
 *
 * This is used directly by GPIO drivers that want to lock down
 * a certain GPIO line to be used for IRQs.
 */
int gpiochip_lock_as_irq(struct gpio_chip *gc, unsigned int offset)
{
	struct gpio_desc *desc;

	desc = gpiochip_get_desc(gc, offset);
	if (IS_ERR(desc))
		return PTR_ERR(desc);

	/*
	 * If it's fast: flush the direction setting if something changed
	 * behind our back
	 */
	if (!gc->can_sleep && gc->get_direction) {
		int dir = gpiod_get_direction(desc);

		if (dir < 0) {
			chip_err(gc, "%s: cannot get GPIO direction\n",
				 __func__);
			return dir;
		}
	}

	/* To be valid for IRQ the line needs to be input or open drain */
	if (test_bit(FLAG_IS_OUT, &desc->flags) &&
	    !test_bit(FLAG_OPEN_DRAIN, &desc->flags)) {
		chip_err(gc,
			 "%s: tried to flag a GPIO set as output for IRQ\n",
			 __func__);
		return -EIO;
	}

	set_bit(FLAG_USED_AS_IRQ, &desc->flags);
	set_bit(FLAG_IRQ_IS_ENABLED, &desc->flags);

	/*
	 * If the consumer has not set up a label (such as when the
	 * IRQ is referenced from .to_irq()) we set up a label here
	 * so it is clear this is used as an interrupt.
	 */
	if (!desc->label)
		desc_set_label(desc, "interrupt");

	return 0;
}
EXPORT_SYMBOL_GPL(gpiochip_lock_as_irq);

/**
 * gpiochip_unlock_as_irq() - unlock a GPIO used as IRQ
 * @gc: the chip the GPIO to lock belongs to
 * @offset: the offset of the GPIO to lock as IRQ
 *
 * This is used directly by GPIO drivers that want to indicate
 * that a certain GPIO is no longer used exclusively for IRQ.
 */
void gpiochip_unlock_as_irq(struct gpio_chip *gc, unsigned int offset)
{
	struct gpio_desc *desc;

	desc = gpiochip_get_desc(gc, offset);
	if (IS_ERR(desc))
		return;

	clear_bit(FLAG_USED_AS_IRQ, &desc->flags);
	clear_bit(FLAG_IRQ_IS_ENABLED, &desc->flags);

	/* If we only had this marking, erase it */
	if (desc->label && !strcmp(desc->label, "interrupt"))
		desc_set_label(desc, NULL);
}
EXPORT_SYMBOL_GPL(gpiochip_unlock_as_irq);

void gpiochip_disable_irq(struct gpio_chip *gc, unsigned int offset)
{
	struct gpio_desc *desc = gpiochip_get_desc(gc, offset);

	if (!IS_ERR(desc) &&
	    !WARN_ON(!test_bit(FLAG_USED_AS_IRQ, &desc->flags)))
		clear_bit(FLAG_IRQ_IS_ENABLED, &desc->flags);
}
EXPORT_SYMBOL_GPL(gpiochip_disable_irq);

void gpiochip_enable_irq(struct gpio_chip *gc, unsigned int offset)
{
	struct gpio_desc *desc = gpiochip_get_desc(gc, offset);

	if (!IS_ERR(desc) &&
	    !WARN_ON(!test_bit(FLAG_USED_AS_IRQ, &desc->flags))) {
		/*
		 * We must not be output when using IRQ UNLESS we are
		 * open drain.
		 */
		WARN_ON(test_bit(FLAG_IS_OUT, &desc->flags) &&
			!test_bit(FLAG_OPEN_DRAIN, &desc->flags));
		set_bit(FLAG_IRQ_IS_ENABLED, &desc->flags);
	}
}
EXPORT_SYMBOL_GPL(gpiochip_enable_irq);

bool gpiochip_line_is_irq(struct gpio_chip *gc, unsigned int offset)
{
	if (offset >= gc->ngpio)
		return false;

	return test_bit(FLAG_USED_AS_IRQ, &gc->gpiodev->descs[offset].flags);
}
EXPORT_SYMBOL_GPL(gpiochip_line_is_irq);

int gpiochip_reqres_irq(struct gpio_chip *gc, unsigned int offset)
{
	int ret;

	if (!try_module_get(gc->gpiodev->owner))
		return -ENODEV;

	ret = gpiochip_lock_as_irq(gc, offset);
	if (ret) {
		chip_err(gc, "unable to lock HW IRQ %u for IRQ\n", offset);
		module_put(gc->gpiodev->owner);
		return ret;
	}
	return 0;
}
EXPORT_SYMBOL_GPL(gpiochip_reqres_irq);

void gpiochip_relres_irq(struct gpio_chip *gc, unsigned int offset)
{
	gpiochip_unlock_as_irq(gc, offset);
	module_put(gc->gpiodev->owner);
}
EXPORT_SYMBOL_GPL(gpiochip_relres_irq);

bool gpiochip_line_is_open_drain(struct gpio_chip *gc, unsigned int offset)
{
	if (offset >= gc->ngpio)
		return false;

	return test_bit(FLAG_OPEN_DRAIN, &gc->gpiodev->descs[offset].flags);
}
EXPORT_SYMBOL_GPL(gpiochip_line_is_open_drain);

bool gpiochip_line_is_open_source(struct gpio_chip *gc, unsigned int offset)
{
	if (offset >= gc->ngpio)
		return false;

	return test_bit(FLAG_OPEN_SOURCE, &gc->gpiodev->descs[offset].flags);
}
EXPORT_SYMBOL_GPL(gpiochip_line_is_open_source);

bool gpiochip_line_is_persistent(struct gpio_chip *gc, unsigned int offset)
{
	if (offset >= gc->ngpio)
		return false;

	return !test_bit(FLAG_TRANSITORY, &gc->gpiodev->descs[offset].flags);
}
EXPORT_SYMBOL_GPL(gpiochip_line_is_persistent);

/**
 * gpiod_get_raw_value_cansleep() - return a gpio's raw value
 * @desc: gpio whose value will be returned
 *
 * Return the GPIO's raw value, i.e. the value of the physical line disregarding
 * its ACTIVE_LOW status, or negative errno on failure.
 *
 * This function is to be called from contexts that can sleep.
 */
int gpiod_get_raw_value_cansleep(const struct gpio_desc *desc)
{
	might_sleep_if(extra_checks);
	VALIDATE_DESC(desc);
	return gpiod_get_raw_value_commit(desc);
}
EXPORT_SYMBOL_GPL(gpiod_get_raw_value_cansleep);

/**
 * gpiod_get_value_cansleep() - return a gpio's value
 * @desc: gpio whose value will be returned
 *
 * Return the GPIO's logical value, i.e. taking the ACTIVE_LOW status into
 * account, or negative errno on failure.
 *
 * This function is to be called from contexts that can sleep.
 */
int gpiod_get_value_cansleep(const struct gpio_desc *desc)
{
	int value;

	might_sleep_if(extra_checks);
	VALIDATE_DESC(desc);
	value = gpiod_get_raw_value_commit(desc);
	if (value < 0)
		return value;

	if (test_bit(FLAG_ACTIVE_LOW, &desc->flags))
		value = !value;

	return value;
}
EXPORT_SYMBOL_GPL(gpiod_get_value_cansleep);

/**
 * gpiod_get_raw_array_value_cansleep() - read raw values from an array of GPIOs
 * @array_size: number of elements in the descriptor array / value bitmap
 * @desc_array: array of GPIO descriptors whose values will be read
 * @array_info: information on applicability of fast bitmap processing path
 * @value_bitmap: bitmap to store the read values
 *
 * Read the raw values of the GPIOs, i.e. the values of the physical lines
 * without regard for their ACTIVE_LOW status.  Return 0 in case of success,
 * else an error code.
 *
 * This function is to be called from contexts that can sleep.
 */
int gpiod_get_raw_array_value_cansleep(unsigned int array_size,
				       struct gpio_desc **desc_array,
				       struct gpio_array *array_info,
				       unsigned long *value_bitmap)
{
	might_sleep_if(extra_checks);
	if (!desc_array)
		return -EINVAL;
	return gpiod_get_array_value_complex(true, true, array_size,
					     desc_array, array_info,
					     value_bitmap);
}
EXPORT_SYMBOL_GPL(gpiod_get_raw_array_value_cansleep);

/**
 * gpiod_get_array_value_cansleep() - read values from an array of GPIOs
 * @array_size: number of elements in the descriptor array / value bitmap
 * @desc_array: array of GPIO descriptors whose values will be read
 * @array_info: information on applicability of fast bitmap processing path
 * @value_bitmap: bitmap to store the read values
 *
 * Read the logical values of the GPIOs, i.e. taking their ACTIVE_LOW status
 * into account.  Return 0 in case of success, else an error code.
 *
 * This function is to be called from contexts that can sleep.
 */
int gpiod_get_array_value_cansleep(unsigned int array_size,
				   struct gpio_desc **desc_array,
				   struct gpio_array *array_info,
				   unsigned long *value_bitmap)
{
	might_sleep_if(extra_checks);
	if (!desc_array)
		return -EINVAL;
	return gpiod_get_array_value_complex(false, true, array_size,
					     desc_array, array_info,
					     value_bitmap);
}
EXPORT_SYMBOL_GPL(gpiod_get_array_value_cansleep);

/**
 * gpiod_set_raw_value_cansleep() - assign a gpio's raw value
 * @desc: gpio whose value will be assigned
 * @value: value to assign
 *
 * Set the raw value of the GPIO, i.e. the value of its physical line without
 * regard for its ACTIVE_LOW status.
 *
 * This function is to be called from contexts that can sleep.
 */
void gpiod_set_raw_value_cansleep(struct gpio_desc *desc, int value)
{
	might_sleep_if(extra_checks);
	VALIDATE_DESC_VOID(desc);
	gpiod_set_raw_value_commit(desc, value);
}
EXPORT_SYMBOL_GPL(gpiod_set_raw_value_cansleep);

/**
 * gpiod_set_value_cansleep() - assign a gpio's value
 * @desc: gpio whose value will be assigned
 * @value: value to assign
 *
 * Set the logical value of the GPIO, i.e. taking its ACTIVE_LOW status into
 * account
 *
 * This function is to be called from contexts that can sleep.
 */
void gpiod_set_value_cansleep(struct gpio_desc *desc, int value)
{
	might_sleep_if(extra_checks);
	VALIDATE_DESC_VOID(desc);
	gpiod_set_value_nocheck(desc, value);
}
EXPORT_SYMBOL_GPL(gpiod_set_value_cansleep);

/**
 * gpiod_set_raw_array_value_cansleep() - assign values to an array of GPIOs
 * @array_size: number of elements in the descriptor array / value bitmap
 * @desc_array: array of GPIO descriptors whose values will be assigned
 * @array_info: information on applicability of fast bitmap processing path
 * @value_bitmap: bitmap of values to assign
 *
 * Set the raw values of the GPIOs, i.e. the values of the physical lines
 * without regard for their ACTIVE_LOW status.
 *
 * This function is to be called from contexts that can sleep.
 */
int gpiod_set_raw_array_value_cansleep(unsigned int array_size,
				       struct gpio_desc **desc_array,
				       struct gpio_array *array_info,
				       unsigned long *value_bitmap)
{
	might_sleep_if(extra_checks);
	if (!desc_array)
		return -EINVAL;
	return gpiod_set_array_value_complex(true, true, array_size, desc_array,
				      array_info, value_bitmap);
}
EXPORT_SYMBOL_GPL(gpiod_set_raw_array_value_cansleep);

/**
 * gpiod_add_lookup_tables() - register GPIO device consumers
 * @tables: list of tables of consumers to register
 * @n: number of tables in the list
 */
void gpiod_add_lookup_tables(struct gpiod_lookup_table **tables, size_t n)
{
	unsigned int i;

	mutex_lock(&gpio_lookup_lock);

	for (i = 0; i < n; i++)
		list_add_tail(&tables[i]->list, &gpio_lookup_list);

	mutex_unlock(&gpio_lookup_lock);
}

/**
 * gpiod_set_array_value_cansleep() - assign values to an array of GPIOs
 * @array_size: number of elements in the descriptor array / value bitmap
 * @desc_array: array of GPIO descriptors whose values will be assigned
 * @array_info: information on applicability of fast bitmap processing path
 * @value_bitmap: bitmap of values to assign
 *
 * Set the logical values of the GPIOs, i.e. taking their ACTIVE_LOW status
 * into account.
 *
 * This function is to be called from contexts that can sleep.
 */
int gpiod_set_array_value_cansleep(unsigned int array_size,
				   struct gpio_desc **desc_array,
				   struct gpio_array *array_info,
				   unsigned long *value_bitmap)
{
	might_sleep_if(extra_checks);
	if (!desc_array)
		return -EINVAL;
	return gpiod_set_array_value_complex(false, true, array_size,
					     desc_array, array_info,
					     value_bitmap);
}
EXPORT_SYMBOL_GPL(gpiod_set_array_value_cansleep);

/**
 * gpiod_add_lookup_table() - register GPIO device consumers
 * @table: table of consumers to register
 */
void gpiod_add_lookup_table(struct gpiod_lookup_table *table)
{
	mutex_lock(&gpio_lookup_lock);

	list_add_tail(&table->list, &gpio_lookup_list);

	mutex_unlock(&gpio_lookup_lock);
}
EXPORT_SYMBOL_GPL(gpiod_add_lookup_table);

/**
 * gpiod_remove_lookup_table() - unregister GPIO device consumers
 * @table: table of consumers to unregister
 */
void gpiod_remove_lookup_table(struct gpiod_lookup_table *table)
{
	/* Nothing to remove */
	if (!table)
		return;

	mutex_lock(&gpio_lookup_lock);

	list_del(&table->list);

	mutex_unlock(&gpio_lookup_lock);
}
EXPORT_SYMBOL_GPL(gpiod_remove_lookup_table);

/**
 * gpiod_add_hogs() - register a set of GPIO hogs from machine code
 * @hogs: table of gpio hog entries with a zeroed sentinel at the end
 */
void gpiod_add_hogs(struct gpiod_hog *hogs)
{
	struct gpio_chip *gc;
	struct gpiod_hog *hog;

	mutex_lock(&gpio_machine_hogs_mutex);

	for (hog = &hogs[0]; hog->chip_label; hog++) {
		list_add_tail(&hog->list, &gpio_machine_hogs);

		/*
		 * The chip may have been registered earlier, so check if it
		 * exists and, if so, try to hog the line now.
		 */
		gc = find_chip_by_name(hog->chip_label);
		if (gc)
			gpiochip_machine_hog(gc, hog);
	}

	mutex_unlock(&gpio_machine_hogs_mutex);
}
EXPORT_SYMBOL_GPL(gpiod_add_hogs);

static struct gpiod_lookup_table *gpiod_find_lookup_table(struct device *dev)
{
	const char *dev_id = dev ? dev_name(dev) : NULL;
	struct gpiod_lookup_table *table;

	mutex_lock(&gpio_lookup_lock);

	list_for_each_entry(table, &gpio_lookup_list, list) {
		if (table->dev_id && dev_id) {
			/*
			 * Valid strings on both ends, must be identical to have
			 * a match
			 */
			if (!strcmp(table->dev_id, dev_id))
				goto found;
		} else {
			/*
			 * One of the pointers is NULL, so both must be to have
			 * a match
			 */
			if (dev_id == table->dev_id)
				goto found;
		}
	}
	table = NULL;

found:
	mutex_unlock(&gpio_lookup_lock);
	return table;
}

static struct gpio_desc *gpiod_find(struct device *dev, const char *con_id,
				    unsigned int idx, unsigned long *flags)
{
	struct gpio_desc *desc = ERR_PTR(-ENOENT);
	struct gpiod_lookup_table *table;
	struct gpiod_lookup *p;

	table = gpiod_find_lookup_table(dev);
	if (!table)
		return desc;

	for (p = &table->table[0]; p->key; p++) {
		struct gpio_chip *gc;

		/* idx must always match exactly */
		if (p->idx != idx)
			continue;

		/* If the lookup entry has a con_id, require exact match */
		if (p->con_id && (!con_id || strcmp(p->con_id, con_id)))
			continue;

		if (p->chip_hwnum == U16_MAX) {
			desc = gpio_name_to_desc(p->key);
			if (desc) {
				*flags = p->flags;
				return desc;
			}

			dev_warn(dev, "cannot find GPIO line %s, deferring\n",
				 p->key);
			return ERR_PTR(-EPROBE_DEFER);
		}

		gc = find_chip_by_name(p->key);

		if (!gc) {
			/*
			 * As the lookup table indicates a chip with
			 * p->key should exist, assume it may
			 * still appear later and let the interested
			 * consumer be probed again or let the Deferred
			 * Probe infrastructure handle the error.
			 */
			dev_warn(dev, "cannot find GPIO chip %s, deferring\n",
				 p->key);
			return ERR_PTR(-EPROBE_DEFER);
		}

		if (gc->ngpio <= p->chip_hwnum) {
			dev_err(dev,
				"requested GPIO %u (%u) is out of range [0..%u] for chip %s\n",
				idx, p->chip_hwnum, gc->ngpio - 1,
				gc->label);
			return ERR_PTR(-EINVAL);
		}

		desc = gpiochip_get_desc(gc, p->chip_hwnum);
		*flags = p->flags;

		return desc;
	}

	return desc;
}

static int platform_gpio_count(struct device *dev, const char *con_id)
{
	struct gpiod_lookup_table *table;
	struct gpiod_lookup *p;
	unsigned int count = 0;

	table = gpiod_find_lookup_table(dev);
	if (!table)
		return -ENOENT;

	for (p = &table->table[0]; p->key; p++) {
		if ((con_id && p->con_id && !strcmp(con_id, p->con_id)) ||
		    (!con_id && !p->con_id))
			count++;
	}
	if (!count)
		return -ENOENT;

	return count;
}

/**
 * fwnode_gpiod_get_index - obtain a GPIO from firmware node
 * @fwnode:	handle of the firmware node
 * @con_id:	function within the GPIO consumer
 * @index:	index of the GPIO to obtain for the consumer
 * @flags:	GPIO initialization flags
 * @label:	label to attach to the requested GPIO
 *
 * This function can be used for drivers that get their configuration
 * from opaque firmware.
 *
 * The function properly finds the corresponding GPIO using whatever is the
 * underlying firmware interface and then makes sure that the GPIO
 * descriptor is requested before it is returned to the caller.
 *
 * Returns:
 * On successful request the GPIO pin is configured in accordance with
 * provided @flags.
 *
 * In case of error an ERR_PTR() is returned.
 */
struct gpio_desc *fwnode_gpiod_get_index(struct fwnode_handle *fwnode,
					 const char *con_id, int index,
					 enum gpiod_flags flags,
					 const char *label)
{
	struct gpio_desc *desc;
	char prop_name[32]; /* 32 is max size of property name */
	unsigned int i;

	for (i = 0; i < ARRAY_SIZE(gpio_suffixes); i++) {
		if (con_id)
			snprintf(prop_name, sizeof(prop_name), "%s-%s",
					    con_id, gpio_suffixes[i]);
		else
			snprintf(prop_name, sizeof(prop_name), "%s",
					    gpio_suffixes[i]);

		desc = fwnode_get_named_gpiod(fwnode, prop_name, index, flags,
					      label);
		if (!gpiod_not_found(desc))
			break;
	}

	return desc;
}
EXPORT_SYMBOL_GPL(fwnode_gpiod_get_index);

/**
 * gpiod_count - return the number of GPIOs associated with a device / function
 *		or -ENOENT if no GPIO has been assigned to the requested function
 * @dev:	GPIO consumer, can be NULL for system-global GPIOs
 * @con_id:	function within the GPIO consumer
 */
int gpiod_count(struct device *dev, const char *con_id)
{
	int count = -ENOENT;

	if (IS_ENABLED(CONFIG_OF) && dev && dev->of_node)
		count = of_gpio_get_count(dev, con_id);
	else if (IS_ENABLED(CONFIG_ACPI) && dev && ACPI_HANDLE(dev))
		count = acpi_gpio_count(dev, con_id);

	if (count < 0)
		count = platform_gpio_count(dev, con_id);

	return count;
}
EXPORT_SYMBOL_GPL(gpiod_count);

/**
 * gpiod_get - obtain a GPIO for a given GPIO function
 * @dev:	GPIO consumer, can be NULL for system-global GPIOs
 * @con_id:	function within the GPIO consumer
 * @flags:	optional GPIO initialization flags
 *
 * Return the GPIO descriptor corresponding to the function con_id of device
 * dev, -ENOENT if no GPIO has been assigned to the requested function, or
 * another IS_ERR() code if an error occurred while trying to acquire the GPIO.
 */
struct gpio_desc *__must_check gpiod_get(struct device *dev, const char *con_id,
					 enum gpiod_flags flags)
{
	return gpiod_get_index(dev, con_id, 0, flags);
}
EXPORT_SYMBOL_GPL(gpiod_get);

/**
 * gpiod_get_optional - obtain an optional GPIO for a given GPIO function
 * @dev: GPIO consumer, can be NULL for system-global GPIOs
 * @con_id: function within the GPIO consumer
 * @flags: optional GPIO initialization flags
 *
 * This is equivalent to gpiod_get(), except that when no GPIO was assigned to
 * the requested function it will return NULL. This is convenient for drivers
 * that need to handle optional GPIOs.
 */
struct gpio_desc *__must_check gpiod_get_optional(struct device *dev,
						  const char *con_id,
						  enum gpiod_flags flags)
{
	return gpiod_get_index_optional(dev, con_id, 0, flags);
}
EXPORT_SYMBOL_GPL(gpiod_get_optional);


/**
 * gpiod_configure_flags - helper function to configure a given GPIO
 * @desc:	gpio whose value will be assigned
 * @con_id:	function within the GPIO consumer
 * @lflags:	bitmask of gpio_lookup_flags GPIO_* values - returned from
 *		of_find_gpio() or of_get_gpio_hog()
 * @dflags:	gpiod_flags - optional GPIO initialization flags
 *
 * Return 0 on success, -ENOENT if no GPIO has been assigned to the
 * requested function and/or index, or another IS_ERR() code if an error
 * occurred while trying to acquire the GPIO.
 */
int gpiod_configure_flags(struct gpio_desc *desc, const char *con_id,
		unsigned long lflags, enum gpiod_flags dflags)
{
	int ret;

	if (lflags & GPIO_ACTIVE_LOW)
		set_bit(FLAG_ACTIVE_LOW, &desc->flags);

	if (lflags & GPIO_OPEN_DRAIN)
		set_bit(FLAG_OPEN_DRAIN, &desc->flags);
	else if (dflags & GPIOD_FLAGS_BIT_OPEN_DRAIN) {
		/*
		 * This enforces open drain mode from the consumer side.
		 * This is necessary for some busses like I2C, but the lookup
		 * should *REALLY* have specified them as open drain in the
		 * first place, so print a little warning here.
		 */
		set_bit(FLAG_OPEN_DRAIN, &desc->flags);
		gpiod_warn(desc,
			   "enforced open drain please flag it properly in DT/ACPI DSDT/board file\n");
	}

	if (lflags & GPIO_OPEN_SOURCE)
		set_bit(FLAG_OPEN_SOURCE, &desc->flags);

	if ((lflags & GPIO_PULL_UP) && (lflags & GPIO_PULL_DOWN)) {
		gpiod_err(desc,
			  "both pull-up and pull-down enabled, invalid configuration\n");
		return -EINVAL;
	}

	if (lflags & GPIO_PULL_UP)
		set_bit(FLAG_PULL_UP, &desc->flags);
	else if (lflags & GPIO_PULL_DOWN)
		set_bit(FLAG_PULL_DOWN, &desc->flags);

	ret = gpiod_set_transitory(desc, (lflags & GPIO_TRANSITORY));
	if (ret < 0)
		return ret;

	/* No particular flag request, return here... */
	if (!(dflags & GPIOD_FLAGS_BIT_DIR_SET)) {
		gpiod_dbg(desc, "no flags found for %s\n", con_id);
		return 0;
	}

	/* Process flags */
	if (dflags & GPIOD_FLAGS_BIT_DIR_OUT)
		ret = gpiod_direction_output(desc,
				!!(dflags & GPIOD_FLAGS_BIT_DIR_VAL));
	else
		ret = gpiod_direction_input(desc);

	return ret;
}

/**
 * gpiod_get_index - obtain a GPIO from a multi-index GPIO function
 * @dev:	GPIO consumer, can be NULL for system-global GPIOs
 * @con_id:	function within the GPIO consumer
 * @idx:	index of the GPIO to obtain in the consumer
 * @flags:	optional GPIO initialization flags
 *
 * This variant of gpiod_get() allows to access GPIOs other than the first
 * defined one for functions that define several GPIOs.
 *
 * Return a valid GPIO descriptor, -ENOENT if no GPIO has been assigned to the
 * requested function and/or index, or another IS_ERR() code if an error
 * occurred while trying to acquire the GPIO.
 */
struct gpio_desc *__must_check gpiod_get_index(struct device *dev,
					       const char *con_id,
					       unsigned int idx,
					       enum gpiod_flags flags)
{
	unsigned long lookupflags = GPIO_LOOKUP_FLAGS_DEFAULT;
	struct gpio_desc *desc = NULL;
	int ret;
	/* Maybe we have a device name, maybe not */
	const char *devname = dev ? dev_name(dev) : "?";

	dev_dbg(dev, "GPIO lookup for consumer %s\n", con_id);

	if (dev) {
		/* Using device tree? */
		if (IS_ENABLED(CONFIG_OF) && dev->of_node) {
			dev_dbg(dev, "using device tree for GPIO lookup\n");
			desc = of_find_gpio(dev, con_id, idx, &lookupflags);
		} else if (ACPI_COMPANION(dev)) {
			dev_dbg(dev, "using ACPI for GPIO lookup\n");
			desc = acpi_find_gpio(dev, con_id, idx, &flags, &lookupflags);
		}
	}

	/*
	 * Either we are not using DT or ACPI, or their lookup did not return
	 * a result. In that case, use platform lookup as a fallback.
	 */
	if (!desc || gpiod_not_found(desc)) {
		dev_dbg(dev, "using lookup tables for GPIO lookup\n");
		desc = gpiod_find(dev, con_id, idx, &lookupflags);
	}

	if (IS_ERR(desc)) {
		dev_dbg(dev, "No GPIO consumer %s found\n", con_id);
		return desc;
	}

	/*
	 * If a connection label was passed use that, else attempt to use
	 * the device name as label
	 */
	ret = gpiod_request(desc, con_id ? con_id : devname);
	if (ret) {
		if (ret == -EBUSY && flags & GPIOD_FLAGS_BIT_NONEXCLUSIVE) {
			/*
			 * This happens when there are several consumers for
			 * the same GPIO line: we just return here without
			 * further initialization. It is a bit if a hack.
			 * This is necessary to support fixed regulators.
			 *
			 * FIXME: Make this more sane and safe.
			 */
			dev_info(dev, "nonexclusive access to GPIO for %s\n",
				 con_id ? con_id : devname);
			return desc;
		} else {
			return ERR_PTR(ret);
		}
	}

	ret = gpiod_configure_flags(desc, con_id, lookupflags, flags);
	if (ret < 0) {
		dev_dbg(dev, "setup of GPIO %s failed\n", con_id);
		gpiod_put(desc);
		return ERR_PTR(ret);
	}

	blocking_notifier_call_chain(&desc->gdev->notifier,
				     GPIOLINE_CHANGED_REQUESTED, desc);

	return desc;
}
EXPORT_SYMBOL_GPL(gpiod_get_index);

/**
 * fwnode_get_named_gpiod - obtain a GPIO from firmware node
 * @fwnode:	handle of the firmware node
 * @propname:	name of the firmware property representing the GPIO
 * @index:	index of the GPIO to obtain for the consumer
 * @dflags:	GPIO initialization flags
 * @label:	label to attach to the requested GPIO
 *
 * This function can be used for drivers that get their configuration
 * from opaque firmware.
 *
 * The function properly finds the corresponding GPIO using whatever is the
 * underlying firmware interface and then makes sure that the GPIO
 * descriptor is requested before it is returned to the caller.
 *
 * Returns:
 * On successful request the GPIO pin is configured in accordance with
 * provided @dflags.
 *
 * In case of error an ERR_PTR() is returned.
 */
struct gpio_desc *fwnode_get_named_gpiod(struct fwnode_handle *fwnode,
					 const char *propname, int index,
					 enum gpiod_flags dflags,
					 const char *label)
{
	unsigned long lflags = GPIO_LOOKUP_FLAGS_DEFAULT;
	struct gpio_desc *desc = ERR_PTR(-ENODEV);
	int ret;

	if (!fwnode)
		return ERR_PTR(-EINVAL);

	if (is_of_node(fwnode)) {
		desc = gpiod_get_from_of_node(to_of_node(fwnode),
					      propname, index,
					      dflags,
					      label);
		return desc;
	} else if (is_acpi_node(fwnode)) {
		struct acpi_gpio_info info;

		desc = acpi_node_get_gpiod(fwnode, propname, index, &info);
		if (IS_ERR(desc))
			return desc;

		acpi_gpio_update_gpiod_flags(&dflags, &info);
		acpi_gpio_update_gpiod_lookup_flags(&lflags, &info);
	}

	/* Currently only ACPI takes this path */
	ret = gpiod_request(desc, label);
	if (ret)
		return ERR_PTR(ret);

	ret = gpiod_configure_flags(desc, propname, lflags, dflags);
	if (ret < 0) {
		gpiod_put(desc);
		return ERR_PTR(ret);
	}

	blocking_notifier_call_chain(&desc->gdev->notifier,
				     GPIOLINE_CHANGED_REQUESTED, desc);

	return desc;
}
EXPORT_SYMBOL_GPL(fwnode_get_named_gpiod);

/**
 * gpiod_get_index_optional - obtain an optional GPIO from a multi-index GPIO
 *                            function
 * @dev: GPIO consumer, can be NULL for system-global GPIOs
 * @con_id: function within the GPIO consumer
 * @index: index of the GPIO to obtain in the consumer
 * @flags: optional GPIO initialization flags
 *
 * This is equivalent to gpiod_get_index(), except that when no GPIO with the
 * specified index was assigned to the requested function it will return NULL.
 * This is convenient for drivers that need to handle optional GPIOs.
 */
struct gpio_desc *__must_check gpiod_get_index_optional(struct device *dev,
							const char *con_id,
							unsigned int index,
							enum gpiod_flags flags)
{
	struct gpio_desc *desc;

	desc = gpiod_get_index(dev, con_id, index, flags);
	if (gpiod_not_found(desc))
		return NULL;

	return desc;
}
EXPORT_SYMBOL_GPL(gpiod_get_index_optional);

/**
 * gpiod_hog - Hog the specified GPIO desc given the provided flags
 * @desc:	gpio whose value will be assigned
 * @name:	gpio line name
 * @lflags:	bitmask of gpio_lookup_flags GPIO_* values - returned from
 *		of_find_gpio() or of_get_gpio_hog()
 * @dflags:	gpiod_flags - optional GPIO initialization flags
 */
int gpiod_hog(struct gpio_desc *desc, const char *name,
	      unsigned long lflags, enum gpiod_flags dflags)
{
	struct gpio_chip *gc;
	struct gpio_desc *local_desc;
	int hwnum;
	int ret;

	gc = gpiod_to_chip(desc);
	hwnum = gpio_chip_hwgpio(desc);

	local_desc = gpiochip_request_own_desc(gc, hwnum, name,
					       lflags, dflags);
	if (IS_ERR(local_desc)) {
		ret = PTR_ERR(local_desc);
		pr_err("requesting hog GPIO %s (chip %s, offset %d) failed, %d\n",
		       name, gc->label, hwnum, ret);
		return ret;
	}

	/* Mark GPIO as hogged so it can be identified and removed later */
	set_bit(FLAG_IS_HOGGED, &desc->flags);

	gpiod_info(desc, "hogged as %s%s\n",
		(dflags & GPIOD_FLAGS_BIT_DIR_OUT) ? "output" : "input",
		(dflags & GPIOD_FLAGS_BIT_DIR_OUT) ?
		  (dflags & GPIOD_FLAGS_BIT_DIR_VAL) ? "/high" : "/low" : "");

	return 0;
}

/**
 * gpiochip_free_hogs - Scan gpio-controller chip and release GPIO hog
 * @gc:	gpio chip to act on
 */
static void gpiochip_free_hogs(struct gpio_chip *gc)
{
	int id;

	for (id = 0; id < gc->ngpio; id++) {
		if (test_bit(FLAG_IS_HOGGED, &gc->gpiodev->descs[id].flags))
			gpiochip_free_own_desc(&gc->gpiodev->descs[id]);
	}
}

/**
 * gpiod_get_array - obtain multiple GPIOs from a multi-index GPIO function
 * @dev:	GPIO consumer, can be NULL for system-global GPIOs
 * @con_id:	function within the GPIO consumer
 * @flags:	optional GPIO initialization flags
 *
 * This function acquires all the GPIOs defined under a given function.
 *
 * Return a struct gpio_descs containing an array of descriptors, -ENOENT if
 * no GPIO has been assigned to the requested function, or another IS_ERR()
 * code if an error occurred while trying to acquire the GPIOs.
 */
struct gpio_descs *__must_check gpiod_get_array(struct device *dev,
						const char *con_id,
						enum gpiod_flags flags)
{
	struct gpio_desc *desc;
	struct gpio_descs *descs;
	struct gpio_array *array_info = NULL;
	struct gpio_chip *gc;
	int count, bitmap_size;

	count = gpiod_count(dev, con_id);
	if (count < 0)
		return ERR_PTR(count);

	descs = kzalloc(struct_size(descs, desc, count), GFP_KERNEL);
	if (!descs)
		return ERR_PTR(-ENOMEM);

	for (descs->ndescs = 0; descs->ndescs < count; ) {
		desc = gpiod_get_index(dev, con_id, descs->ndescs, flags);
		if (IS_ERR(desc)) {
			gpiod_put_array(descs);
			return ERR_CAST(desc);
		}

		descs->desc[descs->ndescs] = desc;

		gc = gpiod_to_chip(desc);
		/*
		 * If pin hardware number of array member 0 is also 0, select
		 * its chip as a candidate for fast bitmap processing path.
		 */
		if (descs->ndescs == 0 && gpio_chip_hwgpio(desc) == 0) {
			struct gpio_descs *array;

			bitmap_size = BITS_TO_LONGS(gc->ngpio > count ?
						    gc->ngpio : count);

			array = kzalloc(struct_size(descs, desc, count) +
					struct_size(array_info, invert_mask,
					3 * bitmap_size), GFP_KERNEL);
			if (!array) {
				gpiod_put_array(descs);
				return ERR_PTR(-ENOMEM);
			}

			memcpy(array, descs,
			       struct_size(descs, desc, descs->ndescs + 1));
			kfree(descs);

			descs = array;
			array_info = (void *)(descs->desc + count);
			array_info->get_mask = array_info->invert_mask +
						  bitmap_size;
			array_info->set_mask = array_info->get_mask +
						  bitmap_size;

			array_info->desc = descs->desc;
			array_info->size = count;
			array_info->chip = gc;
			bitmap_set(array_info->get_mask, descs->ndescs,
				   count - descs->ndescs);
			bitmap_set(array_info->set_mask, descs->ndescs,
				   count - descs->ndescs);
			descs->info = array_info;
		}
		/* Unmark array members which don't belong to the 'fast' chip */
		if (array_info && array_info->chip != gc) {
			__clear_bit(descs->ndescs, array_info->get_mask);
			__clear_bit(descs->ndescs, array_info->set_mask);
		}
		/*
		 * Detect array members which belong to the 'fast' chip
		 * but their pins are not in hardware order.
		 */
		else if (array_info &&
			   gpio_chip_hwgpio(desc) != descs->ndescs) {
			/*
			 * Don't use fast path if all array members processed so
			 * far belong to the same chip as this one but its pin
			 * hardware number is different from its array index.
			 */
			if (bitmap_full(array_info->get_mask, descs->ndescs)) {
				array_info = NULL;
			} else {
				__clear_bit(descs->ndescs,
					    array_info->get_mask);
				__clear_bit(descs->ndescs,
					    array_info->set_mask);
			}
		} else if (array_info) {
			/* Exclude open drain or open source from fast output */
			if (gpiochip_line_is_open_drain(gc, descs->ndescs) ||
			    gpiochip_line_is_open_source(gc, descs->ndescs))
				__clear_bit(descs->ndescs,
					    array_info->set_mask);
			/* Identify 'fast' pins which require invertion */
			if (gpiod_is_active_low(desc))
				__set_bit(descs->ndescs,
					  array_info->invert_mask);
		}

		descs->ndescs++;
	}
	if (array_info)
		dev_dbg(dev,
			"GPIO array info: chip=%s, size=%d, get_mask=%lx, set_mask=%lx, invert_mask=%lx\n",
			array_info->chip->label, array_info->size,
			*array_info->get_mask, *array_info->set_mask,
			*array_info->invert_mask);
	return descs;
}
EXPORT_SYMBOL_GPL(gpiod_get_array);

/**
 * gpiod_get_array_optional - obtain multiple GPIOs from a multi-index GPIO
 *                            function
 * @dev:	GPIO consumer, can be NULL for system-global GPIOs
 * @con_id:	function within the GPIO consumer
 * @flags:	optional GPIO initialization flags
 *
 * This is equivalent to gpiod_get_array(), except that when no GPIO was
 * assigned to the requested function it will return NULL.
 */
struct gpio_descs *__must_check gpiod_get_array_optional(struct device *dev,
							const char *con_id,
							enum gpiod_flags flags)
{
	struct gpio_descs *descs;

	descs = gpiod_get_array(dev, con_id, flags);
	if (gpiod_not_found(descs))
		return NULL;

	return descs;
}
EXPORT_SYMBOL_GPL(gpiod_get_array_optional);

/**
 * gpiod_put - dispose of a GPIO descriptor
 * @desc:	GPIO descriptor to dispose of
 *
 * No descriptor can be used after gpiod_put() has been called on it.
 */
void gpiod_put(struct gpio_desc *desc)
{
	if (desc)
		gpiod_free(desc);
}
EXPORT_SYMBOL_GPL(gpiod_put);

/**
 * gpiod_put_array - dispose of multiple GPIO descriptors
 * @descs:	struct gpio_descs containing an array of descriptors
 */
void gpiod_put_array(struct gpio_descs *descs)
{
	unsigned int i;

	for (i = 0; i < descs->ndescs; i++)
		gpiod_put(descs->desc[i]);

	kfree(descs);
}
EXPORT_SYMBOL_GPL(gpiod_put_array);


static int gpio_bus_match(struct device *dev, struct device_driver *drv)
{
	/*
	 * Only match if the fwnode doesn't already have a proper struct device
	 * created for it.
	 */
	if (dev->fwnode && dev->fwnode->dev != dev)
		return 0;
	return 1;
}

static int gpio_stub_drv_probe(struct device *dev)
{
	/*
	 * The DT node of some GPIO chips have a "compatible" property, but
	 * never have a struct device added and probed by a driver to register
	 * the GPIO chip with gpiolib. In such cases, fw_devlink=on will cause
	 * the consumers of the GPIO chip to get probe deferred forever because
	 * they will be waiting for a device associated with the GPIO chip
	 * firmware node to get added and bound to a driver.
	 *
	 * To allow these consumers to probe, we associate the struct
	 * gpio_device of the GPIO chip with the firmware node and then simply
	 * bind it to this stub driver.
	 */
	return 0;
}

static struct device_driver gpio_stub_drv = {
	.name = "gpio_stub_drv",
	.bus = &gpio_bus_type,
	.probe = gpio_stub_drv_probe,
};

static int __init gpiolib_dev_init(void)
{
	int ret;

	/* Register GPIO sysfs bus */
	ret = bus_register(&gpio_bus_type);
	if (ret < 0) {
		pr_err("gpiolib: could not register GPIO bus type\n");
		return ret;
	}

<<<<<<< HEAD
	if (driver_register(&gpio_stub_drv) < 0) {
=======
	ret = driver_register(&gpio_stub_drv);
	if (ret < 0) {
>>>>>>> 7aef27f0
		pr_err("gpiolib: could not register GPIO stub driver\n");
		bus_unregister(&gpio_bus_type);
		return ret;
	}

	ret = alloc_chrdev_region(&gpio_devt, 0, GPIO_DEV_MAX, GPIOCHIP_NAME);
	if (ret < 0) {
		pr_err("gpiolib: failed to allocate char dev region\n");
		driver_unregister(&gpio_stub_drv);
		bus_unregister(&gpio_bus_type);
		return ret;
	}

	gpiolib_initialized = true;
	gpiochip_setup_devs();

#if IS_ENABLED(CONFIG_OF_DYNAMIC) && IS_ENABLED(CONFIG_OF_GPIO)
	WARN_ON(of_reconfig_notifier_register(&gpio_of_notifier));
#endif /* CONFIG_OF_DYNAMIC && CONFIG_OF_GPIO */

	return ret;
}
core_initcall(gpiolib_dev_init);

#ifdef CONFIG_DEBUG_FS

static void gpiolib_dbg_show(struct seq_file *s, struct gpio_device *gdev)
{
	unsigned		i;
	struct gpio_chip	*gc = gdev->chip;
	unsigned		gpio = gdev->base;
	struct gpio_desc	*gdesc = &gdev->descs[0];
	bool			is_out;
	bool			is_irq;
	bool			active_low;

	for (i = 0; i < gdev->ngpio; i++, gpio++, gdesc++) {
		if (!test_bit(FLAG_REQUESTED, &gdesc->flags)) {
			if (gdesc->name) {
				seq_printf(s, " gpio-%-3d (%-20.20s)\n",
					   gpio, gdesc->name);
			}
			continue;
		}

		gpiod_get_direction(gdesc);
		is_out = test_bit(FLAG_IS_OUT, &gdesc->flags);
		is_irq = test_bit(FLAG_USED_AS_IRQ, &gdesc->flags);
		active_low = test_bit(FLAG_ACTIVE_LOW, &gdesc->flags);
		seq_printf(s, " gpio-%-3d (%-20.20s|%-20.20s) %s %s %s%s",
			gpio, gdesc->name ? gdesc->name : "", gdesc->label,
			is_out ? "out" : "in ",
			gc->get ? (gc->get(gc, i) ? "hi" : "lo") : "?  ",
			is_irq ? "IRQ " : "",
			active_low ? "ACTIVE LOW" : "");
		seq_printf(s, "\n");
	}
}

static void *gpiolib_seq_start(struct seq_file *s, loff_t *pos)
{
	unsigned long flags;
	struct gpio_device *gdev = NULL;
	loff_t index = *pos;

	s->private = "";

	spin_lock_irqsave(&gpio_lock, flags);
	list_for_each_entry(gdev, &gpio_devices, list)
		if (index-- == 0) {
			spin_unlock_irqrestore(&gpio_lock, flags);
			return gdev;
		}
	spin_unlock_irqrestore(&gpio_lock, flags);

	return NULL;
}

static void *gpiolib_seq_next(struct seq_file *s, void *v, loff_t *pos)
{
	unsigned long flags;
	struct gpio_device *gdev = v;
	void *ret = NULL;

	spin_lock_irqsave(&gpio_lock, flags);
	if (list_is_last(&gdev->list, &gpio_devices))
		ret = NULL;
	else
		ret = list_entry(gdev->list.next, struct gpio_device, list);
	spin_unlock_irqrestore(&gpio_lock, flags);

	s->private = "\n";
	++*pos;

	return ret;
}

static void gpiolib_seq_stop(struct seq_file *s, void *v)
{
}

static int gpiolib_seq_show(struct seq_file *s, void *v)
{
	struct gpio_device *gdev = v;
	struct gpio_chip *gc = gdev->chip;
	struct device *parent;

	if (!gc) {
		seq_printf(s, "%s%s: (dangling chip)", (char *)s->private,
			   dev_name(&gdev->dev));
		return 0;
	}

	seq_printf(s, "%s%s: GPIOs %d-%d", (char *)s->private,
		   dev_name(&gdev->dev),
		   gdev->base, gdev->base + gdev->ngpio - 1);
	parent = gc->parent;
	if (parent)
		seq_printf(s, ", parent: %s/%s",
			   parent->bus ? parent->bus->name : "no-bus",
			   dev_name(parent));
	if (gc->label)
		seq_printf(s, ", %s", gc->label);
	if (gc->can_sleep)
		seq_printf(s, ", can sleep");
	seq_printf(s, ":\n");

	if (gc->dbg_show)
		gc->dbg_show(s, gc);
	else
		gpiolib_dbg_show(s, gdev);

	return 0;
}

static const struct seq_operations gpiolib_sops = {
	.start = gpiolib_seq_start,
	.next = gpiolib_seq_next,
	.stop = gpiolib_seq_stop,
	.show = gpiolib_seq_show,
};
DEFINE_SEQ_ATTRIBUTE(gpiolib);

static int __init gpiolib_debugfs_init(void)
{
	/* /sys/kernel/debug/gpio */
	debugfs_create_file("gpio", 0444, NULL, NULL, &gpiolib_fops);
	return 0;
}
subsys_initcall(gpiolib_debugfs_init);

#endif	/* DEBUG_FS */<|MERGE_RESOLUTION|>--- conflicted
+++ resolved
@@ -594,15 +594,12 @@
 	}
 
 	of_gpio_dev_init(gc, gdev);
-<<<<<<< HEAD
-=======
 
 	/*
 	 * Assign fwnode depending on the result of the previous calls,
 	 * if none of them succeed, assign it to the parent's one.
 	 */
 	gdev->dev.fwnode = dev_fwnode(&gdev->dev) ?: fwnode;
->>>>>>> 7aef27f0
 
 	gdev->id = ida_alloc(&gpio_ida, GFP_KERNEL);
 	if (gdev->id < 0) {
@@ -4266,12 +4263,8 @@
 		return ret;
 	}
 
-<<<<<<< HEAD
-	if (driver_register(&gpio_stub_drv) < 0) {
-=======
 	ret = driver_register(&gpio_stub_drv);
 	if (ret < 0) {
->>>>>>> 7aef27f0
 		pr_err("gpiolib: could not register GPIO stub driver\n");
 		bus_unregister(&gpio_bus_type);
 		return ret;
