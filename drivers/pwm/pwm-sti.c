// SPDX-License-Identifier: GPL-2.0-or-later
/*
 * PWM device driver for ST SoCs
 *
 * Copyright (C) 2013-2016 STMicroelectronics (R&D) Limited
 *
 * Author: Ajit Pal Singh <ajitpal.singh@st.com>
 *         Lee Jones <lee.jones@linaro.org>
 */

#include <linux/clk.h>
#include <linux/interrupt.h>
#include <linux/math64.h>
#include <linux/mfd/syscon.h>
#include <linux/module.h>
#include <linux/of.h>
#include <linux/platform_device.h>
#include <linux/pwm.h>
#include <linux/regmap.h>
#include <linux/sched.h>
#include <linux/slab.h>
#include <linux/time.h>
#include <linux/wait.h>

#define PWM_OUT_VAL(x)	(0x00 + (4 * (x))) /* Device's Duty Cycle register */
#define PWM_CPT_VAL(x)	(0x10 + (4 * (x))) /* Capture value */
#define PWM_CPT_EDGE(x) (0x30 + (4 * (x))) /* Edge to capture on */

#define STI_PWM_CTRL		0x50	/* Control/Config register */
#define STI_INT_EN		0x54	/* Interrupt Enable/Disable register */
#define STI_INT_STA		0x58	/* Interrupt Status register */
#define PWM_INT_ACK		0x5c
#define PWM_PRESCALE_LOW_MASK	0x0f
#define PWM_PRESCALE_HIGH_MASK	0xf0
#define PWM_CPT_EDGE_MASK	0x03
#define PWM_INT_ACK_MASK	0x1ff

#define STI_MAX_CPT_DEVS	4
#define CPT_DC_MAX		0xff

/* Regfield IDs */
enum {
	/* Bits in PWM_CTRL*/
	PWMCLK_PRESCALE_LOW,
	PWMCLK_PRESCALE_HIGH,
	CPTCLK_PRESCALE,

	PWM_OUT_EN,
	PWM_CPT_EN,

	PWM_CPT_INT_EN,
	PWM_CPT_INT_STAT,

	/* Keep last */
	MAX_REGFIELDS
};

/*
 * Each capture input can be programmed to detect rising-edge, falling-edge,
 * either edge or neither egde.
 */
enum sti_cpt_edge {
	CPT_EDGE_DISABLED,
	CPT_EDGE_RISING,
	CPT_EDGE_FALLING,
	CPT_EDGE_BOTH,
};

struct sti_cpt_ddata {
	u32 snapshot[3];
	unsigned int index;
	struct mutex lock;
	wait_queue_head_t wait;
};

<<<<<<< HEAD
struct sti_pwm_compat_data {
	const struct reg_field *reg_fields;
	unsigned int pwm_num_devs;
	unsigned int cpt_num_devs;
	unsigned int max_pwm_cnt;
	unsigned int max_prescale;
	struct sti_cpt_ddata *ddata;
};

=======
>>>>>>> 0c383648
struct sti_pwm_chip {
	struct device *dev;
	struct clk *pwm_clk;
	struct clk *cpt_clk;
	struct regmap *regmap;
	unsigned int pwm_num_devs;
	unsigned int cpt_num_devs;
	unsigned int max_pwm_cnt;
	unsigned int max_prescale;
	struct sti_cpt_ddata *ddata;
	struct regmap_field *prescale_low;
	struct regmap_field *prescale_high;
	struct regmap_field *pwm_out_en;
	struct regmap_field *pwm_cpt_en;
	struct regmap_field *pwm_cpt_int_en;
	struct regmap_field *pwm_cpt_int_stat;
	struct pwm_device *cur;
	unsigned long configured;
	unsigned int en_count;
	struct mutex sti_pwm_lock; /* To sync between enable/disable calls */
	void __iomem *mmio;
};

static const struct reg_field sti_pwm_regfields[MAX_REGFIELDS] = {
	[PWMCLK_PRESCALE_LOW] = REG_FIELD(STI_PWM_CTRL, 0, 3),
	[PWMCLK_PRESCALE_HIGH] = REG_FIELD(STI_PWM_CTRL, 11, 14),
	[CPTCLK_PRESCALE] = REG_FIELD(STI_PWM_CTRL, 4, 8),
	[PWM_OUT_EN] = REG_FIELD(STI_PWM_CTRL, 9, 9),
	[PWM_CPT_EN] = REG_FIELD(STI_PWM_CTRL, 10, 10),
	[PWM_CPT_INT_EN] = REG_FIELD(STI_INT_EN, 1, 4),
	[PWM_CPT_INT_STAT] = REG_FIELD(STI_INT_STA, 1, 4),
};

static inline struct sti_pwm_chip *to_sti_pwmchip(struct pwm_chip *chip)
{
	return pwmchip_get_drvdata(chip);
}

/*
 * Calculate the prescaler value corresponding to the period.
 */
static int sti_pwm_get_prescale(struct sti_pwm_chip *pc, unsigned long period,
				unsigned int *prescale)
{
	unsigned long clk_rate;
	unsigned long value;
	unsigned int ps;

	clk_rate = clk_get_rate(pc->pwm_clk);
	if (!clk_rate) {
		dev_err(pc->dev, "failed to get clock rate\n");
		return -EINVAL;
	}

	/*
	 * prescale = ((period_ns * clk_rate) / (10^9 * (max_pwm_cnt + 1)) - 1
	 */
	value = NSEC_PER_SEC / clk_rate;
	value *= pc->max_pwm_cnt + 1;

	if (period % value)
		return -EINVAL;

	ps  = period / value - 1;
	if (ps > pc->max_prescale)
		return -EINVAL;

	*prescale = ps;

	return 0;
}

/*
 * For STiH4xx PWM IP, the PWM period is fixed to 256 local clock cycles. The
 * only way to change the period (apart from changing the PWM input clock) is
 * to change the PWM clock prescaler.
 *
 * The prescaler is of 8 bits, so 256 prescaler values and hence 256 possible
 * period values are supported (for a particular clock rate). The requested
 * period will be applied only if it matches one of these 256 values.
 */
static int sti_pwm_config(struct pwm_chip *chip, struct pwm_device *pwm,
			  int duty_ns, int period_ns)
{
	struct sti_pwm_chip *pc = to_sti_pwmchip(chip);
	unsigned int ncfg, value, prescale = 0;
	struct pwm_device *cur = pc->cur;
	struct device *dev = pc->dev;
	bool period_same = false;
	int ret;

	ncfg = hweight_long(pc->configured);
	if (ncfg)
		period_same = (period_ns == pwm_get_period(cur));

	/*
	 * Allow configuration changes if one of the following conditions
	 * satisfy.
	 * 1. No devices have been configured.
	 * 2. Only one device has been configured and the new request is for
	 *    the same device.
	 * 3. Only one device has been configured and the new request is for
	 *    a new device and period of the new device is same as the current
	 *    configured period.
	 * 4. More than one devices are configured and period of the new
	 *    requestis the same as the current period.
	 */
	if (!ncfg ||
	    ((ncfg == 1) && (pwm->hwpwm == cur->hwpwm)) ||
	    ((ncfg == 1) && (pwm->hwpwm != cur->hwpwm) && period_same) ||
	    ((ncfg > 1) && period_same)) {
		/* Enable clock before writing to PWM registers. */
		ret = clk_enable(pc->pwm_clk);
		if (ret)
			return ret;

		ret = clk_enable(pc->cpt_clk);
		if (ret)
			return ret;

		if (!period_same) {
			ret = sti_pwm_get_prescale(pc, period_ns, &prescale);
			if (ret)
				goto clk_dis;

			value = prescale & PWM_PRESCALE_LOW_MASK;

			ret = regmap_field_write(pc->prescale_low, value);
			if (ret)
				goto clk_dis;

			value = (prescale & PWM_PRESCALE_HIGH_MASK) >> 4;

			ret = regmap_field_write(pc->prescale_high, value);
			if (ret)
				goto clk_dis;
		}

		/*
		 * When PWMVal == 0, PWM pulse = 1 local clock cycle.
		 * When PWMVal == max_pwm_count,
		 * PWM pulse = (max_pwm_count + 1) local cycles,
		 * that is continuous pulse: signal never goes low.
		 */
		value = pc->max_pwm_cnt * duty_ns / period_ns;

		ret = regmap_write(pc->regmap, PWM_OUT_VAL(pwm->hwpwm), value);
		if (ret)
			goto clk_dis;

		ret = regmap_field_write(pc->pwm_cpt_int_en, 0);

		set_bit(pwm->hwpwm, &pc->configured);
		pc->cur = pwm;

		dev_dbg(dev, "prescale:%u, period:%i, duty:%i, value:%u\n",
			prescale, period_ns, duty_ns, value);
	} else {
		return -EINVAL;
	}

clk_dis:
	clk_disable(pc->pwm_clk);
	clk_disable(pc->cpt_clk);
	return ret;
}

static int sti_pwm_enable(struct pwm_chip *chip, struct pwm_device *pwm)
{
	struct sti_pwm_chip *pc = to_sti_pwmchip(chip);
	struct device *dev = pc->dev;
	int ret = 0;

	/*
	 * Since we have a common enable for all PWM devices, do not enable if
	 * already enabled.
	 */
	mutex_lock(&pc->sti_pwm_lock);

	if (!pc->en_count) {
		ret = clk_enable(pc->pwm_clk);
		if (ret)
			goto out;

		ret = clk_enable(pc->cpt_clk);
		if (ret)
			goto out;

		ret = regmap_field_write(pc->pwm_out_en, 1);
		if (ret) {
			dev_err(dev, "failed to enable PWM device %u: %d\n",
				pwm->hwpwm, ret);
			goto out;
		}
	}

	pc->en_count++;

out:
	mutex_unlock(&pc->sti_pwm_lock);
	return ret;
}

static void sti_pwm_disable(struct pwm_chip *chip, struct pwm_device *pwm)
{
	struct sti_pwm_chip *pc = to_sti_pwmchip(chip);

	mutex_lock(&pc->sti_pwm_lock);

	if (--pc->en_count) {
		mutex_unlock(&pc->sti_pwm_lock);
		return;
	}

	regmap_field_write(pc->pwm_out_en, 0);

	clk_disable(pc->pwm_clk);
	clk_disable(pc->cpt_clk);

	mutex_unlock(&pc->sti_pwm_lock);
}

static void sti_pwm_free(struct pwm_chip *chip, struct pwm_device *pwm)
{
	struct sti_pwm_chip *pc = to_sti_pwmchip(chip);

	clear_bit(pwm->hwpwm, &pc->configured);
}

static int sti_pwm_capture(struct pwm_chip *chip, struct pwm_device *pwm,
			   struct pwm_capture *result, unsigned long timeout)
{
	struct sti_pwm_chip *pc = to_sti_pwmchip(chip);
<<<<<<< HEAD
	struct sti_pwm_compat_data *cdata = pc->cdata;
	struct sti_cpt_ddata *ddata = &cdata->ddata[pwm->hwpwm];
=======
	struct sti_cpt_ddata *ddata = &pc->ddata[pwm->hwpwm];
>>>>>>> 0c383648
	struct device *dev = pc->dev;
	unsigned int effective_ticks;
	unsigned long long high, low;
	int ret;

	if (pwm->hwpwm >= pc->cpt_num_devs) {
		dev_err(dev, "device %u is not valid\n", pwm->hwpwm);
		return -EINVAL;
	}

	mutex_lock(&ddata->lock);
	ddata->index = 0;

	/* Prepare capture measurement */
	regmap_write(pc->regmap, PWM_CPT_EDGE(pwm->hwpwm), CPT_EDGE_RISING);
	regmap_field_write(pc->pwm_cpt_int_en, BIT(pwm->hwpwm));

	/* Enable capture */
	ret = regmap_field_write(pc->pwm_cpt_en, 1);
	if (ret) {
		dev_err(dev, "failed to enable PWM capture %u: %d\n",
			pwm->hwpwm, ret);
		goto out;
	}

	ret = wait_event_interruptible_timeout(ddata->wait, ddata->index > 1,
					       msecs_to_jiffies(timeout));

	regmap_write(pc->regmap, PWM_CPT_EDGE(pwm->hwpwm), CPT_EDGE_DISABLED);

	if (ret == -ERESTARTSYS)
		goto out;

	switch (ddata->index) {
	case 0:
	case 1:
		/*
		 * Getting here could mean:
		 *  - input signal is constant of less than 1 Hz
		 *  - there is no input signal at all
		 *
		 * In such case the frequency is rounded down to 0
		 */
		result->period = 0;
		result->duty_cycle = 0;

		break;

	case 2:
		/* We have everying we need */
		high = ddata->snapshot[1] - ddata->snapshot[0];
		low = ddata->snapshot[2] - ddata->snapshot[1];

		effective_ticks = clk_get_rate(pc->cpt_clk);

		result->period = (high + low) * NSEC_PER_SEC;
		result->period /= effective_ticks;

		result->duty_cycle = high * NSEC_PER_SEC;
		result->duty_cycle /= effective_ticks;

		break;

	default:
		dev_err(dev, "internal error\n");
		break;
	}

out:
	/* Disable capture */
	regmap_field_write(pc->pwm_cpt_en, 0);

	mutex_unlock(&ddata->lock);
	return ret;
}

static int sti_pwm_apply(struct pwm_chip *chip, struct pwm_device *pwm,
			 const struct pwm_state *state)
{
	struct sti_pwm_chip *pc = to_sti_pwmchip(chip);
<<<<<<< HEAD
	struct sti_pwm_compat_data *cdata = pc->cdata;
	struct device *dev = pc->dev;
	int err;

	if (pwm->hwpwm >= cdata->pwm_num_devs) {
=======
	struct device *dev = pc->dev;
	int err;

	if (pwm->hwpwm >= pc->pwm_num_devs) {
>>>>>>> 0c383648
		dev_err(dev, "device %u is not valid for pwm mode\n",
			pwm->hwpwm);
		return -EINVAL;
	}

	if (state->polarity != PWM_POLARITY_NORMAL)
		return -EINVAL;

	if (!state->enabled) {
		if (pwm->state.enabled)
			sti_pwm_disable(chip, pwm);

		return 0;
	}

	err = sti_pwm_config(chip, pwm, state->duty_cycle, state->period);
	if (err)
		return err;

	if (!pwm->state.enabled)
		err = sti_pwm_enable(chip, pwm);

	return err;
}

static const struct pwm_ops sti_pwm_ops = {
	.capture = sti_pwm_capture,
	.apply = sti_pwm_apply,
	.free = sti_pwm_free,
};

static irqreturn_t sti_pwm_interrupt(int irq, void *data)
{
	struct sti_pwm_chip *pc = data;
	struct device *dev = pc->dev;
	struct sti_cpt_ddata *ddata;
	int devicenum;
	unsigned int cpt_int_stat;
	unsigned int reg;
	int ret = IRQ_NONE;

	ret = regmap_field_read(pc->pwm_cpt_int_stat, &cpt_int_stat);
	if (ret)
		return ret;

	while (cpt_int_stat) {
		devicenum = ffs(cpt_int_stat) - 1;

<<<<<<< HEAD
		ddata = &pc->cdata->ddata[devicenum];
=======
		ddata = &pc->ddata[devicenum];
>>>>>>> 0c383648

		/*
		 * Capture input:
		 *    _______                   _______
		 *   |       |                 |       |
		 * __|       |_________________|       |________
		 *   ^0      ^1                ^2
		 *
		 * Capture start by the first available rising edge. When a
		 * capture event occurs, capture value (CPT_VALx) is stored,
		 * index incremented, capture edge changed.
		 *
		 * After the capture, if the index > 1, we have collected the
		 * necessary data so we signal the thread waiting for it and
		 * disable the capture by setting capture edge to none
		 */

		regmap_read(pc->regmap,
			    PWM_CPT_VAL(devicenum),
			    &ddata->snapshot[ddata->index]);

		switch (ddata->index) {
		case 0:
		case 1:
			regmap_read(pc->regmap, PWM_CPT_EDGE(devicenum), &reg);
			reg ^= PWM_CPT_EDGE_MASK;
			regmap_write(pc->regmap, PWM_CPT_EDGE(devicenum), reg);

			ddata->index++;
			break;

		case 2:
			regmap_write(pc->regmap,
				     PWM_CPT_EDGE(devicenum),
				     CPT_EDGE_DISABLED);
			wake_up(&ddata->wait);
			break;

		default:
			dev_err(dev, "Internal error\n");
		}

		cpt_int_stat &= ~BIT_MASK(devicenum);

		ret = IRQ_HANDLED;
	}

	/* Just ACK everything */
	regmap_write(pc->regmap, PWM_INT_ACK, PWM_INT_ACK_MASK);

	return ret;
}

static int sti_pwm_probe_regmap(struct sti_pwm_chip *pc)
{
	struct device *dev = pc->dev;
<<<<<<< HEAD
	const struct reg_field *reg_fields;
	struct sti_pwm_compat_data *cdata = pc->cdata;

	reg_fields = cdata->reg_fields;
=======
>>>>>>> 0c383648

	pc->prescale_low = devm_regmap_field_alloc(dev, pc->regmap,
					sti_pwm_regfields[PWMCLK_PRESCALE_LOW]);
	if (IS_ERR(pc->prescale_low))
		return PTR_ERR(pc->prescale_low);

	pc->prescale_high = devm_regmap_field_alloc(dev, pc->regmap,
					sti_pwm_regfields[PWMCLK_PRESCALE_HIGH]);
	if (IS_ERR(pc->prescale_high))
		return PTR_ERR(pc->prescale_high);

	pc->pwm_out_en = devm_regmap_field_alloc(dev, pc->regmap,
						 sti_pwm_regfields[PWM_OUT_EN]);
	if (IS_ERR(pc->pwm_out_en))
		return PTR_ERR(pc->pwm_out_en);

	pc->pwm_cpt_en = devm_regmap_field_alloc(dev, pc->regmap,
						 sti_pwm_regfields[PWM_CPT_EN]);
	if (IS_ERR(pc->pwm_cpt_en))
		return PTR_ERR(pc->pwm_cpt_en);

	pc->pwm_cpt_int_en = devm_regmap_field_alloc(dev, pc->regmap,
						sti_pwm_regfields[PWM_CPT_INT_EN]);
	if (IS_ERR(pc->pwm_cpt_int_en))
		return PTR_ERR(pc->pwm_cpt_int_en);

	pc->pwm_cpt_int_stat = devm_regmap_field_alloc(dev, pc->regmap,
						sti_pwm_regfields[PWM_CPT_INT_STAT]);
	if (PTR_ERR_OR_ZERO(pc->pwm_cpt_int_stat))
		return PTR_ERR(pc->pwm_cpt_int_stat);

	return 0;
}

static const struct regmap_config sti_pwm_regmap_config = {
	.reg_bits = 32,
	.val_bits = 32,
	.reg_stride = 4,
};

static int sti_pwm_probe(struct platform_device *pdev)
{
	struct device *dev = &pdev->dev;
	struct device_node *np = dev->of_node;
	u32 num_devs;
	unsigned int pwm_num_devs = 0;
	unsigned int cpt_num_devs = 0;
<<<<<<< HEAD
	struct sti_pwm_compat_data *cdata;
=======
>>>>>>> 0c383648
	struct pwm_chip *chip;
	struct sti_pwm_chip *pc;
	unsigned int i;
	int irq, ret;

	ret = of_property_read_u32(np, "st,pwm-num-chan", &num_devs);
	if (!ret)
		pwm_num_devs = num_devs;

	ret = of_property_read_u32(np, "st,capture-num-chan", &num_devs);
	if (!ret)
		cpt_num_devs = num_devs;

<<<<<<< HEAD
	if (!pwm_num_devs && !cpt_num_devs) {
		dev_err(dev, "No channels configured\n");
		return -EINVAL;
	}

	chip = devm_pwmchip_alloc(dev, max(pwm_num_devs, cpt_num_devs), sizeof(*pc));
	if (IS_ERR(chip))
		return PTR_ERR(chip);
	pc = to_sti_pwmchip(chip);
=======
	if (!pwm_num_devs && !cpt_num_devs)
		return dev_err_probe(dev, -EINVAL, "No channels configured\n");
>>>>>>> 0c383648

	chip = devm_pwmchip_alloc(dev, max(pwm_num_devs, cpt_num_devs), sizeof(*pc));
	if (IS_ERR(chip))
		return PTR_ERR(chip);
	pc = to_sti_pwmchip(chip);

	pc->mmio = devm_platform_ioremap_resource(pdev, 0);
	if (IS_ERR(pc->mmio))
		return PTR_ERR(pc->mmio);

	pc->regmap = devm_regmap_init_mmio(dev, pc->mmio,
					   &sti_pwm_regmap_config);
	if (IS_ERR(pc->regmap))
		return dev_err_probe(dev, PTR_ERR(pc->regmap),
				     "Failed to initialize regmap\n");

	irq = platform_get_irq(pdev, 0);
	if (irq < 0)
		return irq;

	ret = devm_request_irq(&pdev->dev, irq, sti_pwm_interrupt, 0,
			       pdev->name, pc);
	if (ret < 0)
		dev_err_probe(&pdev->dev, ret, "Failed to request IRQ\n");

	/*
	 * Setup PWM data with default values: some values could be replaced
	 * with specific ones provided from Device Tree.
	 */
<<<<<<< HEAD
	cdata->reg_fields = sti_pwm_regfields;
	cdata->max_prescale = 0xff;
	cdata->max_pwm_cnt = 255;
	cdata->pwm_num_devs = pwm_num_devs;
	cdata->cpt_num_devs = cpt_num_devs;
=======
	pc->max_prescale = 0xff;
	pc->max_pwm_cnt = 255;
	pc->pwm_num_devs = pwm_num_devs;
	pc->cpt_num_devs = cpt_num_devs;
>>>>>>> 0c383648

	pc->dev = dev;
	pc->en_count = 0;
	mutex_init(&pc->sti_pwm_lock);

	ret = sti_pwm_probe_regmap(pc);
	if (ret)
<<<<<<< HEAD
		return ret;

	if (cdata->pwm_num_devs) {
		pc->pwm_clk = of_clk_get_by_name(dev->of_node, "pwm");
		if (IS_ERR(pc->pwm_clk)) {
			dev_err(dev, "failed to get PWM clock\n");
			return PTR_ERR(pc->pwm_clk);
		}

		ret = clk_prepare(pc->pwm_clk);
		if (ret) {
			dev_err(dev, "failed to prepare clock\n");
			return ret;
		}
	}

	if (cdata->cpt_num_devs) {
		pc->cpt_clk = of_clk_get_by_name(dev->of_node, "capture");
		if (IS_ERR(pc->cpt_clk)) {
			dev_err(dev, "failed to get PWM capture clock\n");
			return PTR_ERR(pc->cpt_clk);
		}

		ret = clk_prepare(pc->cpt_clk);
		if (ret) {
			dev_err(dev, "failed to prepare clock\n");
			return ret;
		}

		cdata->ddata = devm_kzalloc(dev, cdata->cpt_num_devs * sizeof(*cdata->ddata), GFP_KERNEL);
		if (!cdata->ddata)
			return -ENOMEM;
	}

	chip->ops = &sti_pwm_ops;

	for (i = 0; i < cdata->cpt_num_devs; i++) {
		struct sti_cpt_ddata *ddata = &cdata->ddata[i];

		init_waitqueue_head(&ddata->wait);
		mutex_init(&ddata->lock);
	}

	ret = pwmchip_add(chip);
	if (ret < 0) {
		clk_unprepare(pc->pwm_clk);
		clk_unprepare(pc->cpt_clk);
		return ret;
	}

	platform_set_drvdata(pdev, chip);

	return 0;
}

static void sti_pwm_remove(struct platform_device *pdev)
{
	struct pwm_chip *chip = platform_get_drvdata(pdev);
	struct sti_pwm_chip *pc = to_sti_pwmchip(chip);

	pwmchip_remove(chip);
=======
		return dev_err_probe(dev, ret, "Failed to initialize regmap fields\n");

	if (pwm_num_devs) {
		pc->pwm_clk = devm_clk_get_prepared(dev, "pwm");
		if (IS_ERR(pc->pwm_clk))
			return dev_err_probe(dev, PTR_ERR(pc->pwm_clk),
					     "failed to get PWM clock\n");
	}

	if (cpt_num_devs) {
		pc->cpt_clk = devm_clk_get_prepared(dev, "capture");
		if (IS_ERR(pc->cpt_clk))
			return dev_err_probe(dev, PTR_ERR(pc->cpt_clk),
					     "failed to get PWM capture clock\n");

		pc->ddata = devm_kcalloc(dev, cpt_num_devs,
					 sizeof(*pc->ddata), GFP_KERNEL);
		if (!pc->ddata)
			return -ENOMEM;

		for (i = 0; i < cpt_num_devs; i++) {
			struct sti_cpt_ddata *ddata = &pc->ddata[i];

			init_waitqueue_head(&ddata->wait);
			mutex_init(&ddata->lock);
		}
	}

	chip->ops = &sti_pwm_ops;

	ret = devm_pwmchip_add(dev, chip);
	if (ret)
		return dev_err_probe(dev, ret, "Failed to register pwm chip\n");
>>>>>>> 0c383648

	return 0;
}

static const struct of_device_id sti_pwm_of_match[] = {
	{ .compatible = "st,sti-pwm", },
	{ /* sentinel */ }
};
MODULE_DEVICE_TABLE(of, sti_pwm_of_match);

static struct platform_driver sti_pwm_driver = {
	.driver = {
		.name = "sti-pwm",
		.of_match_table = sti_pwm_of_match,
	},
	.probe = sti_pwm_probe,
};
module_platform_driver(sti_pwm_driver);

MODULE_AUTHOR("Ajit Pal Singh <ajitpal.singh@st.com>");
MODULE_DESCRIPTION("STMicroelectronics ST PWM driver");
MODULE_LICENSE("GPL");<|MERGE_RESOLUTION|>--- conflicted
+++ resolved
@@ -73,18 +73,6 @@
 	wait_queue_head_t wait;
 };
 
-<<<<<<< HEAD
-struct sti_pwm_compat_data {
-	const struct reg_field *reg_fields;
-	unsigned int pwm_num_devs;
-	unsigned int cpt_num_devs;
-	unsigned int max_pwm_cnt;
-	unsigned int max_prescale;
-	struct sti_cpt_ddata *ddata;
-};
-
-=======
->>>>>>> 0c383648
 struct sti_pwm_chip {
 	struct device *dev;
 	struct clk *pwm_clk;
@@ -318,12 +306,7 @@
 			   struct pwm_capture *result, unsigned long timeout)
 {
 	struct sti_pwm_chip *pc = to_sti_pwmchip(chip);
-<<<<<<< HEAD
-	struct sti_pwm_compat_data *cdata = pc->cdata;
-	struct sti_cpt_ddata *ddata = &cdata->ddata[pwm->hwpwm];
-=======
 	struct sti_cpt_ddata *ddata = &pc->ddata[pwm->hwpwm];
->>>>>>> 0c383648
 	struct device *dev = pc->dev;
 	unsigned int effective_ticks;
 	unsigned long long high, low;
@@ -404,18 +387,10 @@
 			 const struct pwm_state *state)
 {
 	struct sti_pwm_chip *pc = to_sti_pwmchip(chip);
-<<<<<<< HEAD
-	struct sti_pwm_compat_data *cdata = pc->cdata;
 	struct device *dev = pc->dev;
 	int err;
 
-	if (pwm->hwpwm >= cdata->pwm_num_devs) {
-=======
-	struct device *dev = pc->dev;
-	int err;
-
 	if (pwm->hwpwm >= pc->pwm_num_devs) {
->>>>>>> 0c383648
 		dev_err(dev, "device %u is not valid for pwm mode\n",
 			pwm->hwpwm);
 		return -EINVAL;
@@ -464,11 +439,7 @@
 	while (cpt_int_stat) {
 		devicenum = ffs(cpt_int_stat) - 1;
 
-<<<<<<< HEAD
-		ddata = &pc->cdata->ddata[devicenum];
-=======
 		ddata = &pc->ddata[devicenum];
->>>>>>> 0c383648
 
 		/*
 		 * Capture input:
@@ -525,13 +496,6 @@
 static int sti_pwm_probe_regmap(struct sti_pwm_chip *pc)
 {
 	struct device *dev = pc->dev;
-<<<<<<< HEAD
-	const struct reg_field *reg_fields;
-	struct sti_pwm_compat_data *cdata = pc->cdata;
-
-	reg_fields = cdata->reg_fields;
-=======
->>>>>>> 0c383648
 
 	pc->prescale_low = devm_regmap_field_alloc(dev, pc->regmap,
 					sti_pwm_regfields[PWMCLK_PRESCALE_LOW]);
@@ -579,10 +543,6 @@
 	u32 num_devs;
 	unsigned int pwm_num_devs = 0;
 	unsigned int cpt_num_devs = 0;
-<<<<<<< HEAD
-	struct sti_pwm_compat_data *cdata;
-=======
->>>>>>> 0c383648
 	struct pwm_chip *chip;
 	struct sti_pwm_chip *pc;
 	unsigned int i;
@@ -596,20 +556,8 @@
 	if (!ret)
 		cpt_num_devs = num_devs;
 
-<<<<<<< HEAD
-	if (!pwm_num_devs && !cpt_num_devs) {
-		dev_err(dev, "No channels configured\n");
-		return -EINVAL;
-	}
-
-	chip = devm_pwmchip_alloc(dev, max(pwm_num_devs, cpt_num_devs), sizeof(*pc));
-	if (IS_ERR(chip))
-		return PTR_ERR(chip);
-	pc = to_sti_pwmchip(chip);
-=======
 	if (!pwm_num_devs && !cpt_num_devs)
 		return dev_err_probe(dev, -EINVAL, "No channels configured\n");
->>>>>>> 0c383648
 
 	chip = devm_pwmchip_alloc(dev, max(pwm_num_devs, cpt_num_devs), sizeof(*pc));
 	if (IS_ERR(chip))
@@ -639,18 +587,10 @@
 	 * Setup PWM data with default values: some values could be replaced
 	 * with specific ones provided from Device Tree.
 	 */
-<<<<<<< HEAD
-	cdata->reg_fields = sti_pwm_regfields;
-	cdata->max_prescale = 0xff;
-	cdata->max_pwm_cnt = 255;
-	cdata->pwm_num_devs = pwm_num_devs;
-	cdata->cpt_num_devs = cpt_num_devs;
-=======
 	pc->max_prescale = 0xff;
 	pc->max_pwm_cnt = 255;
 	pc->pwm_num_devs = pwm_num_devs;
 	pc->cpt_num_devs = cpt_num_devs;
->>>>>>> 0c383648
 
 	pc->dev = dev;
 	pc->en_count = 0;
@@ -658,69 +598,6 @@
 
 	ret = sti_pwm_probe_regmap(pc);
 	if (ret)
-<<<<<<< HEAD
-		return ret;
-
-	if (cdata->pwm_num_devs) {
-		pc->pwm_clk = of_clk_get_by_name(dev->of_node, "pwm");
-		if (IS_ERR(pc->pwm_clk)) {
-			dev_err(dev, "failed to get PWM clock\n");
-			return PTR_ERR(pc->pwm_clk);
-		}
-
-		ret = clk_prepare(pc->pwm_clk);
-		if (ret) {
-			dev_err(dev, "failed to prepare clock\n");
-			return ret;
-		}
-	}
-
-	if (cdata->cpt_num_devs) {
-		pc->cpt_clk = of_clk_get_by_name(dev->of_node, "capture");
-		if (IS_ERR(pc->cpt_clk)) {
-			dev_err(dev, "failed to get PWM capture clock\n");
-			return PTR_ERR(pc->cpt_clk);
-		}
-
-		ret = clk_prepare(pc->cpt_clk);
-		if (ret) {
-			dev_err(dev, "failed to prepare clock\n");
-			return ret;
-		}
-
-		cdata->ddata = devm_kzalloc(dev, cdata->cpt_num_devs * sizeof(*cdata->ddata), GFP_KERNEL);
-		if (!cdata->ddata)
-			return -ENOMEM;
-	}
-
-	chip->ops = &sti_pwm_ops;
-
-	for (i = 0; i < cdata->cpt_num_devs; i++) {
-		struct sti_cpt_ddata *ddata = &cdata->ddata[i];
-
-		init_waitqueue_head(&ddata->wait);
-		mutex_init(&ddata->lock);
-	}
-
-	ret = pwmchip_add(chip);
-	if (ret < 0) {
-		clk_unprepare(pc->pwm_clk);
-		clk_unprepare(pc->cpt_clk);
-		return ret;
-	}
-
-	platform_set_drvdata(pdev, chip);
-
-	return 0;
-}
-
-static void sti_pwm_remove(struct platform_device *pdev)
-{
-	struct pwm_chip *chip = platform_get_drvdata(pdev);
-	struct sti_pwm_chip *pc = to_sti_pwmchip(chip);
-
-	pwmchip_remove(chip);
-=======
 		return dev_err_probe(dev, ret, "Failed to initialize regmap fields\n");
 
 	if (pwm_num_devs) {
@@ -754,7 +631,6 @@
 	ret = devm_pwmchip_add(dev, chip);
 	if (ret)
 		return dev_err_probe(dev, ret, "Failed to register pwm chip\n");
->>>>>>> 0c383648
 
 	return 0;
 }
