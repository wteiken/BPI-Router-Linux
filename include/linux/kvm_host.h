--- conflicted
+++ resolved
@@ -29,13 +29,9 @@
 #include <linux/refcount.h>
 #include <linux/nospec.h>
 #include <linux/notifier.h>
-<<<<<<< HEAD
-#include <linux/hashtable.h>
-=======
 #include <linux/ftrace.h>
 #include <linux/hashtable.h>
 #include <linux/instrumentation.h>
->>>>>>> ed9f4f96
 #include <linux/interval_tree.h>
 #include <linux/rbtree.h>
 #include <linux/xarray.h>
@@ -1007,7 +1003,6 @@
 			tmp = tmp->rb_right;
 		}
 	}
-<<<<<<< HEAD
 
 	/*
 	 * Find the slot with the lowest gfn that can possibly intersect with
@@ -1049,49 +1044,6 @@
 	if (!iter->node)
 		return false;
 
-=======
-
-	/*
-	 * Find the slot with the lowest gfn that can possibly intersect with
-	 * the range, so we'll ideally have slot start <= range start
-	 */
-	if (iter->node) {
-		/*
-		 * A NULL previous node means that the very first slot
-		 * already has a higher start gfn.
-		 * In this case slot start > range start.
-		 */
-		tmp = rb_prev(iter->node);
-		if (tmp)
-			iter->node = tmp;
-	} else {
-		/* a NULL node below means no slots */
-		iter->node = rb_last(&slots->gfn_tree);
-	}
-
-	if (iter->node) {
-		iter->slot = container_of(iter->node, struct kvm_memory_slot, gfn_node[idx]);
-
-		/*
-		 * It is possible in the slot start < range start case that the
-		 * found slot ends before or at range start (slot end <= range start)
-		 * and so it does not overlap the requested range.
-		 *
-		 * In such non-overlapping case the next slot (if it exists) will
-		 * already have slot start > range start, otherwise the logic above
-		 * would have found it instead of the current slot.
-		 */
-		if (iter->slot->base_gfn + iter->slot->npages <= start)
-			kvm_memslot_iter_next(iter);
-	}
-}
-
-static inline bool kvm_memslot_iter_is_valid(struct kvm_memslot_iter *iter, gfn_t end)
-{
-	if (!iter->node)
-		return false;
-
->>>>>>> ed9f4f96
 	/*
 	 * If this slot starts beyond or at the end of the range so does
 	 * every next one
