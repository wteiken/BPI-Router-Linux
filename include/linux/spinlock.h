--- conflicted
+++ resolved
@@ -99,27 +99,8 @@
 } while (0)
 
 #else
-<<<<<<< HEAD
-# define spin_lock_init(lock)					\
-	do { *(lock) = __SPIN_LOCK_UNLOCKED(lock); } while (0)
-#endif
-
-#ifdef CONFIG_DEBUG_SPINLOCK
-  extern void __rwlock_init(rwlock_t *lock, const char *name,
-			    struct lock_class_key *key);
-# define rwlock_init(lock)					\
-do {								\
-	static struct lock_class_key __key;			\
-								\
-	__rwlock_init((lock), #lock, &__key);			\
-} while (0)
-#else
-# define rwlock_init(lock)					\
-	do { *(lock) = __RW_LOCK_UNLOCKED(lock); } while (0)
-=======
 # define raw_spin_lock_init(lock)				\
 	do { *(lock) = __RAW_SPIN_LOCK_UNLOCKED(lock); } while (0)
->>>>>>> 2fbe74b9
 #endif
 
 #define raw_spin_is_locked(lock)	arch_spin_is_locked(&(lock)->raw_lock)
