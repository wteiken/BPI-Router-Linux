--- conflicted
+++ resolved
@@ -156,17 +156,6 @@
 	return data->hctx->tags;
 }
 
-<<<<<<< HEAD
-static inline struct blk_mq_tags *blk_mq_tags_from_data(struct blk_mq_alloc_data *data)
-{
-	if (data->flags & BLK_MQ_REQ_INTERNAL)
-		return data->hctx->sched_tags;
-
-	return data->hctx->tags;
-}
-
-=======
->>>>>>> af22a610
 /*
  * Internal helpers for request allocation/init/free
  */
