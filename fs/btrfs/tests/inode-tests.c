/*
 * Copyright (C) 2013 Fusion IO.  All rights reserved.
 *
 * This program is free software; you can redistribute it and/or
 * modify it under the terms of the GNU General Public
 * License v2 as published by the Free Software Foundation.
 *
 * This program is distributed in the hope that it will be useful,
 * but WITHOUT ANY WARRANTY; without even the implied warranty of
 * MERCHANTABILITY or FITNESS FOR A PARTICULAR PURPOSE.  See the GNU
 * General Public License for more details.
 *
 * You should have received a copy of the GNU General Public
 * License along with this program; if not, write to the
 * Free Software Foundation, Inc., 59 Temple Place - Suite 330,
 * Boston, MA 021110-1307, USA.
 */

#include <linux/types.h>
#include "btrfs-tests.h"
#include "../ctree.h"
#include "../btrfs_inode.h"
#include "../disk-io.h"
#include "../extent_io.h"
#include "../volumes.h"
#include "../compression.h"

static void insert_extent(struct btrfs_root *root, u64 start, u64 len,
			  u64 ram_bytes, u64 offset, u64 disk_bytenr,
			  u64 disk_len, u32 type, u8 compression, int slot)
{
	struct btrfs_path path;
	struct btrfs_file_extent_item *fi;
	struct extent_buffer *leaf = root->node;
	struct btrfs_key key;
	u32 value_len = sizeof(struct btrfs_file_extent_item);

	if (type == BTRFS_FILE_EXTENT_INLINE)
		value_len += len;
	memset(&path, 0, sizeof(path));

	path.nodes[0] = leaf;
	path.slots[0] = slot;

	key.objectid = BTRFS_FIRST_FREE_OBJECTID;
	key.type = BTRFS_EXTENT_DATA_KEY;
	key.offset = start;

	setup_items_for_insert(root, &path, &key, &value_len, value_len,
			       value_len + sizeof(struct btrfs_item), 1);
	fi = btrfs_item_ptr(leaf, slot, struct btrfs_file_extent_item);
	btrfs_set_file_extent_generation(leaf, fi, 1);
	btrfs_set_file_extent_type(leaf, fi, type);
	btrfs_set_file_extent_disk_bytenr(leaf, fi, disk_bytenr);
	btrfs_set_file_extent_disk_num_bytes(leaf, fi, disk_len);
	btrfs_set_file_extent_offset(leaf, fi, offset);
	btrfs_set_file_extent_num_bytes(leaf, fi, len);
	btrfs_set_file_extent_ram_bytes(leaf, fi, ram_bytes);
	btrfs_set_file_extent_compression(leaf, fi, compression);
	btrfs_set_file_extent_encryption(leaf, fi, 0);
	btrfs_set_file_extent_other_encoding(leaf, fi, 0);
}

static void insert_inode_item_key(struct btrfs_root *root)
{
	struct btrfs_path path;
	struct extent_buffer *leaf = root->node;
	struct btrfs_key key;
	u32 value_len = 0;

	memset(&path, 0, sizeof(path));

	path.nodes[0] = leaf;
	path.slots[0] = 0;

	key.objectid = BTRFS_INODE_ITEM_KEY;
	key.type = BTRFS_INODE_ITEM_KEY;
	key.offset = 0;

	setup_items_for_insert(root, &path, &key, &value_len, value_len,
			       value_len + sizeof(struct btrfs_item), 1);
}

/*
 * Build the most complicated map of extents the earth has ever seen.  We want
 * this so we can test all of the corner cases of btrfs_get_extent.  Here is a
 * diagram of how the extents will look though this may not be possible we still
 * want to make sure everything acts normally (the last number is not inclusive)
 *
 * [0 - 5][5 -  6][     6 - 4096     ][ 4096 - 4100][4100 - 8195][8195 - 12291]
 * [hole ][inline][hole but no extent][  hole   ][   regular ][regular1 split]
 *
 * [12291 - 16387][16387 - 24579][24579 - 28675][ 28675 - 32771][32771 - 36867 ]
 * [    hole    ][regular1 split][   prealloc ][   prealloc1  ][prealloc1 written]
 *
 * [36867 - 45059][45059 - 53251][53251 - 57347][57347 - 61443][61443- 69635]
 * [  prealloc1  ][ compressed  ][ compressed1 ][    regular  ][ compressed1]
 *
 * [69635-73731][   73731 - 86019   ][86019-90115]
 * [  regular  ][ hole but no extent][  regular  ]
 */
static void setup_file_extents(struct btrfs_root *root, u32 sectorsize)
{
	int slot = 0;
	u64 disk_bytenr = SZ_1M;
	u64 offset = 0;

	/* First we want a hole */
	insert_extent(root, offset, 5, 5, 0, 0, 0, BTRFS_FILE_EXTENT_REG, 0,
		      slot);
	slot++;
	offset += 5;

	/*
	 * Now we want an inline extent, I don't think this is possible but hey
	 * why not?  Also keep in mind if we have an inline extent it counts as
	 * the whole first page.  If we were to expand it we would have to cow
	 * and we wouldn't have an inline extent anymore.
	 */
	insert_extent(root, offset, 1, 1, 0, 0, 0, BTRFS_FILE_EXTENT_INLINE, 0,
		      slot);
	slot++;
	offset = sectorsize;

	/* Now another hole */
	insert_extent(root, offset, 4, 4, 0, 0, 0, BTRFS_FILE_EXTENT_REG, 0,
		      slot);
	slot++;
	offset += 4;

	/* Now for a regular extent */
	insert_extent(root, offset, sectorsize - 1, sectorsize - 1, 0,
		      disk_bytenr, sectorsize, BTRFS_FILE_EXTENT_REG, 0, slot);
	slot++;
	disk_bytenr += sectorsize;
	offset += sectorsize - 1;

	/*
	 * Now for 3 extents that were split from a hole punch so we test
	 * offsets properly.
	 */
	insert_extent(root, offset, sectorsize, 4 * sectorsize, 0, disk_bytenr,
		      4 * sectorsize, BTRFS_FILE_EXTENT_REG, 0, slot);
	slot++;
	offset += sectorsize;
	insert_extent(root, offset, sectorsize, sectorsize, 0, 0, 0,
		      BTRFS_FILE_EXTENT_REG, 0, slot);
	slot++;
	offset += sectorsize;
	insert_extent(root, offset, 2 * sectorsize, 4 * sectorsize,
		      2 * sectorsize, disk_bytenr, 4 * sectorsize,
		      BTRFS_FILE_EXTENT_REG, 0, slot);
	slot++;
	offset += 2 * sectorsize;
	disk_bytenr += 4 * sectorsize;

	/* Now for a unwritten prealloc extent */
	insert_extent(root, offset, sectorsize, sectorsize, 0, disk_bytenr,
		sectorsize, BTRFS_FILE_EXTENT_PREALLOC, 0, slot);
	slot++;
	offset += sectorsize;

	/*
	 * We want to jack up disk_bytenr a little more so the em stuff doesn't
	 * merge our records.
	 */
	disk_bytenr += 2 * sectorsize;

	/*
	 * Now for a partially written prealloc extent, basically the same as
	 * the hole punch example above.  Ram_bytes never changes when you mark
	 * extents written btw.
	 */
	insert_extent(root, offset, sectorsize, 4 * sectorsize, 0, disk_bytenr,
		      4 * sectorsize, BTRFS_FILE_EXTENT_PREALLOC, 0, slot);
	slot++;
	offset += sectorsize;
	insert_extent(root, offset, sectorsize, 4 * sectorsize, sectorsize,
		      disk_bytenr, 4 * sectorsize, BTRFS_FILE_EXTENT_REG, 0,
		      slot);
	slot++;
	offset += sectorsize;
	insert_extent(root, offset, 2 * sectorsize, 4 * sectorsize,
		      2 * sectorsize, disk_bytenr, 4 * sectorsize,
		      BTRFS_FILE_EXTENT_PREALLOC, 0, slot);
	slot++;
	offset += 2 * sectorsize;
	disk_bytenr += 4 * sectorsize;

	/* Now a normal compressed extent */
	insert_extent(root, offset, 2 * sectorsize, 2 * sectorsize, 0,
		      disk_bytenr, sectorsize, BTRFS_FILE_EXTENT_REG,
		      BTRFS_COMPRESS_ZLIB, slot);
	slot++;
	offset += 2 * sectorsize;
	/* No merges */
	disk_bytenr += 2 * sectorsize;

	/* Now a split compressed extent */
	insert_extent(root, offset, sectorsize, 4 * sectorsize, 0, disk_bytenr,
		      sectorsize, BTRFS_FILE_EXTENT_REG,
		      BTRFS_COMPRESS_ZLIB, slot);
	slot++;
	offset += sectorsize;
	insert_extent(root, offset, sectorsize, sectorsize, 0,
		      disk_bytenr + sectorsize, sectorsize,
		      BTRFS_FILE_EXTENT_REG, 0, slot);
	slot++;
	offset += sectorsize;
	insert_extent(root, offset, 2 * sectorsize, 4 * sectorsize,
		      2 * sectorsize, disk_bytenr, sectorsize,
		      BTRFS_FILE_EXTENT_REG, BTRFS_COMPRESS_ZLIB, slot);
	slot++;
	offset += 2 * sectorsize;
	disk_bytenr += 2 * sectorsize;

	/* Now extents that have a hole but no hole extent */
	insert_extent(root, offset, sectorsize, sectorsize, 0, disk_bytenr,
		      sectorsize, BTRFS_FILE_EXTENT_REG, 0, slot);
	slot++;
	offset += 4 * sectorsize;
	disk_bytenr += sectorsize;
	insert_extent(root, offset, sectorsize, sectorsize, 0, disk_bytenr,
		      sectorsize, BTRFS_FILE_EXTENT_REG, 0, slot);
}

static unsigned long prealloc_only = 0;
static unsigned long compressed_only = 0;
static unsigned long vacancy_only = 0;

static noinline int test_btrfs_get_extent(u32 sectorsize, u32 nodesize)
{
	struct btrfs_fs_info *fs_info = NULL;
	struct inode *inode = NULL;
	struct btrfs_root *root = NULL;
	struct extent_map *em = NULL;
	u64 orig_start;
	u64 disk_bytenr;
	u64 offset;
	int ret = -ENOMEM;

	inode = btrfs_new_test_inode();
	if (!inode) {
		test_msg("Couldn't allocate inode\n");
		return ret;
	}

	BTRFS_I(inode)->location.type = BTRFS_INODE_ITEM_KEY;
	BTRFS_I(inode)->location.objectid = BTRFS_FIRST_FREE_OBJECTID;
	BTRFS_I(inode)->location.offset = 0;

	fs_info = btrfs_alloc_dummy_fs_info(nodesize, sectorsize);
	if (!fs_info) {
		test_msg("Couldn't allocate dummy fs info\n");
		goto out;
	}

	root = btrfs_alloc_dummy_root(fs_info);
	if (IS_ERR(root)) {
		test_msg("Couldn't allocate root\n");
		goto out;
	}

	root->node = alloc_dummy_extent_buffer(fs_info, nodesize);
	if (!root->node) {
		test_msg("Couldn't allocate dummy buffer\n");
		goto out;
	}

	/*
	 * We will just free a dummy node if it's ref count is 2 so we need an
	 * extra ref so our searches don't accidentally release our page.
	 */
	extent_buffer_get(root->node);
	btrfs_set_header_nritems(root->node, 0);
	btrfs_set_header_level(root->node, 0);
	ret = -EINVAL;

	/* First with no extents */
	BTRFS_I(inode)->root = root;
	em = btrfs_get_extent(BTRFS_I(inode), NULL, 0, 0, sectorsize, 0);
	if (IS_ERR(em)) {
		em = NULL;
		test_msg("Got an error when we shouldn't have\n");
		goto out;
	}
	if (em->block_start != EXTENT_MAP_HOLE) {
		test_msg("Expected a hole, got %llu\n", em->block_start);
		goto out;
	}
	free_extent_map(em);
	btrfs_drop_extent_cache(BTRFS_I(inode), 0, (u64)-1, 0);

	/*
	 * All of the magic numbers are based on the mapping setup in
	 * setup_file_extents, so if you change anything there you need to
	 * update the comment and update the expected values below.
	 */
	setup_file_extents(root, sectorsize);

	em = btrfs_get_extent(BTRFS_I(inode), NULL, 0, 0, (u64)-1, 0);
	if (IS_ERR(em)) {
		test_msg("Got an error when we shouldn't have\n");
		goto out;
	}
	if (em->block_start != EXTENT_MAP_HOLE) {
		test_msg("Expected a hole, got %llu\n", em->block_start);
		goto out;
	}
	if (em->start != 0 || em->len != 5) {
		test_msg("Unexpected extent wanted start 0 len 5, got start "
			 "%llu len %llu\n", em->start, em->len);
		goto out;
	}
	if (em->flags != 0) {
		test_msg("Unexpected flags set, want 0 have %lu\n", em->flags);
		goto out;
	}
	offset = em->start + em->len;
	free_extent_map(em);

	em = btrfs_get_extent(BTRFS_I(inode), NULL, 0, offset, sectorsize, 0);
	if (IS_ERR(em)) {
		test_msg("Got an error when we shouldn't have\n");
		goto out;
	}
	if (em->block_start != EXTENT_MAP_INLINE) {
		test_msg("Expected an inline, got %llu\n", em->block_start);
		goto out;
	}

	if (em->start != offset || em->len != (sectorsize - 5)) {
		test_msg("Unexpected extent wanted start %llu len 1, got start "
			 "%llu len %llu\n", offset, em->start, em->len);
		goto out;
	}
	if (em->flags != 0) {
		test_msg("Unexpected flags set, want 0 have %lu\n", em->flags);
		goto out;
	}
	/*
	 * We don't test anything else for inline since it doesn't get set
	 * unless we have a page for it to write into.  Maybe we should change
	 * this?
	 */
	offset = em->start + em->len;
	free_extent_map(em);

	em = btrfs_get_extent(BTRFS_I(inode), NULL, 0, offset, sectorsize, 0);
	if (IS_ERR(em)) {
		test_msg("Got an error when we shouldn't have\n");
		goto out;
	}
	if (em->block_start != EXTENT_MAP_HOLE) {
		test_msg("Expected a hole, got %llu\n", em->block_start);
		goto out;
	}
	if (em->start != offset || em->len != 4) {
		test_msg("Unexpected extent wanted start %llu len 4, got start "
			 "%llu len %llu\n", offset, em->start, em->len);
		goto out;
	}
	if (em->flags != 0) {
		test_msg("Unexpected flags set, want 0 have %lu\n", em->flags);
		goto out;
	}
	offset = em->start + em->len;
	free_extent_map(em);

	/* Regular extent */
	em = btrfs_get_extent(BTRFS_I(inode), NULL, 0, offset, sectorsize, 0);
	if (IS_ERR(em)) {
		test_msg("Got an error when we shouldn't have\n");
		goto out;
	}
	if (em->block_start >= EXTENT_MAP_LAST_BYTE) {
		test_msg("Expected a real extent, got %llu\n", em->block_start);
		goto out;
	}
	if (em->start != offset || em->len != sectorsize - 1) {
		test_msg("Unexpected extent wanted start %llu len 4095, got "
			 "start %llu len %llu\n", offset, em->start, em->len);
		goto out;
	}
	if (em->flags != 0) {
		test_msg("Unexpected flags set, want 0 have %lu\n", em->flags);
		goto out;
	}
	if (em->orig_start != em->start) {
		test_msg("Wrong orig offset, want %llu, have %llu\n", em->start,
			 em->orig_start);
		goto out;
	}
	offset = em->start + em->len;
	free_extent_map(em);

	/* The next 3 are split extents */
	em = btrfs_get_extent(BTRFS_I(inode), NULL, 0, offset, sectorsize, 0);
	if (IS_ERR(em)) {
		test_msg("Got an error when we shouldn't have\n");
		goto out;
	}
	if (em->block_start >= EXTENT_MAP_LAST_BYTE) {
		test_msg("Expected a real extent, got %llu\n", em->block_start);
		goto out;
	}
	if (em->start != offset || em->len != sectorsize) {
		test_msg("Unexpected extent start %llu len %u, "
			"got start %llu len %llu\n",
			offset, sectorsize, em->start, em->len);
		goto out;
	}
	if (em->flags != 0) {
		test_msg("Unexpected flags set, want 0 have %lu\n", em->flags);
		goto out;
	}
	if (em->orig_start != em->start) {
		test_msg("Wrong orig offset, want %llu, have %llu\n", em->start,
			 em->orig_start);
		goto out;
	}
	disk_bytenr = em->block_start;
	orig_start = em->start;
	offset = em->start + em->len;
	free_extent_map(em);

	em = btrfs_get_extent(BTRFS_I(inode), NULL, 0, offset, sectorsize, 0);
	if (IS_ERR(em)) {
		test_msg("Got an error when we shouldn't have\n");
		goto out;
	}
	if (em->block_start != EXTENT_MAP_HOLE) {
		test_msg("Expected a hole, got %llu\n", em->block_start);
		goto out;
	}
	if (em->start != offset || em->len != sectorsize) {
		test_msg("Unexpected extent wanted start %llu len %u, "
			"got start %llu len %llu\n",
			offset, sectorsize, em->start, em->len);
		goto out;
	}
	if (em->flags != 0) {
		test_msg("Unexpected flags set, want 0 have %lu\n", em->flags);
		goto out;
	}
	offset = em->start + em->len;
	free_extent_map(em);

	em = btrfs_get_extent(BTRFS_I(inode), NULL, 0, offset, sectorsize, 0);
	if (IS_ERR(em)) {
		test_msg("Got an error when we shouldn't have\n");
		goto out;
	}
	if (em->block_start >= EXTENT_MAP_LAST_BYTE) {
		test_msg("Expected a real extent, got %llu\n", em->block_start);
		goto out;
	}
	if (em->start != offset || em->len != 2 * sectorsize) {
		test_msg("Unexpected extent wanted start %llu len %u, "
			"got start %llu len %llu\n",
			offset, 2 * sectorsize, em->start, em->len);
		goto out;
	}
	if (em->flags != 0) {
		test_msg("Unexpected flags set, want 0 have %lu\n", em->flags);
		goto out;
	}
	if (em->orig_start != orig_start) {
		test_msg("Wrong orig offset, want %llu, have %llu\n",
			 orig_start, em->orig_start);
		goto out;
	}
	disk_bytenr += (em->start - orig_start);
	if (em->block_start != disk_bytenr) {
		test_msg("Wrong block start, want %llu, have %llu\n",
			 disk_bytenr, em->block_start);
		goto out;
	}
	offset = em->start + em->len;
	free_extent_map(em);

	/* Prealloc extent */
	em = btrfs_get_extent(BTRFS_I(inode), NULL, 0, offset, sectorsize, 0);
	if (IS_ERR(em)) {
		test_msg("Got an error when we shouldn't have\n");
		goto out;
	}
	if (em->block_start >= EXTENT_MAP_LAST_BYTE) {
		test_msg("Expected a real extent, got %llu\n", em->block_start);
		goto out;
	}
	if (em->start != offset || em->len != sectorsize) {
		test_msg("Unexpected extent wanted start %llu len %u, "
			"got start %llu len %llu\n",
			offset, sectorsize, em->start, em->len);
		goto out;
	}
	if (em->flags != prealloc_only) {
		test_msg("Unexpected flags set, want %lu have %lu\n",
			 prealloc_only, em->flags);
		goto out;
	}
	if (em->orig_start != em->start) {
		test_msg("Wrong orig offset, want %llu, have %llu\n", em->start,
			 em->orig_start);
		goto out;
	}
	offset = em->start + em->len;
	free_extent_map(em);

	/* The next 3 are a half written prealloc extent */
	em = btrfs_get_extent(BTRFS_I(inode), NULL, 0, offset, sectorsize, 0);
	if (IS_ERR(em)) {
		test_msg("Got an error when we shouldn't have\n");
		goto out;
	}
	if (em->block_start >= EXTENT_MAP_LAST_BYTE) {
		test_msg("Expected a real extent, got %llu\n", em->block_start);
		goto out;
	}
	if (em->start != offset || em->len != sectorsize) {
		test_msg("Unexpected extent wanted start %llu len %u, "
			"got start %llu len %llu\n",
			offset, sectorsize, em->start, em->len);
		goto out;
	}
	if (em->flags != prealloc_only) {
		test_msg("Unexpected flags set, want %lu have %lu\n",
			 prealloc_only, em->flags);
		goto out;
	}
	if (em->orig_start != em->start) {
		test_msg("Wrong orig offset, want %llu, have %llu\n", em->start,
			 em->orig_start);
		goto out;
	}
	disk_bytenr = em->block_start;
	orig_start = em->start;
	offset = em->start + em->len;
	free_extent_map(em);

	em = btrfs_get_extent(BTRFS_I(inode), NULL, 0, offset, sectorsize, 0);
	if (IS_ERR(em)) {
		test_msg("Got an error when we shouldn't have\n");
		goto out;
	}
	if (em->block_start >= EXTENT_MAP_HOLE) {
		test_msg("Expected a real extent, got %llu\n", em->block_start);
		goto out;
	}
	if (em->start != offset || em->len != sectorsize) {
		test_msg("Unexpected extent wanted start %llu len %u, "
			"got start %llu len %llu\n",
			offset, sectorsize, em->start, em->len);
		goto out;
	}
	if (em->flags != 0) {
		test_msg("Unexpected flags set, want 0 have %lu\n", em->flags);
		goto out;
	}
	if (em->orig_start != orig_start) {
		test_msg("Unexpected orig offset, wanted %llu, have %llu\n",
			 orig_start, em->orig_start);
		goto out;
	}
	if (em->block_start != (disk_bytenr + (em->start - em->orig_start))) {
		test_msg("Unexpected block start, wanted %llu, have %llu\n",
			 disk_bytenr + (em->start - em->orig_start),
			 em->block_start);
		goto out;
	}
	offset = em->start + em->len;
	free_extent_map(em);

	em = btrfs_get_extent(BTRFS_I(inode), NULL, 0, offset, sectorsize, 0);
	if (IS_ERR(em)) {
		test_msg("Got an error when we shouldn't have\n");
		goto out;
	}
	if (em->block_start >= EXTENT_MAP_LAST_BYTE) {
		test_msg("Expected a real extent, got %llu\n", em->block_start);
		goto out;
	}
	if (em->start != offset || em->len != 2 * sectorsize) {
		test_msg("Unexpected extent wanted start %llu len %u, "
			"got start %llu len %llu\n",
			offset, 2 * sectorsize, em->start, em->len);
		goto out;
	}
	if (em->flags != prealloc_only) {
		test_msg("Unexpected flags set, want %lu have %lu\n",
			 prealloc_only, em->flags);
		goto out;
	}
	if (em->orig_start != orig_start) {
		test_msg("Wrong orig offset, want %llu, have %llu\n", orig_start,
			 em->orig_start);
		goto out;
	}
	if (em->block_start != (disk_bytenr + (em->start - em->orig_start))) {
		test_msg("Unexpected block start, wanted %llu, have %llu\n",
			 disk_bytenr + (em->start - em->orig_start),
			 em->block_start);
		goto out;
	}
	offset = em->start + em->len;
	free_extent_map(em);

	/* Now for the compressed extent */
	em = btrfs_get_extent(BTRFS_I(inode), NULL, 0, offset, sectorsize, 0);
	if (IS_ERR(em)) {
		test_msg("Got an error when we shouldn't have\n");
		goto out;
	}
	if (em->block_start >= EXTENT_MAP_LAST_BYTE) {
		test_msg("Expected a real extent, got %llu\n", em->block_start);
		goto out;
	}
	if (em->start != offset || em->len != 2 * sectorsize) {
		test_msg("Unexpected extent wanted start %llu len %u,"
			"got start %llu len %llu\n",
			offset, 2 * sectorsize, em->start, em->len);
		goto out;
	}
	if (em->flags != compressed_only) {
		test_msg("Unexpected flags set, want %lu have %lu\n",
			 compressed_only, em->flags);
		goto out;
	}
	if (em->orig_start != em->start) {
		test_msg("Wrong orig offset, want %llu, have %llu\n",
			 em->start, em->orig_start);
		goto out;
	}
	if (em->compress_type != BTRFS_COMPRESS_ZLIB) {
		test_msg("Unexpected compress type, wanted %d, got %d\n",
			 BTRFS_COMPRESS_ZLIB, em->compress_type);
		goto out;
	}
	offset = em->start + em->len;
	free_extent_map(em);

	/* Split compressed extent */
	em = btrfs_get_extent(BTRFS_I(inode), NULL, 0, offset, sectorsize, 0);
	if (IS_ERR(em)) {
		test_msg("Got an error when we shouldn't have\n");
		goto out;
	}
	if (em->block_start >= EXTENT_MAP_LAST_BYTE) {
		test_msg("Expected a real extent, got %llu\n", em->block_start);
		goto out;
	}
	if (em->start != offset || em->len != sectorsize) {
		test_msg("Unexpected extent wanted start %llu len %u,"
			"got start %llu len %llu\n",
			offset, sectorsize, em->start, em->len);
		goto out;
	}
	if (em->flags != compressed_only) {
		test_msg("Unexpected flags set, want %lu have %lu\n",
			 compressed_only, em->flags);
		goto out;
	}
	if (em->orig_start != em->start) {
		test_msg("Wrong orig offset, want %llu, have %llu\n",
			 em->start, em->orig_start);
		goto out;
	}
	if (em->compress_type != BTRFS_COMPRESS_ZLIB) {
		test_msg("Unexpected compress type, wanted %d, got %d\n",
			 BTRFS_COMPRESS_ZLIB, em->compress_type);
		goto out;
	}
	disk_bytenr = em->block_start;
	orig_start = em->start;
	offset = em->start + em->len;
	free_extent_map(em);

	em = btrfs_get_extent(BTRFS_I(inode), NULL, 0, offset, sectorsize, 0);
	if (IS_ERR(em)) {
		test_msg("Got an error when we shouldn't have\n");
		goto out;
	}
	if (em->block_start >= EXTENT_MAP_LAST_BYTE) {
		test_msg("Expected a real extent, got %llu\n", em->block_start);
		goto out;
	}
	if (em->start != offset || em->len != sectorsize) {
		test_msg("Unexpected extent wanted start %llu len %u, "
			"got start %llu len %llu\n",
			offset, sectorsize, em->start, em->len);
		goto out;
	}
	if (em->flags != 0) {
		test_msg("Unexpected flags set, want 0 have %lu\n", em->flags);
		goto out;
	}
	if (em->orig_start != em->start) {
		test_msg("Wrong orig offset, want %llu, have %llu\n", em->start,
			 em->orig_start);
		goto out;
	}
	offset = em->start + em->len;
	free_extent_map(em);

	em = btrfs_get_extent(BTRFS_I(inode), NULL, 0, offset, sectorsize, 0);
	if (IS_ERR(em)) {
		test_msg("Got an error when we shouldn't have\n");
		goto out;
	}
	if (em->block_start != disk_bytenr) {
		test_msg("Block start does not match, want %llu got %llu\n",
			 disk_bytenr, em->block_start);
		goto out;
	}
	if (em->start != offset || em->len != 2 * sectorsize) {
		test_msg("Unexpected extent wanted start %llu len %u, "
			"got start %llu len %llu\n",
			offset, 2 * sectorsize, em->start, em->len);
		goto out;
	}
	if (em->flags != compressed_only) {
		test_msg("Unexpected flags set, want %lu have %lu\n",
			 compressed_only, em->flags);
		goto out;
	}
	if (em->orig_start != orig_start) {
		test_msg("Wrong orig offset, want %llu, have %llu\n",
			 em->start, orig_start);
		goto out;
	}
	if (em->compress_type != BTRFS_COMPRESS_ZLIB) {
		test_msg("Unexpected compress type, wanted %d, got %d\n",
			 BTRFS_COMPRESS_ZLIB, em->compress_type);
		goto out;
	}
	offset = em->start + em->len;
	free_extent_map(em);

	/* A hole between regular extents but no hole extent */
	em = btrfs_get_extent(BTRFS_I(inode), NULL, 0, offset + 6,
			sectorsize, 0);
	if (IS_ERR(em)) {
		test_msg("Got an error when we shouldn't have\n");
		goto out;
	}
	if (em->block_start >= EXTENT_MAP_LAST_BYTE) {
		test_msg("Expected a real extent, got %llu\n", em->block_start);
		goto out;
	}
	if (em->start != offset || em->len != sectorsize) {
		test_msg("Unexpected extent wanted start %llu len %u, "
			"got start %llu len %llu\n",
			offset, sectorsize, em->start, em->len);
		goto out;
	}
	if (em->flags != 0) {
		test_msg("Unexpected flags set, want 0 have %lu\n", em->flags);
		goto out;
	}
	if (em->orig_start != em->start) {
		test_msg("Wrong orig offset, want %llu, have %llu\n", em->start,
			 em->orig_start);
		goto out;
	}
	offset = em->start + em->len;
	free_extent_map(em);

	em = btrfs_get_extent(BTRFS_I(inode), NULL, 0, offset, SZ_4M, 0);
	if (IS_ERR(em)) {
		test_msg("Got an error when we shouldn't have\n");
		goto out;
	}
	if (em->block_start != EXTENT_MAP_HOLE) {
		test_msg("Expected a hole extent, got %llu\n", em->block_start);
		goto out;
	}
	/*
	 * Currently we just return a length that we requested rather than the
	 * length of the actual hole, if this changes we'll have to change this
	 * test.
	 */
	if (em->start != offset || em->len != 3 * sectorsize) {
		test_msg("Unexpected extent wanted start %llu len %u, "
			"got start %llu len %llu\n",
			offset, 3 * sectorsize, em->start, em->len);
		goto out;
	}
	if (em->flags != vacancy_only) {
		test_msg("Unexpected flags set, want %lu have %lu\n",
			 vacancy_only, em->flags);
		goto out;
	}
	if (em->orig_start != em->start) {
		test_msg("Wrong orig offset, want %llu, have %llu\n", em->start,
			 em->orig_start);
		goto out;
	}
	offset = em->start + em->len;
	free_extent_map(em);

	em = btrfs_get_extent(BTRFS_I(inode), NULL, 0, offset, sectorsize, 0);
	if (IS_ERR(em)) {
		test_msg("Got an error when we shouldn't have\n");
		goto out;
	}
	if (em->block_start >= EXTENT_MAP_LAST_BYTE) {
		test_msg("Expected a real extent, got %llu\n", em->block_start);
		goto out;
	}
	if (em->start != offset || em->len != sectorsize) {
		test_msg("Unexpected extent wanted start %llu len %u,"
			"got start %llu len %llu\n",
			offset, sectorsize, em->start, em->len);
		goto out;
	}
	if (em->flags != 0) {
		test_msg("Unexpected flags set, want 0 have %lu\n", em->flags);
		goto out;
	}
	if (em->orig_start != em->start) {
		test_msg("Wrong orig offset, want %llu, have %llu\n", em->start,
			 em->orig_start);
		goto out;
	}
	ret = 0;
out:
	if (!IS_ERR(em))
		free_extent_map(em);
	iput(inode);
	btrfs_free_dummy_root(root);
	btrfs_free_dummy_fs_info(fs_info);
	return ret;
}

static int test_hole_first(u32 sectorsize, u32 nodesize)
{
	struct btrfs_fs_info *fs_info = NULL;
	struct inode *inode = NULL;
	struct btrfs_root *root = NULL;
	struct extent_map *em = NULL;
	int ret = -ENOMEM;

	inode = btrfs_new_test_inode();
	if (!inode) {
		test_msg("Couldn't allocate inode\n");
		return ret;
	}

	BTRFS_I(inode)->location.type = BTRFS_INODE_ITEM_KEY;
	BTRFS_I(inode)->location.objectid = BTRFS_FIRST_FREE_OBJECTID;
	BTRFS_I(inode)->location.offset = 0;

	fs_info = btrfs_alloc_dummy_fs_info(nodesize, sectorsize);
	if (!fs_info) {
		test_msg("Couldn't allocate dummy fs info\n");
		goto out;
	}

	root = btrfs_alloc_dummy_root(fs_info);
	if (IS_ERR(root)) {
		test_msg("Couldn't allocate root\n");
		goto out;
	}

	root->node = alloc_dummy_extent_buffer(fs_info, nodesize);
	if (!root->node) {
		test_msg("Couldn't allocate dummy buffer\n");
		goto out;
	}

	extent_buffer_get(root->node);
	btrfs_set_header_nritems(root->node, 0);
	btrfs_set_header_level(root->node, 0);
	BTRFS_I(inode)->root = root;
	ret = -EINVAL;

	/*
	 * Need a blank inode item here just so we don't confuse
	 * btrfs_get_extent.
	 */
	insert_inode_item_key(root);
	insert_extent(root, sectorsize, sectorsize, sectorsize, 0, sectorsize,
		      sectorsize, BTRFS_FILE_EXTENT_REG, 0, 1);
	em = btrfs_get_extent(BTRFS_I(inode), NULL, 0, 0, 2 * sectorsize, 0);
	if (IS_ERR(em)) {
		test_msg("Got an error when we shouldn't have\n");
		goto out;
	}
	if (em->block_start != EXTENT_MAP_HOLE) {
		test_msg("Expected a hole, got %llu\n", em->block_start);
		goto out;
	}
	if (em->start != 0 || em->len != sectorsize) {
		test_msg("Unexpected extent wanted start 0 len %u, "
			"got start %llu len %llu\n",
			sectorsize, em->start, em->len);
		goto out;
	}
	if (em->flags != vacancy_only) {
		test_msg("Wrong flags, wanted %lu, have %lu\n", vacancy_only,
			 em->flags);
		goto out;
	}
	free_extent_map(em);

	em = btrfs_get_extent(BTRFS_I(inode), NULL, 0, sectorsize,
			2 * sectorsize, 0);
	if (IS_ERR(em)) {
		test_msg("Got an error when we shouldn't have\n");
		goto out;
	}
	if (em->block_start != sectorsize) {
		test_msg("Expected a real extent, got %llu\n", em->block_start);
		goto out;
	}
	if (em->start != sectorsize || em->len != sectorsize) {
		test_msg("Unexpected extent wanted start %u len %u, "
			"got start %llu len %llu\n",
			sectorsize, sectorsize, em->start, em->len);
		goto out;
	}
	if (em->flags != 0) {
		test_msg("Unexpected flags set, wanted 0 got %lu\n",
			 em->flags);
		goto out;
	}
	ret = 0;
out:
	if (!IS_ERR(em))
		free_extent_map(em);
	iput(inode);
	btrfs_free_dummy_root(root);
	btrfs_free_dummy_fs_info(fs_info);
	return ret;
}

static int test_extent_accounting(u32 sectorsize, u32 nodesize)
{
	struct btrfs_fs_info *fs_info = NULL;
	struct inode *inode = NULL;
	struct btrfs_root *root = NULL;
	int ret = -ENOMEM;

	inode = btrfs_new_test_inode();
	if (!inode) {
		test_msg("Couldn't allocate inode\n");
		return ret;
	}

	fs_info = btrfs_alloc_dummy_fs_info(nodesize, sectorsize);
	if (!fs_info) {
		test_msg("Couldn't allocate dummy fs info\n");
		goto out;
	}

	root = btrfs_alloc_dummy_root(fs_info);
	if (IS_ERR(root)) {
		test_msg("Couldn't allocate root\n");
		goto out;
	}

	BTRFS_I(inode)->root = root;
	btrfs_test_inode_set_ops(inode);

	/* [BTRFS_MAX_EXTENT_SIZE] */
	ret = btrfs_set_extent_delalloc(inode, 0, BTRFS_MAX_EXTENT_SIZE - 1, 0,
					NULL, 0);
	if (ret) {
		test_msg("btrfs_set_extent_delalloc returned %d\n", ret);
		goto out;
	}
	if (BTRFS_I(inode)->outstanding_extents != 1) {
		ret = -EINVAL;
		test_msg("Miscount, wanted 1, got %u\n",
			 BTRFS_I(inode)->outstanding_extents);
		goto out;
	}

	/* [BTRFS_MAX_EXTENT_SIZE][sectorsize] */
	ret = btrfs_set_extent_delalloc(inode, BTRFS_MAX_EXTENT_SIZE,
					BTRFS_MAX_EXTENT_SIZE + sectorsize - 1,
					0, NULL, 0);
	if (ret) {
		test_msg("btrfs_set_extent_delalloc returned %d\n", ret);
		goto out;
	}
	if (BTRFS_I(inode)->outstanding_extents != 2) {
		ret = -EINVAL;
		test_msg("Miscount, wanted 2, got %u\n",
			 BTRFS_I(inode)->outstanding_extents);
		goto out;
	}

	/* [BTRFS_MAX_EXTENT_SIZE/2][sectorsize HOLE][the rest] */
	ret = clear_extent_bit(&BTRFS_I(inode)->io_tree,
			       BTRFS_MAX_EXTENT_SIZE >> 1,
			       (BTRFS_MAX_EXTENT_SIZE >> 1) + sectorsize - 1,
			       EXTENT_DELALLOC | EXTENT_DIRTY |
<<<<<<< HEAD
			       EXTENT_UPTODATE, 0, 0,
			       NULL, GFP_KERNEL);
=======
			       EXTENT_UPTODATE, 0, 0, NULL);
>>>>>>> 661e50bc
	if (ret) {
		test_msg("clear_extent_bit returned %d\n", ret);
		goto out;
	}
	if (BTRFS_I(inode)->outstanding_extents != 2) {
		ret = -EINVAL;
		test_msg("Miscount, wanted 2, got %u\n",
			 BTRFS_I(inode)->outstanding_extents);
		goto out;
	}

	/* [BTRFS_MAX_EXTENT_SIZE][sectorsize] */
	ret = btrfs_set_extent_delalloc(inode, BTRFS_MAX_EXTENT_SIZE >> 1,
					(BTRFS_MAX_EXTENT_SIZE >> 1)
					+ sectorsize - 1,
					0, NULL, 0);
	if (ret) {
		test_msg("btrfs_set_extent_delalloc returned %d\n", ret);
		goto out;
	}
	if (BTRFS_I(inode)->outstanding_extents != 2) {
		ret = -EINVAL;
		test_msg("Miscount, wanted 2, got %u\n",
			 BTRFS_I(inode)->outstanding_extents);
		goto out;
	}

	/*
	 * [BTRFS_MAX_EXTENT_SIZE+sectorsize][sectorsize HOLE][BTRFS_MAX_EXTENT_SIZE+sectorsize]
	 */
	ret = btrfs_set_extent_delalloc(inode,
			BTRFS_MAX_EXTENT_SIZE + 2 * sectorsize,
			(BTRFS_MAX_EXTENT_SIZE << 1) + 3 * sectorsize - 1,
			0, NULL, 0);
	if (ret) {
		test_msg("btrfs_set_extent_delalloc returned %d\n", ret);
		goto out;
	}
	if (BTRFS_I(inode)->outstanding_extents != 4) {
		ret = -EINVAL;
		test_msg("Miscount, wanted 4, got %u\n",
			 BTRFS_I(inode)->outstanding_extents);
		goto out;
	}

	/*
	* [BTRFS_MAX_EXTENT_SIZE+sectorsize][sectorsize][BTRFS_MAX_EXTENT_SIZE+sectorsize]
	*/
	ret = btrfs_set_extent_delalloc(inode,
			BTRFS_MAX_EXTENT_SIZE + sectorsize,
			BTRFS_MAX_EXTENT_SIZE + 2 * sectorsize - 1, 0, NULL, 0);
	if (ret) {
		test_msg("btrfs_set_extent_delalloc returned %d\n", ret);
		goto out;
	}
	if (BTRFS_I(inode)->outstanding_extents != 3) {
		ret = -EINVAL;
		test_msg("Miscount, wanted 3, got %u\n",
			 BTRFS_I(inode)->outstanding_extents);
		goto out;
	}

	/* [BTRFS_MAX_EXTENT_SIZE+4k][4K HOLE][BTRFS_MAX_EXTENT_SIZE+4k] */
	ret = clear_extent_bit(&BTRFS_I(inode)->io_tree,
			       BTRFS_MAX_EXTENT_SIZE + sectorsize,
			       BTRFS_MAX_EXTENT_SIZE + 2 * sectorsize - 1,
			       EXTENT_DIRTY | EXTENT_DELALLOC |
<<<<<<< HEAD
			       EXTENT_UPTODATE, 0, 0,
			       NULL, GFP_KERNEL);
=======
			       EXTENT_UPTODATE, 0, 0, NULL);
>>>>>>> 661e50bc
	if (ret) {
		test_msg("clear_extent_bit returned %d\n", ret);
		goto out;
	}
	if (BTRFS_I(inode)->outstanding_extents != 4) {
		ret = -EINVAL;
		test_msg("Miscount, wanted 4, got %u\n",
			 BTRFS_I(inode)->outstanding_extents);
		goto out;
	}

	/*
	 * Refill the hole again just for good measure, because I thought it
	 * might fail and I'd rather satisfy my paranoia at this point.
	 */
	ret = btrfs_set_extent_delalloc(inode,
			BTRFS_MAX_EXTENT_SIZE + sectorsize,
			BTRFS_MAX_EXTENT_SIZE + 2 * sectorsize - 1, 0, NULL, 0);
	if (ret) {
		test_msg("btrfs_set_extent_delalloc returned %d\n", ret);
		goto out;
	}
	if (BTRFS_I(inode)->outstanding_extents != 3) {
		ret = -EINVAL;
		test_msg("Miscount, wanted 3, got %u\n",
			 BTRFS_I(inode)->outstanding_extents);
		goto out;
	}

	/* Empty */
	ret = clear_extent_bit(&BTRFS_I(inode)->io_tree, 0, (u64)-1,
			       EXTENT_DIRTY | EXTENT_DELALLOC |
<<<<<<< HEAD
			       EXTENT_UPTODATE, 0, 0,
			       NULL, GFP_KERNEL);
=======
			       EXTENT_UPTODATE, 0, 0, NULL);
>>>>>>> 661e50bc
	if (ret) {
		test_msg("clear_extent_bit returned %d\n", ret);
		goto out;
	}
	if (BTRFS_I(inode)->outstanding_extents) {
		ret = -EINVAL;
		test_msg("Miscount, wanted 0, got %u\n",
			 BTRFS_I(inode)->outstanding_extents);
		goto out;
	}
	ret = 0;
out:
	if (ret)
		clear_extent_bit(&BTRFS_I(inode)->io_tree, 0, (u64)-1,
				 EXTENT_DIRTY | EXTENT_DELALLOC |
<<<<<<< HEAD
				 EXTENT_UPTODATE, 0, 0,
				 NULL, GFP_KERNEL);
=======
				 EXTENT_UPTODATE, 0, 0, NULL);
>>>>>>> 661e50bc
	iput(inode);
	btrfs_free_dummy_root(root);
	btrfs_free_dummy_fs_info(fs_info);
	return ret;
}

int btrfs_test_inodes(u32 sectorsize, u32 nodesize)
{
	int ret;

	set_bit(EXTENT_FLAG_COMPRESSED, &compressed_only);
	set_bit(EXTENT_FLAG_PREALLOC, &prealloc_only);

	test_msg("Running btrfs_get_extent tests\n");
	ret = test_btrfs_get_extent(sectorsize, nodesize);
	if (ret)
		return ret;
	test_msg("Running hole first btrfs_get_extent test\n");
	ret = test_hole_first(sectorsize, nodesize);
	if (ret)
		return ret;
	test_msg("Running outstanding_extents tests\n");
	return test_extent_accounting(sectorsize, nodesize);
}<|MERGE_RESOLUTION|>--- conflicted
+++ resolved
@@ -997,12 +997,7 @@
 			       BTRFS_MAX_EXTENT_SIZE >> 1,
 			       (BTRFS_MAX_EXTENT_SIZE >> 1) + sectorsize - 1,
 			       EXTENT_DELALLOC | EXTENT_DIRTY |
-<<<<<<< HEAD
-			       EXTENT_UPTODATE, 0, 0,
-			       NULL, GFP_KERNEL);
-=======
 			       EXTENT_UPTODATE, 0, 0, NULL);
->>>>>>> 661e50bc
 	if (ret) {
 		test_msg("clear_extent_bit returned %d\n", ret);
 		goto out;
@@ -1070,12 +1065,7 @@
 			       BTRFS_MAX_EXTENT_SIZE + sectorsize,
 			       BTRFS_MAX_EXTENT_SIZE + 2 * sectorsize - 1,
 			       EXTENT_DIRTY | EXTENT_DELALLOC |
-<<<<<<< HEAD
-			       EXTENT_UPTODATE, 0, 0,
-			       NULL, GFP_KERNEL);
-=======
 			       EXTENT_UPTODATE, 0, 0, NULL);
->>>>>>> 661e50bc
 	if (ret) {
 		test_msg("clear_extent_bit returned %d\n", ret);
 		goto out;
@@ -1108,12 +1098,7 @@
 	/* Empty */
 	ret = clear_extent_bit(&BTRFS_I(inode)->io_tree, 0, (u64)-1,
 			       EXTENT_DIRTY | EXTENT_DELALLOC |
-<<<<<<< HEAD
-			       EXTENT_UPTODATE, 0, 0,
-			       NULL, GFP_KERNEL);
-=======
 			       EXTENT_UPTODATE, 0, 0, NULL);
->>>>>>> 661e50bc
 	if (ret) {
 		test_msg("clear_extent_bit returned %d\n", ret);
 		goto out;
@@ -1129,12 +1114,7 @@
 	if (ret)
 		clear_extent_bit(&BTRFS_I(inode)->io_tree, 0, (u64)-1,
 				 EXTENT_DIRTY | EXTENT_DELALLOC |
-<<<<<<< HEAD
-				 EXTENT_UPTODATE, 0, 0,
-				 NULL, GFP_KERNEL);
-=======
 				 EXTENT_UPTODATE, 0, 0, NULL);
->>>>>>> 661e50bc
 	iput(inode);
 	btrfs_free_dummy_root(root);
 	btrfs_free_dummy_fs_info(fs_info);
